{
    "_readme": [
        "This file locks the dependencies of your project to a known state",
        "Read more about it at https://getcomposer.org/doc/01-basic-usage.md#installing-dependencies",
        "This file is @generated automatically"
    ],
    "content-hash": "50a504d0c812b2fe17e22d03696b557d",
    "packages": [
        {
            "name": "composer/ca-bundle",
            "version": "1.5.0",
            "source": {
                "type": "git",
                "url": "https://github.com/composer/ca-bundle.git",
                "reference": "0c5ccfcfea312b5c5a190a21ac5cef93f74baf99"
            },
            "dist": {
                "type": "zip",
                "url": "https://api.github.com/repos/composer/ca-bundle/zipball/0c5ccfcfea312b5c5a190a21ac5cef93f74baf99",
                "reference": "0c5ccfcfea312b5c5a190a21ac5cef93f74baf99",
                "shasum": ""
            },
            "require": {
                "ext-openssl": "*",
                "ext-pcre": "*",
                "php": "^7.2 || ^8.0"
            },
            "require-dev": {
                "phpstan/phpstan": "^1.10",
                "psr/log": "^1.0",
                "symfony/phpunit-bridge": "^4.2 || ^5",
                "symfony/process": "^4.0 || ^5.0 || ^6.0 || ^7.0"
            },
            "type": "library",
            "extra": {
                "branch-alias": {
                    "dev-main": "1.x-dev"
                }
            },
            "autoload": {
                "psr-4": {
                    "Composer\\CaBundle\\": "src"
                }
            },
            "notification-url": "https://packagist.org/downloads/",
            "license": [
                "MIT"
            ],
            "authors": [
                {
                    "name": "Jordi Boggiano",
                    "email": "j.boggiano@seld.be",
                    "homepage": "http://seld.be"
                }
            ],
            "description": "Lets you find a path to the system CA bundle, and includes a fallback to the Mozilla CA bundle.",
            "keywords": [
                "cabundle",
                "cacert",
                "certificate",
                "ssl",
                "tls"
            ],
            "support": {
                "irc": "irc://irc.freenode.org/composer",
                "issues": "https://github.com/composer/ca-bundle/issues",
                "source": "https://github.com/composer/ca-bundle/tree/1.5.0"
            },
            "funding": [
                {
                    "url": "https://packagist.com",
                    "type": "custom"
                },
                {
                    "url": "https://github.com/composer",
                    "type": "github"
                },
                {
                    "url": "https://tidelift.com/funding/github/packagist/composer/composer",
                    "type": "tidelift"
                }
            ],
            "time": "2024-03-15T14:00:32+00:00"
        },
        {
            "name": "composer/class-map-generator",
            "version": "1.1.1",
            "source": {
                "type": "git",
                "url": "https://github.com/composer/class-map-generator.git",
                "reference": "8286a62d243312ed99b3eee20d5005c961adb311"
            },
            "dist": {
                "type": "zip",
                "url": "https://api.github.com/repos/composer/class-map-generator/zipball/8286a62d243312ed99b3eee20d5005c961adb311",
                "reference": "8286a62d243312ed99b3eee20d5005c961adb311",
                "shasum": ""
            },
            "require": {
                "composer/pcre": "^2.1 || ^3.1",
                "php": "^7.2 || ^8.0",
                "symfony/finder": "^4.4 || ^5.3 || ^6 || ^7"
            },
            "require-dev": {
                "phpstan/phpstan": "^1.6",
                "phpstan/phpstan-deprecation-rules": "^1",
                "phpstan/phpstan-phpunit": "^1",
                "phpstan/phpstan-strict-rules": "^1.1",
                "symfony/filesystem": "^5.4 || ^6",
                "symfony/phpunit-bridge": "^5"
            },
            "type": "library",
            "extra": {
                "branch-alias": {
                    "dev-main": "1.x-dev"
                }
            },
            "autoload": {
                "psr-4": {
                    "Composer\\ClassMapGenerator\\": "src"
                }
            },
            "notification-url": "https://packagist.org/downloads/",
            "license": [
                "MIT"
            ],
            "authors": [
                {
                    "name": "Jordi Boggiano",
                    "email": "j.boggiano@seld.be",
                    "homepage": "https://seld.be"
                }
            ],
            "description": "Utilities to scan PHP code and generate class maps.",
            "keywords": [
                "classmap"
            ],
            "support": {
                "issues": "https://github.com/composer/class-map-generator/issues",
                "source": "https://github.com/composer/class-map-generator/tree/1.1.1"
            },
            "funding": [
                {
                    "url": "https://packagist.com",
                    "type": "custom"
                },
                {
                    "url": "https://github.com/composer",
                    "type": "github"
                },
                {
                    "url": "https://tidelift.com/funding/github/packagist/composer/composer",
                    "type": "tidelift"
                }
            ],
            "time": "2024-03-15T12:53:41+00:00"
        },
        {
            "name": "composer/composer",
            "version": "2.7.6",
            "source": {
                "type": "git",
                "url": "https://github.com/composer/composer.git",
                "reference": "fabd995783b633829fd4280e272284b39b6ae702"
            },
            "dist": {
                "type": "zip",
                "url": "https://api.github.com/repos/composer/composer/zipball/fabd995783b633829fd4280e272284b39b6ae702",
                "reference": "fabd995783b633829fd4280e272284b39b6ae702",
                "shasum": ""
            },
            "require": {
                "composer/ca-bundle": "^1.0",
                "composer/class-map-generator": "^1.0",
                "composer/metadata-minifier": "^1.0",
                "composer/pcre": "^2.1 || ^3.1",
                "composer/semver": "^3.2.5",
                "composer/spdx-licenses": "^1.5.7",
                "composer/xdebug-handler": "^2.0.2 || ^3.0.3",
                "justinrainbow/json-schema": "^5.2.11",
                "php": "^7.2.5 || ^8.0",
                "psr/log": "^1.0 || ^2.0 || ^3.0",
                "react/promise": "^2.8 || ^3",
                "seld/jsonlint": "^1.4",
                "seld/phar-utils": "^1.2",
                "seld/signal-handler": "^2.0",
                "symfony/console": "^5.4.11 || ^6.0.11 || ^7",
                "symfony/filesystem": "^5.4 || ^6.0 || ^7",
                "symfony/finder": "^5.4 || ^6.0 || ^7",
                "symfony/polyfill-php73": "^1.24",
                "symfony/polyfill-php80": "^1.24",
                "symfony/polyfill-php81": "^1.24",
                "symfony/process": "^5.4 || ^6.0 || ^7"
            },
            "require-dev": {
                "phpstan/phpstan": "^1.9.3",
                "phpstan/phpstan-deprecation-rules": "^1",
                "phpstan/phpstan-phpunit": "^1.0",
                "phpstan/phpstan-strict-rules": "^1",
                "phpstan/phpstan-symfony": "^1.2.10",
                "symfony/phpunit-bridge": "^6.4.1 || ^7.0.1"
            },
            "suggest": {
                "ext-openssl": "Enabling the openssl extension allows you to access https URLs for repositories and packages",
                "ext-zip": "Enabling the zip extension allows you to unzip archives",
                "ext-zlib": "Allow gzip compression of HTTP requests"
            },
            "bin": [
                "bin/composer"
            ],
            "type": "library",
            "extra": {
                "branch-alias": {
                    "dev-main": "2.7-dev"
                },
                "phpstan": {
                    "includes": [
                        "phpstan/rules.neon"
                    ]
                }
            },
            "autoload": {
                "psr-4": {
                    "Composer\\": "src/Composer/"
                }
            },
            "notification-url": "https://packagist.org/downloads/",
            "license": [
                "MIT"
            ],
            "authors": [
                {
                    "name": "Nils Adermann",
                    "email": "naderman@naderman.de",
                    "homepage": "https://www.naderman.de"
                },
                {
                    "name": "Jordi Boggiano",
                    "email": "j.boggiano@seld.be",
                    "homepage": "https://seld.be"
                }
            ],
            "description": "Composer helps you declare, manage and install dependencies of PHP projects. It ensures you have the right stack everywhere.",
            "homepage": "https://getcomposer.org/",
            "keywords": [
                "autoload",
                "dependency",
                "package"
            ],
            "support": {
                "irc": "ircs://irc.libera.chat:6697/composer",
                "issues": "https://github.com/composer/composer/issues",
                "security": "https://github.com/composer/composer/security/policy",
                "source": "https://github.com/composer/composer/tree/2.7.6"
            },
            "funding": [
                {
                    "url": "https://packagist.com",
                    "type": "custom"
                },
                {
                    "url": "https://github.com/composer",
                    "type": "github"
                },
                {
                    "url": "https://tidelift.com/funding/github/packagist/composer/composer",
                    "type": "tidelift"
                }
            ],
            "time": "2024-05-04T21:03:15+00:00"
        },
        {
            "name": "composer/metadata-minifier",
            "version": "1.0.0",
            "source": {
                "type": "git",
                "url": "https://github.com/composer/metadata-minifier.git",
                "reference": "c549d23829536f0d0e984aaabbf02af91f443207"
            },
            "dist": {
                "type": "zip",
                "url": "https://api.github.com/repos/composer/metadata-minifier/zipball/c549d23829536f0d0e984aaabbf02af91f443207",
                "reference": "c549d23829536f0d0e984aaabbf02af91f443207",
                "shasum": ""
            },
            "require": {
                "php": "^5.3.2 || ^7.0 || ^8.0"
            },
            "require-dev": {
                "composer/composer": "^2",
                "phpstan/phpstan": "^0.12.55",
                "symfony/phpunit-bridge": "^4.2 || ^5"
            },
            "type": "library",
            "extra": {
                "branch-alias": {
                    "dev-main": "1.x-dev"
                }
            },
            "autoload": {
                "psr-4": {
                    "Composer\\MetadataMinifier\\": "src"
                }
            },
            "notification-url": "https://packagist.org/downloads/",
            "license": [
                "MIT"
            ],
            "authors": [
                {
                    "name": "Jordi Boggiano",
                    "email": "j.boggiano@seld.be",
                    "homepage": "http://seld.be"
                }
            ],
            "description": "Small utility library that handles metadata minification and expansion.",
            "keywords": [
                "composer",
                "compression"
            ],
            "support": {
                "issues": "https://github.com/composer/metadata-minifier/issues",
                "source": "https://github.com/composer/metadata-minifier/tree/1.0.0"
            },
            "funding": [
                {
                    "url": "https://packagist.com",
                    "type": "custom"
                },
                {
                    "url": "https://github.com/composer",
                    "type": "github"
                },
                {
                    "url": "https://tidelift.com/funding/github/packagist/composer/composer",
                    "type": "tidelift"
                }
            ],
            "time": "2021-04-07T13:37:33+00:00"
        },
        {
            "name": "composer/pcre",
            "version": "3.1.3",
            "source": {
                "type": "git",
                "url": "https://github.com/composer/pcre.git",
                "reference": "5b16e25a5355f1f3afdfc2f954a0a80aec4826a8"
            },
            "dist": {
                "type": "zip",
                "url": "https://api.github.com/repos/composer/pcre/zipball/5b16e25a5355f1f3afdfc2f954a0a80aec4826a8",
                "reference": "5b16e25a5355f1f3afdfc2f954a0a80aec4826a8",
                "shasum": ""
            },
            "require": {
                "php": "^7.4 || ^8.0"
            },
            "require-dev": {
                "phpstan/phpstan": "^1.3",
                "phpstan/phpstan-strict-rules": "^1.1",
                "symfony/phpunit-bridge": "^5"
            },
            "type": "library",
            "extra": {
                "branch-alias": {
                    "dev-main": "3.x-dev"
                }
            },
            "autoload": {
                "psr-4": {
                    "Composer\\Pcre\\": "src"
                }
            },
            "notification-url": "https://packagist.org/downloads/",
            "license": [
                "MIT"
            ],
            "authors": [
                {
                    "name": "Jordi Boggiano",
                    "email": "j.boggiano@seld.be",
                    "homepage": "http://seld.be"
                }
            ],
            "description": "PCRE wrapping library that offers type-safe preg_* replacements.",
            "keywords": [
                "PCRE",
                "preg",
                "regex",
                "regular expression"
            ],
            "support": {
                "issues": "https://github.com/composer/pcre/issues",
                "source": "https://github.com/composer/pcre/tree/3.1.3"
            },
            "funding": [
                {
                    "url": "https://packagist.com",
                    "type": "custom"
                },
                {
                    "url": "https://github.com/composer",
                    "type": "github"
                },
                {
                    "url": "https://tidelift.com/funding/github/packagist/composer/composer",
                    "type": "tidelift"
                }
            ],
            "time": "2024-03-19T10:26:25+00:00"
        },
        {
            "name": "composer/semver",
            "version": "3.4.0",
            "source": {
                "type": "git",
                "url": "https://github.com/composer/semver.git",
                "reference": "35e8d0af4486141bc745f23a29cc2091eb624a32"
            },
            "dist": {
                "type": "zip",
                "url": "https://api.github.com/repos/composer/semver/zipball/35e8d0af4486141bc745f23a29cc2091eb624a32",
                "reference": "35e8d0af4486141bc745f23a29cc2091eb624a32",
                "shasum": ""
            },
            "require": {
                "php": "^5.3.2 || ^7.0 || ^8.0"
            },
            "require-dev": {
                "phpstan/phpstan": "^1.4",
                "symfony/phpunit-bridge": "^4.2 || ^5"
            },
            "type": "library",
            "extra": {
                "branch-alias": {
                    "dev-main": "3.x-dev"
                }
            },
            "autoload": {
                "psr-4": {
                    "Composer\\Semver\\": "src"
                }
            },
            "notification-url": "https://packagist.org/downloads/",
            "license": [
                "MIT"
            ],
            "authors": [
                {
                    "name": "Nils Adermann",
                    "email": "naderman@naderman.de",
                    "homepage": "http://www.naderman.de"
                },
                {
                    "name": "Jordi Boggiano",
                    "email": "j.boggiano@seld.be",
                    "homepage": "http://seld.be"
                },
                {
                    "name": "Rob Bast",
                    "email": "rob.bast@gmail.com",
                    "homepage": "http://robbast.nl"
                }
            ],
            "description": "Semver library that offers utilities, version constraint parsing and validation.",
            "keywords": [
                "semantic",
                "semver",
                "validation",
                "versioning"
            ],
            "support": {
                "irc": "ircs://irc.libera.chat:6697/composer",
                "issues": "https://github.com/composer/semver/issues",
                "source": "https://github.com/composer/semver/tree/3.4.0"
            },
            "funding": [
                {
                    "url": "https://packagist.com",
                    "type": "custom"
                },
                {
                    "url": "https://github.com/composer",
                    "type": "github"
                },
                {
                    "url": "https://tidelift.com/funding/github/packagist/composer/composer",
                    "type": "tidelift"
                }
            ],
            "time": "2023-08-31T09:50:34+00:00"
        },
        {
            "name": "composer/spdx-licenses",
            "version": "1.5.8",
            "source": {
                "type": "git",
                "url": "https://github.com/composer/spdx-licenses.git",
                "reference": "560bdcf8deb88ae5d611c80a2de8ea9d0358cc0a"
            },
            "dist": {
                "type": "zip",
                "url": "https://api.github.com/repos/composer/spdx-licenses/zipball/560bdcf8deb88ae5d611c80a2de8ea9d0358cc0a",
                "reference": "560bdcf8deb88ae5d611c80a2de8ea9d0358cc0a",
                "shasum": ""
            },
            "require": {
                "php": "^5.3.2 || ^7.0 || ^8.0"
            },
            "require-dev": {
                "phpstan/phpstan": "^0.12.55",
                "symfony/phpunit-bridge": "^4.2 || ^5"
            },
            "type": "library",
            "extra": {
                "branch-alias": {
                    "dev-main": "1.x-dev"
                }
            },
            "autoload": {
                "psr-4": {
                    "Composer\\Spdx\\": "src"
                }
            },
            "notification-url": "https://packagist.org/downloads/",
            "license": [
                "MIT"
            ],
            "authors": [
                {
                    "name": "Nils Adermann",
                    "email": "naderman@naderman.de",
                    "homepage": "http://www.naderman.de"
                },
                {
                    "name": "Jordi Boggiano",
                    "email": "j.boggiano@seld.be",
                    "homepage": "http://seld.be"
                },
                {
                    "name": "Rob Bast",
                    "email": "rob.bast@gmail.com",
                    "homepage": "http://robbast.nl"
                }
            ],
            "description": "SPDX licenses list and validation library.",
            "keywords": [
                "license",
                "spdx",
                "validator"
            ],
            "support": {
                "irc": "ircs://irc.libera.chat:6697/composer",
                "issues": "https://github.com/composer/spdx-licenses/issues",
                "source": "https://github.com/composer/spdx-licenses/tree/1.5.8"
            },
            "funding": [
                {
                    "url": "https://packagist.com",
                    "type": "custom"
                },
                {
                    "url": "https://github.com/composer",
                    "type": "github"
                },
                {
                    "url": "https://tidelift.com/funding/github/packagist/composer/composer",
                    "type": "tidelift"
                }
            ],
            "time": "2023-11-20T07:44:33+00:00"
        },
        {
            "name": "composer/xdebug-handler",
            "version": "3.0.5",
            "source": {
                "type": "git",
                "url": "https://github.com/composer/xdebug-handler.git",
                "reference": "6c1925561632e83d60a44492e0b344cf48ab85ef"
            },
            "dist": {
                "type": "zip",
                "url": "https://api.github.com/repos/composer/xdebug-handler/zipball/6c1925561632e83d60a44492e0b344cf48ab85ef",
                "reference": "6c1925561632e83d60a44492e0b344cf48ab85ef",
                "shasum": ""
            },
            "require": {
                "composer/pcre": "^1 || ^2 || ^3",
                "php": "^7.2.5 || ^8.0",
                "psr/log": "^1 || ^2 || ^3"
            },
            "require-dev": {
                "phpstan/phpstan": "^1.0",
                "phpstan/phpstan-strict-rules": "^1.1",
                "phpunit/phpunit": "^8.5 || ^9.6 || ^10.5"
            },
            "type": "library",
            "autoload": {
                "psr-4": {
                    "Composer\\XdebugHandler\\": "src"
                }
            },
            "notification-url": "https://packagist.org/downloads/",
            "license": [
                "MIT"
            ],
            "authors": [
                {
                    "name": "John Stevenson",
                    "email": "john-stevenson@blueyonder.co.uk"
                }
            ],
            "description": "Restarts a process without Xdebug.",
            "keywords": [
                "Xdebug",
                "performance"
            ],
            "support": {
                "irc": "ircs://irc.libera.chat:6697/composer",
                "issues": "https://github.com/composer/xdebug-handler/issues",
                "source": "https://github.com/composer/xdebug-handler/tree/3.0.5"
            },
            "funding": [
                {
                    "url": "https://packagist.com",
                    "type": "custom"
                },
                {
                    "url": "https://github.com/composer",
                    "type": "github"
                },
                {
                    "url": "https://tidelift.com/funding/github/packagist/composer/composer",
                    "type": "tidelift"
                }
            ],
            "time": "2024-05-06T16:37:16+00:00"
        },
        {
            "name": "evenement/evenement",
            "version": "v3.0.2",
            "source": {
                "type": "git",
                "url": "https://github.com/igorw/evenement.git",
                "reference": "0a16b0d71ab13284339abb99d9d2bd813640efbc"
            },
            "dist": {
                "type": "zip",
                "url": "https://api.github.com/repos/igorw/evenement/zipball/0a16b0d71ab13284339abb99d9d2bd813640efbc",
                "reference": "0a16b0d71ab13284339abb99d9d2bd813640efbc",
                "shasum": ""
            },
            "require": {
                "php": ">=7.0"
            },
            "require-dev": {
                "phpunit/phpunit": "^9 || ^6"
            },
            "type": "library",
            "autoload": {
                "psr-4": {
                    "Evenement\\": "src/"
                }
            },
            "notification-url": "https://packagist.org/downloads/",
            "license": [
                "MIT"
            ],
            "authors": [
                {
                    "name": "Igor Wiedler",
                    "email": "igor@wiedler.ch"
                }
            ],
            "description": "Événement is a very simple event dispatching library for PHP",
            "keywords": [
                "event-dispatcher",
                "event-emitter"
            ],
            "support": {
                "issues": "https://github.com/igorw/evenement/issues",
                "source": "https://github.com/igorw/evenement/tree/v3.0.2"
            },
            "time": "2023-08-08T05:53:35+00:00"
        },
        {
            "name": "fig/http-message-util",
            "version": "1.1.5",
            "source": {
                "type": "git",
                "url": "https://github.com/php-fig/http-message-util.git",
                "reference": "9d94dc0154230ac39e5bf89398b324a86f63f765"
            },
            "dist": {
                "type": "zip",
                "url": "https://api.github.com/repos/php-fig/http-message-util/zipball/9d94dc0154230ac39e5bf89398b324a86f63f765",
                "reference": "9d94dc0154230ac39e5bf89398b324a86f63f765",
                "shasum": ""
            },
            "require": {
                "php": "^5.3 || ^7.0 || ^8.0"
            },
            "suggest": {
                "psr/http-message": "The package containing the PSR-7 interfaces"
            },
            "type": "library",
            "extra": {
                "branch-alias": {
                    "dev-master": "1.1.x-dev"
                }
            },
            "autoload": {
                "psr-4": {
                    "Fig\\Http\\Message\\": "src/"
                }
            },
            "notification-url": "https://packagist.org/downloads/",
            "license": [
                "MIT"
            ],
            "authors": [
                {
                    "name": "PHP-FIG",
                    "homepage": "https://www.php-fig.org/"
                }
            ],
            "description": "Utility classes and constants for use with PSR-7 (psr/http-message)",
            "keywords": [
                "http",
                "http-message",
                "psr",
                "psr-7",
                "request",
                "response"
            ],
            "support": {
                "issues": "https://github.com/php-fig/http-message-util/issues",
                "source": "https://github.com/php-fig/http-message-util/tree/1.1.5"
            },
            "time": "2020-11-24T22:02:12+00:00"
        },
        {
            "name": "justinrainbow/json-schema",
            "version": "v5.2.13",
            "source": {
                "type": "git",
                "url": "https://github.com/justinrainbow/json-schema.git",
                "reference": "fbbe7e5d79f618997bc3332a6f49246036c45793"
            },
            "dist": {
                "type": "zip",
                "url": "https://api.github.com/repos/justinrainbow/json-schema/zipball/fbbe7e5d79f618997bc3332a6f49246036c45793",
                "reference": "fbbe7e5d79f618997bc3332a6f49246036c45793",
                "shasum": ""
            },
            "require": {
                "php": ">=5.3.3"
            },
            "require-dev": {
                "friendsofphp/php-cs-fixer": "~2.2.20||~2.15.1",
                "json-schema/json-schema-test-suite": "1.2.0",
                "phpunit/phpunit": "^4.8.35"
            },
            "bin": [
                "bin/validate-json"
            ],
            "type": "library",
            "extra": {
                "branch-alias": {
                    "dev-master": "5.0.x-dev"
                }
            },
            "autoload": {
                "psr-4": {
                    "JsonSchema\\": "src/JsonSchema/"
                }
            },
            "notification-url": "https://packagist.org/downloads/",
            "license": [
                "MIT"
            ],
            "authors": [
                {
                    "name": "Bruno Prieto Reis",
                    "email": "bruno.p.reis@gmail.com"
                },
                {
                    "name": "Justin Rainbow",
                    "email": "justin.rainbow@gmail.com"
                },
                {
                    "name": "Igor Wiedler",
                    "email": "igor@wiedler.ch"
                },
                {
                    "name": "Robert Schönthal",
                    "email": "seroscho@googlemail.com"
                }
            ],
            "description": "A library to validate a json schema.",
            "homepage": "https://github.com/justinrainbow/json-schema",
            "keywords": [
                "json",
                "schema"
            ],
            "support": {
                "issues": "https://github.com/justinrainbow/json-schema/issues",
                "source": "https://github.com/justinrainbow/json-schema/tree/v5.2.13"
            },
            "time": "2023-09-26T02:20:38+00:00"
        },
        {
            "name": "manticoresoftware/buddy-core",
            "version": "dev-feat/update-php-parser",
            "source": {
                "type": "git",
                "url": "https://github.com/manticoresoftware/buddy-core.git",
<<<<<<< HEAD
                "reference": "7e4d5e424e90eb58cd67e8c87b625a4662f230a0"
            },
            "dist": {
                "type": "zip",
                "url": "https://api.github.com/repos/manticoresoftware/buddy-core/zipball/7e4d5e424e90eb58cd67e8c87b625a4662f230a0",
                "reference": "7e4d5e424e90eb58cd67e8c87b625a4662f230a0",
=======
                "reference": "62178db11637cc71e3d189435867652d4fb0bc53"
            },
            "dist": {
                "type": "zip",
                "url": "https://api.github.com/repos/manticoresoftware/buddy-core/zipball/62178db11637cc71e3d189435867652d4fb0bc53",
                "reference": "62178db11637cc71e3d189435867652d4fb0bc53",
>>>>>>> 3513bfbc
                "shasum": ""
            },
            "require": {
                "composer/composer": "^2.5",
                "manticoresoftware/php-sql-parser": "v4.6.0-patch10",
                "php-ds/php-ds": "^1.4",
                "symfony/console": "^6.2",
                "symfony/dependency-injection": "^6.1"
            },
            "require-dev": {
                "phpstan/phpstan": "^1.8",
                "phpunit/phpunit": "^9.5",
                "slevomat/coding-standard": "^8.5",
                "squizlabs/php_codesniffer": "^3.7"
            },
            "type": "library",
            "autoload": {
                "psr-4": {
                    "Manticoresearch\\Buddy\\Core\\": "src/",
                    "Manticoresearch\\Buddy\\CoreTest\\": "test/src/"
                }
            },
            "notification-url": "https://packagist.org/downloads/",
            "license": [
                "GPL-2.0-or-later"
            ],
            "authors": [
                {
                    "name": "Manticore Software Co. Ltd",
                    "email": "contact@manticoresearch.com"
                }
            ],
            "description": "The Buddy Core to develop your own plugin for Manticore Search",
            "support": {
                "issues": "https://github.com/manticoresoftware/buddy-core/issues",
                "source": "https://github.com/manticoresoftware/buddy-core/tree/feat/update-php-parser"
            },
<<<<<<< HEAD
            "time": "2024-05-09T14:11:54+00:00"
=======
            "time": "2024-05-10T14:31:34+00:00"
>>>>>>> 3513bfbc
        },
        {
            "name": "manticoresoftware/manticoresearch-backup",
            "version": "v1.3.6",
            "source": {
                "type": "git",
                "url": "https://github.com/manticoresoftware/manticoresearch-backup.git",
                "reference": "a378af6d676e9e8c28c3e0cb59ebe3884bf741ea"
            },
            "dist": {
                "type": "zip",
                "url": "https://api.github.com/repos/manticoresoftware/manticoresearch-backup/zipball/a378af6d676e9e8c28c3e0cb59ebe3884bf741ea",
                "reference": "a378af6d676e9e8c28c3e0cb59ebe3884bf741ea",
                "shasum": ""
            },
            "require": {
                "manticoresoftware/telemetry": "^0.1.9",
                "php": ">=8.1"
            },
            "require-dev": {
                "phpstan/phpstan": "^1.8",
                "phpunit/phpunit": "^9.5",
                "slevomat/coding-standard": "^8.5",
                "squizlabs/php_codesniffer": "^3.7"
            },
            "type": "library",
            "autoload": {
                "files": [
                    "src/func.php"
                ],
                "psr-4": {
                    "Manticoresearch\\Backup\\": "src/"
                }
            },
            "notification-url": "https://packagist.org/downloads/",
            "license": [
                "GPL-3.0-or-later"
            ],
            "authors": [
                {
                    "name": "Manticore Software LTD",
                    "email": "contact@manticoresoftware.com"
                }
            ],
            "description": "Backup tool for Manticore Search",
            "keywords": [
                "backup",
                "manticoresearch",
                "search"
            ],
            "support": {
                "issues": "https://github.com/manticoresoftware/manticoresearch-backup/issues",
                "source": "https://github.com/manticoresoftware/manticoresearch-backup/tree/v1.3.6"
            },
            "time": "2024-05-03T07:33:12+00:00"
        },
        {
            "name": "manticoresoftware/openmetrics",
            "version": "v0.1.0",
            "source": {
                "type": "git",
                "url": "https://github.com/manticoresoftware/exposition-text.git",
                "reference": "4054ad5b63da8874974801df5977189bafa0374b"
            },
            "dist": {
                "type": "zip",
                "url": "https://api.github.com/repos/manticoresoftware/exposition-text/zipball/4054ad5b63da8874974801df5977189bafa0374b",
                "reference": "4054ad5b63da8874974801df5977189bafa0374b",
                "shasum": ""
            },
            "require": {
                "php": ">=8.1"
            },
            "require-dev": {
                "ext-xdebug": "*",
                "hollodotme/phpunit-testdox-markdown": "~1.0.0",
                "tm/tooly-composer-script": "~1.4"
            },
            "type": "library",
            "extra": {
                "tools": {
                    "phpunit8": {
                        "url": "https://phar.phpunit.de/phpunit-8.phar",
                        "only-dev": true,
                        "replace": true
                    }
                }
            },
            "autoload": {
                "psr-4": {
                    "OpenMetrics\\Exposition\\Text\\": "src/"
                }
            },
            "notification-url": "https://packagist.org/downloads/",
            "license": [
                "MIT"
            ],
            "authors": [
                {
                    "name": "Holger Woltersdorf",
                    "email": "hw@hollo.me"
                },
                {
                    "name": "Manticore Software",
                    "email": "contact@manticoresearch.com"
                }
            ],
            "description": "Implementation of the text exposition format of OpenMetrics",
            "support": {
                "source": "https://github.com/manticoresoftware/exposition-text/tree/v0.1.0"
            },
            "time": "2022-10-27T05:48:35+00:00"
        },
        {
            "name": "manticoresoftware/php-sql-parser",
            "version": "v4.6.0-patch10",
            "source": {
                "type": "git",
                "url": "https://github.com/manticoresoftware/PHP-SQL-Parser.git",
                "reference": "3739fefd47fd0262b99a8da3864743041dead9d2"
            },
            "dist": {
                "type": "zip",
                "url": "https://api.github.com/repos/manticoresoftware/PHP-SQL-Parser/zipball/3739fefd47fd0262b99a8da3864743041dead9d2",
                "reference": "3739fefd47fd0262b99a8da3864743041dead9d2",
                "shasum": ""
            },
            "require": {
                "php": ">=5.3.2"
            },
            "require-dev": {
                "analog/analog": "^1.0.6",
                "phpunit/phpunit": "^9.5.13",
                "squizlabs/php_codesniffer": "^2.8.1"
            },
            "type": "library",
            "autoload": {
                "psr-0": {
                    "PHPSQLParser\\": "src/"
                }
            },
            "notification-url": "https://packagist.org/downloads/",
            "license": [
                "BSD-3-Clause"
            ],
            "authors": [
                {
                    "name": "Justin Swanhart",
                    "email": "greenlion@gmail.com",
                    "homepage": "http://code.google.com/u/greenlion@gmail.com/",
                    "role": "Owner"
                },
                {
                    "name": "André Rothe",
                    "email": "phosco@gmx.de",
                    "homepage": "https://www.phosco.info",
                    "role": "Committer"
                }
            ],
            "description": "A pure PHP SQL (non validating) parser w/ focus on MySQL dialect of SQL",
            "homepage": "https://github.com/greenlion/PHP-SQL-Parser",
            "keywords": [
                "creator",
                "mysql",
                "parser",
                "sql"
            ],
            "support": {
                "issues": "https://github.com/greenlion/PHP-SQL-Parser/issues",
                "source": "https://github.com/greenlion/PHP-SQL-Parser"
            },
            "time": "2024-05-09T14:09:13+00:00"
        },
        {
            "name": "manticoresoftware/telemetry",
            "version": "0.1.23",
            "source": {
                "type": "git",
                "url": "https://github.com/manticoresoftware/telemetry-lib.git",
                "reference": "8e2efd649a04d449b87fcc7de1261f13dac184bd"
            },
            "dist": {
                "type": "zip",
                "url": "https://api.github.com/repos/manticoresoftware/telemetry-lib/zipball/8e2efd649a04d449b87fcc7de1261f13dac184bd",
                "reference": "8e2efd649a04d449b87fcc7de1261f13dac184bd",
                "shasum": ""
            },
            "require": {
                "manticoresoftware/openmetrics": "^v0.1.0",
                "php": ">=8.1"
            },
            "require-dev": {
                "phpstan/phpstan": "^1.8",
                "phpunit/phpunit": "^9.5",
                "slevomat/coding-standard": "^8.5",
                "squizlabs/php_codesniffer": "^3.7"
            },
            "type": "library",
            "autoload": {
                "psr-4": {
                    "Manticoresoftware\\Telemetry\\": "src/"
                }
            },
            "notification-url": "https://packagist.org/downloads/",
            "license": [
                "GPL-2.0-or-later"
            ],
            "authors": [
                {
                    "name": "Manticore Software Co. Ltd",
                    "email": "contact@manticoresearch.com"
                }
            ],
            "description": "Metric collection tool for PHP projects of Manticore Software",
            "keywords": [
                "analytics",
                "metric",
                "telemetry"
            ],
            "support": {
                "issues": "https://github.com/manticoresoftware/telemetry-lib/issues",
                "source": "https://github.com/manticoresoftware/telemetry-lib/tree/0.1.23"
            },
            "time": "2024-03-20T07:42:24+00:00"
        },
        {
            "name": "php-ds/php-ds",
            "version": "v1.5.0",
            "source": {
                "type": "git",
                "url": "https://github.com/php-ds/polyfill.git",
                "reference": "7b2c5f1843466d50769a0682ce6fa9ddaaa99cb4"
            },
            "dist": {
                "type": "zip",
                "url": "https://api.github.com/repos/php-ds/polyfill/zipball/7b2c5f1843466d50769a0682ce6fa9ddaaa99cb4",
                "reference": "7b2c5f1843466d50769a0682ce6fa9ddaaa99cb4",
                "shasum": ""
            },
            "require": {
                "ext-json": "*",
                "php": ">=7.0"
            },
            "provide": {
                "ext-ds": "1.5.0"
            },
            "require-dev": {
                "php-ds/tests": "^1.5"
            },
            "suggest": {
                "ext-ds": "to improve performance and reduce memory usage"
            },
            "type": "library",
            "autoload": {
                "psr-4": {
                    "Ds\\": "src"
                }
            },
            "notification-url": "https://packagist.org/downloads/",
            "license": [
                "MIT"
            ],
            "authors": [
                {
                    "name": "Rudi Theunissen",
                    "email": "rudolf.theunissen@gmail.com"
                }
            ],
            "keywords": [
                "data structures",
                "ds",
                "php",
                "polyfill"
            ],
            "support": {
                "issues": "https://github.com/php-ds/polyfill/issues",
                "source": "https://github.com/php-ds/polyfill/tree/v1.5.0"
            },
            "time": "2023-12-19T16:52:21+00:00"
        },
        {
            "name": "psr/container",
            "version": "2.0.2",
            "source": {
                "type": "git",
                "url": "https://github.com/php-fig/container.git",
                "reference": "c71ecc56dfe541dbd90c5360474fbc405f8d5963"
            },
            "dist": {
                "type": "zip",
                "url": "https://api.github.com/repos/php-fig/container/zipball/c71ecc56dfe541dbd90c5360474fbc405f8d5963",
                "reference": "c71ecc56dfe541dbd90c5360474fbc405f8d5963",
                "shasum": ""
            },
            "require": {
                "php": ">=7.4.0"
            },
            "type": "library",
            "extra": {
                "branch-alias": {
                    "dev-master": "2.0.x-dev"
                }
            },
            "autoload": {
                "psr-4": {
                    "Psr\\Container\\": "src/"
                }
            },
            "notification-url": "https://packagist.org/downloads/",
            "license": [
                "MIT"
            ],
            "authors": [
                {
                    "name": "PHP-FIG",
                    "homepage": "https://www.php-fig.org/"
                }
            ],
            "description": "Common Container Interface (PHP FIG PSR-11)",
            "homepage": "https://github.com/php-fig/container",
            "keywords": [
                "PSR-11",
                "container",
                "container-interface",
                "container-interop",
                "psr"
            ],
            "support": {
                "issues": "https://github.com/php-fig/container/issues",
                "source": "https://github.com/php-fig/container/tree/2.0.2"
            },
            "time": "2021-11-05T16:47:00+00:00"
        },
        {
            "name": "psr/http-message",
            "version": "1.1",
            "source": {
                "type": "git",
                "url": "https://github.com/php-fig/http-message.git",
                "reference": "cb6ce4845ce34a8ad9e68117c10ee90a29919eba"
            },
            "dist": {
                "type": "zip",
                "url": "https://api.github.com/repos/php-fig/http-message/zipball/cb6ce4845ce34a8ad9e68117c10ee90a29919eba",
                "reference": "cb6ce4845ce34a8ad9e68117c10ee90a29919eba",
                "shasum": ""
            },
            "require": {
                "php": "^7.2 || ^8.0"
            },
            "type": "library",
            "extra": {
                "branch-alias": {
                    "dev-master": "1.1.x-dev"
                }
            },
            "autoload": {
                "psr-4": {
                    "Psr\\Http\\Message\\": "src/"
                }
            },
            "notification-url": "https://packagist.org/downloads/",
            "license": [
                "MIT"
            ],
            "authors": [
                {
                    "name": "PHP-FIG",
                    "homepage": "http://www.php-fig.org/"
                }
            ],
            "description": "Common interface for HTTP messages",
            "homepage": "https://github.com/php-fig/http-message",
            "keywords": [
                "http",
                "http-message",
                "psr",
                "psr-7",
                "request",
                "response"
            ],
            "support": {
                "source": "https://github.com/php-fig/http-message/tree/1.1"
            },
            "time": "2023-04-04T09:50:52+00:00"
        },
        {
            "name": "psr/log",
            "version": "3.0.0",
            "source": {
                "type": "git",
                "url": "https://github.com/php-fig/log.git",
                "reference": "fe5ea303b0887d5caefd3d431c3e61ad47037001"
            },
            "dist": {
                "type": "zip",
                "url": "https://api.github.com/repos/php-fig/log/zipball/fe5ea303b0887d5caefd3d431c3e61ad47037001",
                "reference": "fe5ea303b0887d5caefd3d431c3e61ad47037001",
                "shasum": ""
            },
            "require": {
                "php": ">=8.0.0"
            },
            "type": "library",
            "extra": {
                "branch-alias": {
                    "dev-master": "3.x-dev"
                }
            },
            "autoload": {
                "psr-4": {
                    "Psr\\Log\\": "src"
                }
            },
            "notification-url": "https://packagist.org/downloads/",
            "license": [
                "MIT"
            ],
            "authors": [
                {
                    "name": "PHP-FIG",
                    "homepage": "https://www.php-fig.org/"
                }
            ],
            "description": "Common interface for logging libraries",
            "homepage": "https://github.com/php-fig/log",
            "keywords": [
                "log",
                "psr",
                "psr-3"
            ],
            "support": {
                "source": "https://github.com/php-fig/log/tree/3.0.0"
            },
            "time": "2021-07-14T16:46:02+00:00"
        },
        {
            "name": "react/cache",
            "version": "v1.2.0",
            "source": {
                "type": "git",
                "url": "https://github.com/reactphp/cache.git",
                "reference": "d47c472b64aa5608225f47965a484b75c7817d5b"
            },
            "dist": {
                "type": "zip",
                "url": "https://api.github.com/repos/reactphp/cache/zipball/d47c472b64aa5608225f47965a484b75c7817d5b",
                "reference": "d47c472b64aa5608225f47965a484b75c7817d5b",
                "shasum": ""
            },
            "require": {
                "php": ">=5.3.0",
                "react/promise": "^3.0 || ^2.0 || ^1.1"
            },
            "require-dev": {
                "phpunit/phpunit": "^9.5 || ^5.7 || ^4.8.35"
            },
            "type": "library",
            "autoload": {
                "psr-4": {
                    "React\\Cache\\": "src/"
                }
            },
            "notification-url": "https://packagist.org/downloads/",
            "license": [
                "MIT"
            ],
            "authors": [
                {
                    "name": "Christian Lück",
                    "email": "christian@clue.engineering",
                    "homepage": "https://clue.engineering/"
                },
                {
                    "name": "Cees-Jan Kiewiet",
                    "email": "reactphp@ceesjankiewiet.nl",
                    "homepage": "https://wyrihaximus.net/"
                },
                {
                    "name": "Jan Sorgalla",
                    "email": "jsorgalla@gmail.com",
                    "homepage": "https://sorgalla.com/"
                },
                {
                    "name": "Chris Boden",
                    "email": "cboden@gmail.com",
                    "homepage": "https://cboden.dev/"
                }
            ],
            "description": "Async, Promise-based cache interface for ReactPHP",
            "keywords": [
                "cache",
                "caching",
                "promise",
                "reactphp"
            ],
            "support": {
                "issues": "https://github.com/reactphp/cache/issues",
                "source": "https://github.com/reactphp/cache/tree/v1.2.0"
            },
            "funding": [
                {
                    "url": "https://opencollective.com/reactphp",
                    "type": "open_collective"
                }
            ],
            "time": "2022-11-30T15:59:55+00:00"
        },
        {
            "name": "react/dns",
            "version": "v1.12.0",
            "source": {
                "type": "git",
                "url": "https://github.com/reactphp/dns.git",
                "reference": "c134600642fa615b46b41237ef243daa65bb64ec"
            },
            "dist": {
                "type": "zip",
                "url": "https://api.github.com/repos/reactphp/dns/zipball/c134600642fa615b46b41237ef243daa65bb64ec",
                "reference": "c134600642fa615b46b41237ef243daa65bb64ec",
                "shasum": ""
            },
            "require": {
                "php": ">=5.3.0",
                "react/cache": "^1.0 || ^0.6 || ^0.5",
                "react/event-loop": "^1.2",
                "react/promise": "^3.0 || ^2.7 || ^1.2.1"
            },
            "require-dev": {
                "phpunit/phpunit": "^9.6 || ^5.7 || ^4.8.36",
                "react/async": "^4 || ^3 || ^2",
                "react/promise-timer": "^1.9"
            },
            "type": "library",
            "autoload": {
                "psr-4": {
                    "React\\Dns\\": "src/"
                }
            },
            "notification-url": "https://packagist.org/downloads/",
            "license": [
                "MIT"
            ],
            "authors": [
                {
                    "name": "Christian Lück",
                    "email": "christian@clue.engineering",
                    "homepage": "https://clue.engineering/"
                },
                {
                    "name": "Cees-Jan Kiewiet",
                    "email": "reactphp@ceesjankiewiet.nl",
                    "homepage": "https://wyrihaximus.net/"
                },
                {
                    "name": "Jan Sorgalla",
                    "email": "jsorgalla@gmail.com",
                    "homepage": "https://sorgalla.com/"
                },
                {
                    "name": "Chris Boden",
                    "email": "cboden@gmail.com",
                    "homepage": "https://cboden.dev/"
                }
            ],
            "description": "Async DNS resolver for ReactPHP",
            "keywords": [
                "async",
                "dns",
                "dns-resolver",
                "reactphp"
            ],
            "support": {
                "issues": "https://github.com/reactphp/dns/issues",
                "source": "https://github.com/reactphp/dns/tree/v1.12.0"
            },
            "funding": [
                {
                    "url": "https://opencollective.com/reactphp",
                    "type": "open_collective"
                }
            ],
            "time": "2023-11-29T12:41:06+00:00"
        },
        {
            "name": "react/event-loop",
            "version": "v1.5.0",
            "source": {
                "type": "git",
                "url": "https://github.com/reactphp/event-loop.git",
                "reference": "bbe0bd8c51ffc05ee43f1729087ed3bdf7d53354"
            },
            "dist": {
                "type": "zip",
                "url": "https://api.github.com/repos/reactphp/event-loop/zipball/bbe0bd8c51ffc05ee43f1729087ed3bdf7d53354",
                "reference": "bbe0bd8c51ffc05ee43f1729087ed3bdf7d53354",
                "shasum": ""
            },
            "require": {
                "php": ">=5.3.0"
            },
            "require-dev": {
                "phpunit/phpunit": "^9.6 || ^5.7 || ^4.8.36"
            },
            "suggest": {
                "ext-pcntl": "For signal handling support when using the StreamSelectLoop"
            },
            "type": "library",
            "autoload": {
                "psr-4": {
                    "React\\EventLoop\\": "src/"
                }
            },
            "notification-url": "https://packagist.org/downloads/",
            "license": [
                "MIT"
            ],
            "authors": [
                {
                    "name": "Christian Lück",
                    "email": "christian@clue.engineering",
                    "homepage": "https://clue.engineering/"
                },
                {
                    "name": "Cees-Jan Kiewiet",
                    "email": "reactphp@ceesjankiewiet.nl",
                    "homepage": "https://wyrihaximus.net/"
                },
                {
                    "name": "Jan Sorgalla",
                    "email": "jsorgalla@gmail.com",
                    "homepage": "https://sorgalla.com/"
                },
                {
                    "name": "Chris Boden",
                    "email": "cboden@gmail.com",
                    "homepage": "https://cboden.dev/"
                }
            ],
            "description": "ReactPHP's core reactor event loop that libraries can use for evented I/O.",
            "keywords": [
                "asynchronous",
                "event-loop"
            ],
            "support": {
                "issues": "https://github.com/reactphp/event-loop/issues",
                "source": "https://github.com/reactphp/event-loop/tree/v1.5.0"
            },
            "funding": [
                {
                    "url": "https://opencollective.com/reactphp",
                    "type": "open_collective"
                }
            ],
            "time": "2023-11-13T13:48:05+00:00"
        },
        {
            "name": "react/http",
            "version": "v1.10.0",
            "source": {
                "type": "git",
                "url": "https://github.com/reactphp/http.git",
                "reference": "8111281ee57f22b7194f5dba225e609ba7ce4d20"
            },
            "dist": {
                "type": "zip",
                "url": "https://api.github.com/repos/reactphp/http/zipball/8111281ee57f22b7194f5dba225e609ba7ce4d20",
                "reference": "8111281ee57f22b7194f5dba225e609ba7ce4d20",
                "shasum": ""
            },
            "require": {
                "evenement/evenement": "^3.0 || ^2.0 || ^1.0",
                "fig/http-message-util": "^1.1",
                "php": ">=5.3.0",
                "psr/http-message": "^1.0",
                "react/event-loop": "^1.2",
                "react/promise": "^3 || ^2.3 || ^1.2.1",
                "react/socket": "^1.12",
                "react/stream": "^1.2"
            },
            "require-dev": {
                "clue/http-proxy-react": "^1.8",
                "clue/reactphp-ssh-proxy": "^1.4",
                "clue/socks-react": "^1.4",
                "phpunit/phpunit": "^9.6 || ^5.7 || ^4.8.36",
                "react/async": "^4 || ^3 || ^2",
                "react/promise-stream": "^1.4",
                "react/promise-timer": "^1.9"
            },
            "type": "library",
            "autoload": {
                "psr-4": {
                    "React\\Http\\": "src/"
                }
            },
            "notification-url": "https://packagist.org/downloads/",
            "license": [
                "MIT"
            ],
            "authors": [
                {
                    "name": "Christian Lück",
                    "email": "christian@clue.engineering",
                    "homepage": "https://clue.engineering/"
                },
                {
                    "name": "Cees-Jan Kiewiet",
                    "email": "reactphp@ceesjankiewiet.nl",
                    "homepage": "https://wyrihaximus.net/"
                },
                {
                    "name": "Jan Sorgalla",
                    "email": "jsorgalla@gmail.com",
                    "homepage": "https://sorgalla.com/"
                },
                {
                    "name": "Chris Boden",
                    "email": "cboden@gmail.com",
                    "homepage": "https://cboden.dev/"
                }
            ],
            "description": "Event-driven, streaming HTTP client and server implementation for ReactPHP",
            "keywords": [
                "async",
                "client",
                "event-driven",
                "http",
                "http client",
                "http server",
                "https",
                "psr-7",
                "reactphp",
                "server",
                "streaming"
            ],
            "support": {
                "issues": "https://github.com/reactphp/http/issues",
                "source": "https://github.com/reactphp/http/tree/v1.10.0"
            },
            "funding": [
                {
                    "url": "https://opencollective.com/reactphp",
                    "type": "open_collective"
                }
            ],
            "time": "2024-03-27T17:20:46+00:00"
        },
        {
            "name": "react/promise",
            "version": "v3.1.0",
            "source": {
                "type": "git",
                "url": "https://github.com/reactphp/promise.git",
                "reference": "e563d55d1641de1dea9f5e84f3cccc66d2bfe02c"
            },
            "dist": {
                "type": "zip",
                "url": "https://api.github.com/repos/reactphp/promise/zipball/e563d55d1641de1dea9f5e84f3cccc66d2bfe02c",
                "reference": "e563d55d1641de1dea9f5e84f3cccc66d2bfe02c",
                "shasum": ""
            },
            "require": {
                "php": ">=7.1.0"
            },
            "require-dev": {
                "phpstan/phpstan": "1.10.39 || 1.4.10",
                "phpunit/phpunit": "^9.6 || ^7.5"
            },
            "type": "library",
            "autoload": {
                "files": [
                    "src/functions_include.php"
                ],
                "psr-4": {
                    "React\\Promise\\": "src/"
                }
            },
            "notification-url": "https://packagist.org/downloads/",
            "license": [
                "MIT"
            ],
            "authors": [
                {
                    "name": "Jan Sorgalla",
                    "email": "jsorgalla@gmail.com",
                    "homepage": "https://sorgalla.com/"
                },
                {
                    "name": "Christian Lück",
                    "email": "christian@clue.engineering",
                    "homepage": "https://clue.engineering/"
                },
                {
                    "name": "Cees-Jan Kiewiet",
                    "email": "reactphp@ceesjankiewiet.nl",
                    "homepage": "https://wyrihaximus.net/"
                },
                {
                    "name": "Chris Boden",
                    "email": "cboden@gmail.com",
                    "homepage": "https://cboden.dev/"
                }
            ],
            "description": "A lightweight implementation of CommonJS Promises/A for PHP",
            "keywords": [
                "promise",
                "promises"
            ],
            "support": {
                "issues": "https://github.com/reactphp/promise/issues",
                "source": "https://github.com/reactphp/promise/tree/v3.1.0"
            },
            "funding": [
                {
                    "url": "https://opencollective.com/reactphp",
                    "type": "open_collective"
                }
            ],
            "time": "2023-11-16T16:21:57+00:00"
        },
        {
            "name": "react/socket",
            "version": "v1.15.0",
            "source": {
                "type": "git",
                "url": "https://github.com/reactphp/socket.git",
                "reference": "216d3aec0b87f04a40ca04f481e6af01bdd1d038"
            },
            "dist": {
                "type": "zip",
                "url": "https://api.github.com/repos/reactphp/socket/zipball/216d3aec0b87f04a40ca04f481e6af01bdd1d038",
                "reference": "216d3aec0b87f04a40ca04f481e6af01bdd1d038",
                "shasum": ""
            },
            "require": {
                "evenement/evenement": "^3.0 || ^2.0 || ^1.0",
                "php": ">=5.3.0",
                "react/dns": "^1.11",
                "react/event-loop": "^1.2",
                "react/promise": "^3 || ^2.6 || ^1.2.1",
                "react/stream": "^1.2"
            },
            "require-dev": {
                "phpunit/phpunit": "^9.6 || ^5.7 || ^4.8.36",
                "react/async": "^4 || ^3 || ^2",
                "react/promise-stream": "^1.4",
                "react/promise-timer": "^1.10"
            },
            "type": "library",
            "autoload": {
                "psr-4": {
                    "React\\Socket\\": "src/"
                }
            },
            "notification-url": "https://packagist.org/downloads/",
            "license": [
                "MIT"
            ],
            "authors": [
                {
                    "name": "Christian Lück",
                    "email": "christian@clue.engineering",
                    "homepage": "https://clue.engineering/"
                },
                {
                    "name": "Cees-Jan Kiewiet",
                    "email": "reactphp@ceesjankiewiet.nl",
                    "homepage": "https://wyrihaximus.net/"
                },
                {
                    "name": "Jan Sorgalla",
                    "email": "jsorgalla@gmail.com",
                    "homepage": "https://sorgalla.com/"
                },
                {
                    "name": "Chris Boden",
                    "email": "cboden@gmail.com",
                    "homepage": "https://cboden.dev/"
                }
            ],
            "description": "Async, streaming plaintext TCP/IP and secure TLS socket server and client connections for ReactPHP",
            "keywords": [
                "Connection",
                "Socket",
                "async",
                "reactphp",
                "stream"
            ],
            "support": {
                "issues": "https://github.com/reactphp/socket/issues",
                "source": "https://github.com/reactphp/socket/tree/v1.15.0"
            },
            "funding": [
                {
                    "url": "https://opencollective.com/reactphp",
                    "type": "open_collective"
                }
            ],
            "time": "2023-12-15T11:02:10+00:00"
        },
        {
            "name": "react/stream",
            "version": "v1.3.0",
            "source": {
                "type": "git",
                "url": "https://github.com/reactphp/stream.git",
                "reference": "6fbc9672905c7d5a885f2da2fc696f65840f4a66"
            },
            "dist": {
                "type": "zip",
                "url": "https://api.github.com/repos/reactphp/stream/zipball/6fbc9672905c7d5a885f2da2fc696f65840f4a66",
                "reference": "6fbc9672905c7d5a885f2da2fc696f65840f4a66",
                "shasum": ""
            },
            "require": {
                "evenement/evenement": "^3.0 || ^2.0 || ^1.0",
                "php": ">=5.3.8",
                "react/event-loop": "^1.2"
            },
            "require-dev": {
                "clue/stream-filter": "~1.2",
                "phpunit/phpunit": "^9.5 || ^5.7 || ^4.8.35"
            },
            "type": "library",
            "autoload": {
                "psr-4": {
                    "React\\Stream\\": "src/"
                }
            },
            "notification-url": "https://packagist.org/downloads/",
            "license": [
                "MIT"
            ],
            "authors": [
                {
                    "name": "Christian Lück",
                    "email": "christian@clue.engineering",
                    "homepage": "https://clue.engineering/"
                },
                {
                    "name": "Cees-Jan Kiewiet",
                    "email": "reactphp@ceesjankiewiet.nl",
                    "homepage": "https://wyrihaximus.net/"
                },
                {
                    "name": "Jan Sorgalla",
                    "email": "jsorgalla@gmail.com",
                    "homepage": "https://sorgalla.com/"
                },
                {
                    "name": "Chris Boden",
                    "email": "cboden@gmail.com",
                    "homepage": "https://cboden.dev/"
                }
            ],
            "description": "Event-driven readable and writable streams for non-blocking I/O in ReactPHP",
            "keywords": [
                "event-driven",
                "io",
                "non-blocking",
                "pipe",
                "reactphp",
                "readable",
                "stream",
                "writable"
            ],
            "support": {
                "issues": "https://github.com/reactphp/stream/issues",
                "source": "https://github.com/reactphp/stream/tree/v1.3.0"
            },
            "funding": [
                {
                    "url": "https://opencollective.com/reactphp",
                    "type": "open_collective"
                }
            ],
            "time": "2023-06-16T10:52:11+00:00"
        },
        {
            "name": "seld/jsonlint",
            "version": "1.10.2",
            "source": {
                "type": "git",
                "url": "https://github.com/Seldaek/jsonlint.git",
                "reference": "9bb7db07b5d66d90f6ebf542f09fc67d800e5259"
            },
            "dist": {
                "type": "zip",
                "url": "https://api.github.com/repos/Seldaek/jsonlint/zipball/9bb7db07b5d66d90f6ebf542f09fc67d800e5259",
                "reference": "9bb7db07b5d66d90f6ebf542f09fc67d800e5259",
                "shasum": ""
            },
            "require": {
                "php": "^5.3 || ^7.0 || ^8.0"
            },
            "require-dev": {
                "phpstan/phpstan": "^1.5",
                "phpunit/phpunit": "^4.8.35 || ^5.7 || ^6.0 || ^8.5.13"
            },
            "bin": [
                "bin/jsonlint"
            ],
            "type": "library",
            "autoload": {
                "psr-4": {
                    "Seld\\JsonLint\\": "src/Seld/JsonLint/"
                }
            },
            "notification-url": "https://packagist.org/downloads/",
            "license": [
                "MIT"
            ],
            "authors": [
                {
                    "name": "Jordi Boggiano",
                    "email": "j.boggiano@seld.be",
                    "homepage": "https://seld.be"
                }
            ],
            "description": "JSON Linter",
            "keywords": [
                "json",
                "linter",
                "parser",
                "validator"
            ],
            "support": {
                "issues": "https://github.com/Seldaek/jsonlint/issues",
                "source": "https://github.com/Seldaek/jsonlint/tree/1.10.2"
            },
            "funding": [
                {
                    "url": "https://github.com/Seldaek",
                    "type": "github"
                },
                {
                    "url": "https://tidelift.com/funding/github/packagist/seld/jsonlint",
                    "type": "tidelift"
                }
            ],
            "time": "2024-02-07T12:57:50+00:00"
        },
        {
            "name": "seld/phar-utils",
            "version": "1.2.1",
            "source": {
                "type": "git",
                "url": "https://github.com/Seldaek/phar-utils.git",
                "reference": "ea2f4014f163c1be4c601b9b7bd6af81ba8d701c"
            },
            "dist": {
                "type": "zip",
                "url": "https://api.github.com/repos/Seldaek/phar-utils/zipball/ea2f4014f163c1be4c601b9b7bd6af81ba8d701c",
                "reference": "ea2f4014f163c1be4c601b9b7bd6af81ba8d701c",
                "shasum": ""
            },
            "require": {
                "php": ">=5.3"
            },
            "type": "library",
            "extra": {
                "branch-alias": {
                    "dev-master": "1.x-dev"
                }
            },
            "autoload": {
                "psr-4": {
                    "Seld\\PharUtils\\": "src/"
                }
            },
            "notification-url": "https://packagist.org/downloads/",
            "license": [
                "MIT"
            ],
            "authors": [
                {
                    "name": "Jordi Boggiano",
                    "email": "j.boggiano@seld.be"
                }
            ],
            "description": "PHAR file format utilities, for when PHP phars you up",
            "keywords": [
                "phar"
            ],
            "support": {
                "issues": "https://github.com/Seldaek/phar-utils/issues",
                "source": "https://github.com/Seldaek/phar-utils/tree/1.2.1"
            },
            "time": "2022-08-31T10:31:18+00:00"
        },
        {
            "name": "seld/signal-handler",
            "version": "2.0.2",
            "source": {
                "type": "git",
                "url": "https://github.com/Seldaek/signal-handler.git",
                "reference": "04a6112e883ad76c0ada8e4a9f7520bbfdb6bb98"
            },
            "dist": {
                "type": "zip",
                "url": "https://api.github.com/repos/Seldaek/signal-handler/zipball/04a6112e883ad76c0ada8e4a9f7520bbfdb6bb98",
                "reference": "04a6112e883ad76c0ada8e4a9f7520bbfdb6bb98",
                "shasum": ""
            },
            "require": {
                "php": ">=7.2.0"
            },
            "require-dev": {
                "phpstan/phpstan": "^1",
                "phpstan/phpstan-deprecation-rules": "^1.0",
                "phpstan/phpstan-phpunit": "^1",
                "phpstan/phpstan-strict-rules": "^1.3",
                "phpunit/phpunit": "^7.5.20 || ^8.5.23",
                "psr/log": "^1 || ^2 || ^3"
            },
            "type": "library",
            "extra": {
                "branch-alias": {
                    "dev-main": "2.x-dev"
                }
            },
            "autoload": {
                "psr-4": {
                    "Seld\\Signal\\": "src/"
                }
            },
            "notification-url": "https://packagist.org/downloads/",
            "license": [
                "MIT"
            ],
            "authors": [
                {
                    "name": "Jordi Boggiano",
                    "email": "j.boggiano@seld.be",
                    "homepage": "http://seld.be"
                }
            ],
            "description": "Simple unix signal handler that silently fails where signals are not supported for easy cross-platform development",
            "keywords": [
                "posix",
                "sigint",
                "signal",
                "sigterm",
                "unix"
            ],
            "support": {
                "issues": "https://github.com/Seldaek/signal-handler/issues",
                "source": "https://github.com/Seldaek/signal-handler/tree/2.0.2"
            },
            "time": "2023-09-03T09:24:00+00:00"
        },
        {
            "name": "symfony/console",
            "version": "v6.4.7",
            "source": {
                "type": "git",
                "url": "https://github.com/symfony/console.git",
                "reference": "a170e64ae10d00ba89e2acbb590dc2e54da8ad8f"
            },
            "dist": {
                "type": "zip",
                "url": "https://api.github.com/repos/symfony/console/zipball/a170e64ae10d00ba89e2acbb590dc2e54da8ad8f",
                "reference": "a170e64ae10d00ba89e2acbb590dc2e54da8ad8f",
                "shasum": ""
            },
            "require": {
                "php": ">=8.1",
                "symfony/deprecation-contracts": "^2.5|^3",
                "symfony/polyfill-mbstring": "~1.0",
                "symfony/service-contracts": "^2.5|^3",
                "symfony/string": "^5.4|^6.0|^7.0"
            },
            "conflict": {
                "symfony/dependency-injection": "<5.4",
                "symfony/dotenv": "<5.4",
                "symfony/event-dispatcher": "<5.4",
                "symfony/lock": "<5.4",
                "symfony/process": "<5.4"
            },
            "provide": {
                "psr/log-implementation": "1.0|2.0|3.0"
            },
            "require-dev": {
                "psr/log": "^1|^2|^3",
                "symfony/config": "^5.4|^6.0|^7.0",
                "symfony/dependency-injection": "^5.4|^6.0|^7.0",
                "symfony/event-dispatcher": "^5.4|^6.0|^7.0",
                "symfony/http-foundation": "^6.4|^7.0",
                "symfony/http-kernel": "^6.4|^7.0",
                "symfony/lock": "^5.4|^6.0|^7.0",
                "symfony/messenger": "^5.4|^6.0|^7.0",
                "symfony/process": "^5.4|^6.0|^7.0",
                "symfony/stopwatch": "^5.4|^6.0|^7.0",
                "symfony/var-dumper": "^5.4|^6.0|^7.0"
            },
            "type": "library",
            "autoload": {
                "psr-4": {
                    "Symfony\\Component\\Console\\": ""
                },
                "exclude-from-classmap": [
                    "/Tests/"
                ]
            },
            "notification-url": "https://packagist.org/downloads/",
            "license": [
                "MIT"
            ],
            "authors": [
                {
                    "name": "Fabien Potencier",
                    "email": "fabien@symfony.com"
                },
                {
                    "name": "Symfony Community",
                    "homepage": "https://symfony.com/contributors"
                }
            ],
            "description": "Eases the creation of beautiful and testable command line interfaces",
            "homepage": "https://symfony.com",
            "keywords": [
                "cli",
                "command-line",
                "console",
                "terminal"
            ],
            "support": {
                "source": "https://github.com/symfony/console/tree/v6.4.7"
            },
            "funding": [
                {
                    "url": "https://symfony.com/sponsor",
                    "type": "custom"
                },
                {
                    "url": "https://github.com/fabpot",
                    "type": "github"
                },
                {
                    "url": "https://tidelift.com/funding/github/packagist/symfony/symfony",
                    "type": "tidelift"
                }
            ],
            "time": "2024-04-18T09:22:46+00:00"
        },
        {
            "name": "symfony/dependency-injection",
            "version": "v6.4.7",
            "source": {
                "type": "git",
                "url": "https://github.com/symfony/dependency-injection.git",
                "reference": "d8c5f9781b71c2a868ae9d0e5c9b283684740b6d"
            },
            "dist": {
                "type": "zip",
                "url": "https://api.github.com/repos/symfony/dependency-injection/zipball/d8c5f9781b71c2a868ae9d0e5c9b283684740b6d",
                "reference": "d8c5f9781b71c2a868ae9d0e5c9b283684740b6d",
                "shasum": ""
            },
            "require": {
                "php": ">=8.1",
                "psr/container": "^1.1|^2.0",
                "symfony/deprecation-contracts": "^2.5|^3",
                "symfony/service-contracts": "^2.5|^3.0",
                "symfony/var-exporter": "^6.2.10|^7.0"
            },
            "conflict": {
                "ext-psr": "<1.1|>=2",
                "symfony/config": "<6.1",
                "symfony/finder": "<5.4",
                "symfony/proxy-manager-bridge": "<6.3",
                "symfony/yaml": "<5.4"
            },
            "provide": {
                "psr/container-implementation": "1.1|2.0",
                "symfony/service-implementation": "1.1|2.0|3.0"
            },
            "require-dev": {
                "symfony/config": "^6.1|^7.0",
                "symfony/expression-language": "^5.4|^6.0|^7.0",
                "symfony/yaml": "^5.4|^6.0|^7.0"
            },
            "type": "library",
            "autoload": {
                "psr-4": {
                    "Symfony\\Component\\DependencyInjection\\": ""
                },
                "exclude-from-classmap": [
                    "/Tests/"
                ]
            },
            "notification-url": "https://packagist.org/downloads/",
            "license": [
                "MIT"
            ],
            "authors": [
                {
                    "name": "Fabien Potencier",
                    "email": "fabien@symfony.com"
                },
                {
                    "name": "Symfony Community",
                    "homepage": "https://symfony.com/contributors"
                }
            ],
            "description": "Allows you to standardize and centralize the way objects are constructed in your application",
            "homepage": "https://symfony.com",
            "support": {
                "source": "https://github.com/symfony/dependency-injection/tree/v6.4.7"
            },
            "funding": [
                {
                    "url": "https://symfony.com/sponsor",
                    "type": "custom"
                },
                {
                    "url": "https://github.com/fabpot",
                    "type": "github"
                },
                {
                    "url": "https://tidelift.com/funding/github/packagist/symfony/symfony",
                    "type": "tidelift"
                }
            ],
            "time": "2024-04-18T09:22:46+00:00"
        },
        {
            "name": "symfony/deprecation-contracts",
            "version": "v3.5.0",
            "source": {
                "type": "git",
                "url": "https://github.com/symfony/deprecation-contracts.git",
                "reference": "0e0d29ce1f20deffb4ab1b016a7257c4f1e789a1"
            },
            "dist": {
                "type": "zip",
                "url": "https://api.github.com/repos/symfony/deprecation-contracts/zipball/0e0d29ce1f20deffb4ab1b016a7257c4f1e789a1",
                "reference": "0e0d29ce1f20deffb4ab1b016a7257c4f1e789a1",
                "shasum": ""
            },
            "require": {
                "php": ">=8.1"
            },
            "type": "library",
            "extra": {
                "branch-alias": {
                    "dev-main": "3.5-dev"
                },
                "thanks": {
                    "name": "symfony/contracts",
                    "url": "https://github.com/symfony/contracts"
                }
            },
            "autoload": {
                "files": [
                    "function.php"
                ]
            },
            "notification-url": "https://packagist.org/downloads/",
            "license": [
                "MIT"
            ],
            "authors": [
                {
                    "name": "Nicolas Grekas",
                    "email": "p@tchwork.com"
                },
                {
                    "name": "Symfony Community",
                    "homepage": "https://symfony.com/contributors"
                }
            ],
            "description": "A generic function and convention to trigger deprecation notices",
            "homepage": "https://symfony.com",
            "support": {
                "source": "https://github.com/symfony/deprecation-contracts/tree/v3.5.0"
            },
            "funding": [
                {
                    "url": "https://symfony.com/sponsor",
                    "type": "custom"
                },
                {
                    "url": "https://github.com/fabpot",
                    "type": "github"
                },
                {
                    "url": "https://tidelift.com/funding/github/packagist/symfony/symfony",
                    "type": "tidelift"
                }
            ],
            "time": "2024-04-18T09:32:20+00:00"
        },
        {
            "name": "symfony/filesystem",
            "version": "v6.4.7",
            "source": {
                "type": "git",
                "url": "https://github.com/symfony/filesystem.git",
                "reference": "78dde75f8f6dbbca4ec436a4b0087f7af02076d4"
            },
            "dist": {
                "type": "zip",
                "url": "https://api.github.com/repos/symfony/filesystem/zipball/78dde75f8f6dbbca4ec436a4b0087f7af02076d4",
                "reference": "78dde75f8f6dbbca4ec436a4b0087f7af02076d4",
                "shasum": ""
            },
            "require": {
                "php": ">=8.1",
                "symfony/polyfill-ctype": "~1.8",
                "symfony/polyfill-mbstring": "~1.8",
                "symfony/process": "^5.4|^6.4"
            },
            "type": "library",
            "autoload": {
                "psr-4": {
                    "Symfony\\Component\\Filesystem\\": ""
                },
                "exclude-from-classmap": [
                    "/Tests/"
                ]
            },
            "notification-url": "https://packagist.org/downloads/",
            "license": [
                "MIT"
            ],
            "authors": [
                {
                    "name": "Fabien Potencier",
                    "email": "fabien@symfony.com"
                },
                {
                    "name": "Symfony Community",
                    "homepage": "https://symfony.com/contributors"
                }
            ],
            "description": "Provides basic utilities for the filesystem",
            "homepage": "https://symfony.com",
            "support": {
                "source": "https://github.com/symfony/filesystem/tree/v6.4.7"
            },
            "funding": [
                {
                    "url": "https://symfony.com/sponsor",
                    "type": "custom"
                },
                {
                    "url": "https://github.com/fabpot",
                    "type": "github"
                },
                {
                    "url": "https://tidelift.com/funding/github/packagist/symfony/symfony",
                    "type": "tidelift"
                }
            ],
            "time": "2024-04-18T09:22:46+00:00"
        },
        {
            "name": "symfony/finder",
            "version": "v6.4.7",
            "source": {
                "type": "git",
                "url": "https://github.com/symfony/finder.git",
                "reference": "511c48990be17358c23bf45c5d71ab85d40fb764"
            },
            "dist": {
                "type": "zip",
                "url": "https://api.github.com/repos/symfony/finder/zipball/511c48990be17358c23bf45c5d71ab85d40fb764",
                "reference": "511c48990be17358c23bf45c5d71ab85d40fb764",
                "shasum": ""
            },
            "require": {
                "php": ">=8.1"
            },
            "require-dev": {
                "symfony/filesystem": "^6.0|^7.0"
            },
            "type": "library",
            "autoload": {
                "psr-4": {
                    "Symfony\\Component\\Finder\\": ""
                },
                "exclude-from-classmap": [
                    "/Tests/"
                ]
            },
            "notification-url": "https://packagist.org/downloads/",
            "license": [
                "MIT"
            ],
            "authors": [
                {
                    "name": "Fabien Potencier",
                    "email": "fabien@symfony.com"
                },
                {
                    "name": "Symfony Community",
                    "homepage": "https://symfony.com/contributors"
                }
            ],
            "description": "Finds files and directories via an intuitive fluent interface",
            "homepage": "https://symfony.com",
            "support": {
                "source": "https://github.com/symfony/finder/tree/v6.4.7"
            },
            "funding": [
                {
                    "url": "https://symfony.com/sponsor",
                    "type": "custom"
                },
                {
                    "url": "https://github.com/fabpot",
                    "type": "github"
                },
                {
                    "url": "https://tidelift.com/funding/github/packagist/symfony/symfony",
                    "type": "tidelift"
                }
            ],
            "time": "2024-04-23T10:36:43+00:00"
        },
        {
            "name": "symfony/polyfill-ctype",
            "version": "v1.29.0",
            "source": {
                "type": "git",
                "url": "https://github.com/symfony/polyfill-ctype.git",
                "reference": "ef4d7e442ca910c4764bce785146269b30cb5fc4"
            },
            "dist": {
                "type": "zip",
                "url": "https://api.github.com/repos/symfony/polyfill-ctype/zipball/ef4d7e442ca910c4764bce785146269b30cb5fc4",
                "reference": "ef4d7e442ca910c4764bce785146269b30cb5fc4",
                "shasum": ""
            },
            "require": {
                "php": ">=7.1"
            },
            "provide": {
                "ext-ctype": "*"
            },
            "suggest": {
                "ext-ctype": "For best performance"
            },
            "type": "library",
            "extra": {
                "thanks": {
                    "name": "symfony/polyfill",
                    "url": "https://github.com/symfony/polyfill"
                }
            },
            "autoload": {
                "files": [
                    "bootstrap.php"
                ],
                "psr-4": {
                    "Symfony\\Polyfill\\Ctype\\": ""
                }
            },
            "notification-url": "https://packagist.org/downloads/",
            "license": [
                "MIT"
            ],
            "authors": [
                {
                    "name": "Gert de Pagter",
                    "email": "BackEndTea@gmail.com"
                },
                {
                    "name": "Symfony Community",
                    "homepage": "https://symfony.com/contributors"
                }
            ],
            "description": "Symfony polyfill for ctype functions",
            "homepage": "https://symfony.com",
            "keywords": [
                "compatibility",
                "ctype",
                "polyfill",
                "portable"
            ],
            "support": {
                "source": "https://github.com/symfony/polyfill-ctype/tree/v1.29.0"
            },
            "funding": [
                {
                    "url": "https://symfony.com/sponsor",
                    "type": "custom"
                },
                {
                    "url": "https://github.com/fabpot",
                    "type": "github"
                },
                {
                    "url": "https://tidelift.com/funding/github/packagist/symfony/symfony",
                    "type": "tidelift"
                }
            ],
            "time": "2024-01-29T20:11:03+00:00"
        },
        {
            "name": "symfony/polyfill-intl-grapheme",
            "version": "v1.29.0",
            "source": {
                "type": "git",
                "url": "https://github.com/symfony/polyfill-intl-grapheme.git",
                "reference": "32a9da87d7b3245e09ac426c83d334ae9f06f80f"
            },
            "dist": {
                "type": "zip",
                "url": "https://api.github.com/repos/symfony/polyfill-intl-grapheme/zipball/32a9da87d7b3245e09ac426c83d334ae9f06f80f",
                "reference": "32a9da87d7b3245e09ac426c83d334ae9f06f80f",
                "shasum": ""
            },
            "require": {
                "php": ">=7.1"
            },
            "suggest": {
                "ext-intl": "For best performance"
            },
            "type": "library",
            "extra": {
                "thanks": {
                    "name": "symfony/polyfill",
                    "url": "https://github.com/symfony/polyfill"
                }
            },
            "autoload": {
                "files": [
                    "bootstrap.php"
                ],
                "psr-4": {
                    "Symfony\\Polyfill\\Intl\\Grapheme\\": ""
                }
            },
            "notification-url": "https://packagist.org/downloads/",
            "license": [
                "MIT"
            ],
            "authors": [
                {
                    "name": "Nicolas Grekas",
                    "email": "p@tchwork.com"
                },
                {
                    "name": "Symfony Community",
                    "homepage": "https://symfony.com/contributors"
                }
            ],
            "description": "Symfony polyfill for intl's grapheme_* functions",
            "homepage": "https://symfony.com",
            "keywords": [
                "compatibility",
                "grapheme",
                "intl",
                "polyfill",
                "portable",
                "shim"
            ],
            "support": {
                "source": "https://github.com/symfony/polyfill-intl-grapheme/tree/v1.29.0"
            },
            "funding": [
                {
                    "url": "https://symfony.com/sponsor",
                    "type": "custom"
                },
                {
                    "url": "https://github.com/fabpot",
                    "type": "github"
                },
                {
                    "url": "https://tidelift.com/funding/github/packagist/symfony/symfony",
                    "type": "tidelift"
                }
            ],
            "time": "2024-01-29T20:11:03+00:00"
        },
        {
            "name": "symfony/polyfill-intl-normalizer",
            "version": "v1.29.0",
            "source": {
                "type": "git",
                "url": "https://github.com/symfony/polyfill-intl-normalizer.git",
                "reference": "bc45c394692b948b4d383a08d7753968bed9a83d"
            },
            "dist": {
                "type": "zip",
                "url": "https://api.github.com/repos/symfony/polyfill-intl-normalizer/zipball/bc45c394692b948b4d383a08d7753968bed9a83d",
                "reference": "bc45c394692b948b4d383a08d7753968bed9a83d",
                "shasum": ""
            },
            "require": {
                "php": ">=7.1"
            },
            "suggest": {
                "ext-intl": "For best performance"
            },
            "type": "library",
            "extra": {
                "thanks": {
                    "name": "symfony/polyfill",
                    "url": "https://github.com/symfony/polyfill"
                }
            },
            "autoload": {
                "files": [
                    "bootstrap.php"
                ],
                "psr-4": {
                    "Symfony\\Polyfill\\Intl\\Normalizer\\": ""
                },
                "classmap": [
                    "Resources/stubs"
                ]
            },
            "notification-url": "https://packagist.org/downloads/",
            "license": [
                "MIT"
            ],
            "authors": [
                {
                    "name": "Nicolas Grekas",
                    "email": "p@tchwork.com"
                },
                {
                    "name": "Symfony Community",
                    "homepage": "https://symfony.com/contributors"
                }
            ],
            "description": "Symfony polyfill for intl's Normalizer class and related functions",
            "homepage": "https://symfony.com",
            "keywords": [
                "compatibility",
                "intl",
                "normalizer",
                "polyfill",
                "portable",
                "shim"
            ],
            "support": {
                "source": "https://github.com/symfony/polyfill-intl-normalizer/tree/v1.29.0"
            },
            "funding": [
                {
                    "url": "https://symfony.com/sponsor",
                    "type": "custom"
                },
                {
                    "url": "https://github.com/fabpot",
                    "type": "github"
                },
                {
                    "url": "https://tidelift.com/funding/github/packagist/symfony/symfony",
                    "type": "tidelift"
                }
            ],
            "time": "2024-01-29T20:11:03+00:00"
        },
        {
            "name": "symfony/polyfill-mbstring",
            "version": "v1.29.0",
            "source": {
                "type": "git",
                "url": "https://github.com/symfony/polyfill-mbstring.git",
                "reference": "9773676c8a1bb1f8d4340a62efe641cf76eda7ec"
            },
            "dist": {
                "type": "zip",
                "url": "https://api.github.com/repos/symfony/polyfill-mbstring/zipball/9773676c8a1bb1f8d4340a62efe641cf76eda7ec",
                "reference": "9773676c8a1bb1f8d4340a62efe641cf76eda7ec",
                "shasum": ""
            },
            "require": {
                "php": ">=7.1"
            },
            "provide": {
                "ext-mbstring": "*"
            },
            "suggest": {
                "ext-mbstring": "For best performance"
            },
            "type": "library",
            "extra": {
                "thanks": {
                    "name": "symfony/polyfill",
                    "url": "https://github.com/symfony/polyfill"
                }
            },
            "autoload": {
                "files": [
                    "bootstrap.php"
                ],
                "psr-4": {
                    "Symfony\\Polyfill\\Mbstring\\": ""
                }
            },
            "notification-url": "https://packagist.org/downloads/",
            "license": [
                "MIT"
            ],
            "authors": [
                {
                    "name": "Nicolas Grekas",
                    "email": "p@tchwork.com"
                },
                {
                    "name": "Symfony Community",
                    "homepage": "https://symfony.com/contributors"
                }
            ],
            "description": "Symfony polyfill for the Mbstring extension",
            "homepage": "https://symfony.com",
            "keywords": [
                "compatibility",
                "mbstring",
                "polyfill",
                "portable",
                "shim"
            ],
            "support": {
                "source": "https://github.com/symfony/polyfill-mbstring/tree/v1.29.0"
            },
            "funding": [
                {
                    "url": "https://symfony.com/sponsor",
                    "type": "custom"
                },
                {
                    "url": "https://github.com/fabpot",
                    "type": "github"
                },
                {
                    "url": "https://tidelift.com/funding/github/packagist/symfony/symfony",
                    "type": "tidelift"
                }
            ],
            "time": "2024-01-29T20:11:03+00:00"
        },
        {
            "name": "symfony/polyfill-php73",
            "version": "v1.29.0",
            "source": {
                "type": "git",
                "url": "https://github.com/symfony/polyfill-php73.git",
                "reference": "21bd091060673a1177ae842c0ef8fe30893114d2"
            },
            "dist": {
                "type": "zip",
                "url": "https://api.github.com/repos/symfony/polyfill-php73/zipball/21bd091060673a1177ae842c0ef8fe30893114d2",
                "reference": "21bd091060673a1177ae842c0ef8fe30893114d2",
                "shasum": ""
            },
            "require": {
                "php": ">=7.1"
            },
            "type": "library",
            "extra": {
                "thanks": {
                    "name": "symfony/polyfill",
                    "url": "https://github.com/symfony/polyfill"
                }
            },
            "autoload": {
                "files": [
                    "bootstrap.php"
                ],
                "psr-4": {
                    "Symfony\\Polyfill\\Php73\\": ""
                },
                "classmap": [
                    "Resources/stubs"
                ]
            },
            "notification-url": "https://packagist.org/downloads/",
            "license": [
                "MIT"
            ],
            "authors": [
                {
                    "name": "Nicolas Grekas",
                    "email": "p@tchwork.com"
                },
                {
                    "name": "Symfony Community",
                    "homepage": "https://symfony.com/contributors"
                }
            ],
            "description": "Symfony polyfill backporting some PHP 7.3+ features to lower PHP versions",
            "homepage": "https://symfony.com",
            "keywords": [
                "compatibility",
                "polyfill",
                "portable",
                "shim"
            ],
            "support": {
                "source": "https://github.com/symfony/polyfill-php73/tree/v1.29.0"
            },
            "funding": [
                {
                    "url": "https://symfony.com/sponsor",
                    "type": "custom"
                },
                {
                    "url": "https://github.com/fabpot",
                    "type": "github"
                },
                {
                    "url": "https://tidelift.com/funding/github/packagist/symfony/symfony",
                    "type": "tidelift"
                }
            ],
            "time": "2024-01-29T20:11:03+00:00"
        },
        {
            "name": "symfony/polyfill-php80",
            "version": "v1.29.0",
            "source": {
                "type": "git",
                "url": "https://github.com/symfony/polyfill-php80.git",
                "reference": "87b68208d5c1188808dd7839ee1e6c8ec3b02f1b"
            },
            "dist": {
                "type": "zip",
                "url": "https://api.github.com/repos/symfony/polyfill-php80/zipball/87b68208d5c1188808dd7839ee1e6c8ec3b02f1b",
                "reference": "87b68208d5c1188808dd7839ee1e6c8ec3b02f1b",
                "shasum": ""
            },
            "require": {
                "php": ">=7.1"
            },
            "type": "library",
            "extra": {
                "thanks": {
                    "name": "symfony/polyfill",
                    "url": "https://github.com/symfony/polyfill"
                }
            },
            "autoload": {
                "files": [
                    "bootstrap.php"
                ],
                "psr-4": {
                    "Symfony\\Polyfill\\Php80\\": ""
                },
                "classmap": [
                    "Resources/stubs"
                ]
            },
            "notification-url": "https://packagist.org/downloads/",
            "license": [
                "MIT"
            ],
            "authors": [
                {
                    "name": "Ion Bazan",
                    "email": "ion.bazan@gmail.com"
                },
                {
                    "name": "Nicolas Grekas",
                    "email": "p@tchwork.com"
                },
                {
                    "name": "Symfony Community",
                    "homepage": "https://symfony.com/contributors"
                }
            ],
            "description": "Symfony polyfill backporting some PHP 8.0+ features to lower PHP versions",
            "homepage": "https://symfony.com",
            "keywords": [
                "compatibility",
                "polyfill",
                "portable",
                "shim"
            ],
            "support": {
                "source": "https://github.com/symfony/polyfill-php80/tree/v1.29.0"
            },
            "funding": [
                {
                    "url": "https://symfony.com/sponsor",
                    "type": "custom"
                },
                {
                    "url": "https://github.com/fabpot",
                    "type": "github"
                },
                {
                    "url": "https://tidelift.com/funding/github/packagist/symfony/symfony",
                    "type": "tidelift"
                }
            ],
            "time": "2024-01-29T20:11:03+00:00"
        },
        {
            "name": "symfony/polyfill-php81",
            "version": "v1.29.0",
            "source": {
                "type": "git",
                "url": "https://github.com/symfony/polyfill-php81.git",
                "reference": "c565ad1e63f30e7477fc40738343c62b40bc672d"
            },
            "dist": {
                "type": "zip",
                "url": "https://api.github.com/repos/symfony/polyfill-php81/zipball/c565ad1e63f30e7477fc40738343c62b40bc672d",
                "reference": "c565ad1e63f30e7477fc40738343c62b40bc672d",
                "shasum": ""
            },
            "require": {
                "php": ">=7.1"
            },
            "type": "library",
            "extra": {
                "thanks": {
                    "name": "symfony/polyfill",
                    "url": "https://github.com/symfony/polyfill"
                }
            },
            "autoload": {
                "files": [
                    "bootstrap.php"
                ],
                "psr-4": {
                    "Symfony\\Polyfill\\Php81\\": ""
                },
                "classmap": [
                    "Resources/stubs"
                ]
            },
            "notification-url": "https://packagist.org/downloads/",
            "license": [
                "MIT"
            ],
            "authors": [
                {
                    "name": "Nicolas Grekas",
                    "email": "p@tchwork.com"
                },
                {
                    "name": "Symfony Community",
                    "homepage": "https://symfony.com/contributors"
                }
            ],
            "description": "Symfony polyfill backporting some PHP 8.1+ features to lower PHP versions",
            "homepage": "https://symfony.com",
            "keywords": [
                "compatibility",
                "polyfill",
                "portable",
                "shim"
            ],
            "support": {
                "source": "https://github.com/symfony/polyfill-php81/tree/v1.29.0"
            },
            "funding": [
                {
                    "url": "https://symfony.com/sponsor",
                    "type": "custom"
                },
                {
                    "url": "https://github.com/fabpot",
                    "type": "github"
                },
                {
                    "url": "https://tidelift.com/funding/github/packagist/symfony/symfony",
                    "type": "tidelift"
                }
            ],
            "time": "2024-01-29T20:11:03+00:00"
        },
        {
            "name": "symfony/process",
            "version": "v6.4.7",
            "source": {
                "type": "git",
                "url": "https://github.com/symfony/process.git",
                "reference": "cdb1c81c145fd5aa9b0038bab694035020943381"
            },
            "dist": {
                "type": "zip",
                "url": "https://api.github.com/repos/symfony/process/zipball/cdb1c81c145fd5aa9b0038bab694035020943381",
                "reference": "cdb1c81c145fd5aa9b0038bab694035020943381",
                "shasum": ""
            },
            "require": {
                "php": ">=8.1"
            },
            "type": "library",
            "autoload": {
                "psr-4": {
                    "Symfony\\Component\\Process\\": ""
                },
                "exclude-from-classmap": [
                    "/Tests/"
                ]
            },
            "notification-url": "https://packagist.org/downloads/",
            "license": [
                "MIT"
            ],
            "authors": [
                {
                    "name": "Fabien Potencier",
                    "email": "fabien@symfony.com"
                },
                {
                    "name": "Symfony Community",
                    "homepage": "https://symfony.com/contributors"
                }
            ],
            "description": "Executes commands in sub-processes",
            "homepage": "https://symfony.com",
            "support": {
                "source": "https://github.com/symfony/process/tree/v6.4.7"
            },
            "funding": [
                {
                    "url": "https://symfony.com/sponsor",
                    "type": "custom"
                },
                {
                    "url": "https://github.com/fabpot",
                    "type": "github"
                },
                {
                    "url": "https://tidelift.com/funding/github/packagist/symfony/symfony",
                    "type": "tidelift"
                }
            ],
            "time": "2024-04-18T09:22:46+00:00"
        },
        {
            "name": "symfony/service-contracts",
            "version": "v3.5.0",
            "source": {
                "type": "git",
                "url": "https://github.com/symfony/service-contracts.git",
                "reference": "bd1d9e59a81d8fa4acdcea3f617c581f7475a80f"
            },
            "dist": {
                "type": "zip",
                "url": "https://api.github.com/repos/symfony/service-contracts/zipball/bd1d9e59a81d8fa4acdcea3f617c581f7475a80f",
                "reference": "bd1d9e59a81d8fa4acdcea3f617c581f7475a80f",
                "shasum": ""
            },
            "require": {
                "php": ">=8.1",
                "psr/container": "^1.1|^2.0",
                "symfony/deprecation-contracts": "^2.5|^3"
            },
            "conflict": {
                "ext-psr": "<1.1|>=2"
            },
            "type": "library",
            "extra": {
                "branch-alias": {
                    "dev-main": "3.5-dev"
                },
                "thanks": {
                    "name": "symfony/contracts",
                    "url": "https://github.com/symfony/contracts"
                }
            },
            "autoload": {
                "psr-4": {
                    "Symfony\\Contracts\\Service\\": ""
                },
                "exclude-from-classmap": [
                    "/Test/"
                ]
            },
            "notification-url": "https://packagist.org/downloads/",
            "license": [
                "MIT"
            ],
            "authors": [
                {
                    "name": "Nicolas Grekas",
                    "email": "p@tchwork.com"
                },
                {
                    "name": "Symfony Community",
                    "homepage": "https://symfony.com/contributors"
                }
            ],
            "description": "Generic abstractions related to writing services",
            "homepage": "https://symfony.com",
            "keywords": [
                "abstractions",
                "contracts",
                "decoupling",
                "interfaces",
                "interoperability",
                "standards"
            ],
            "support": {
                "source": "https://github.com/symfony/service-contracts/tree/v3.5.0"
            },
            "funding": [
                {
                    "url": "https://symfony.com/sponsor",
                    "type": "custom"
                },
                {
                    "url": "https://github.com/fabpot",
                    "type": "github"
                },
                {
                    "url": "https://tidelift.com/funding/github/packagist/symfony/symfony",
                    "type": "tidelift"
                }
            ],
            "time": "2024-04-18T09:32:20+00:00"
        },
        {
            "name": "symfony/string",
            "version": "v6.4.7",
            "source": {
                "type": "git",
                "url": "https://github.com/symfony/string.git",
                "reference": "ffeb9591c61f65a68d47f77d12b83fa530227a69"
            },
            "dist": {
                "type": "zip",
                "url": "https://api.github.com/repos/symfony/string/zipball/ffeb9591c61f65a68d47f77d12b83fa530227a69",
                "reference": "ffeb9591c61f65a68d47f77d12b83fa530227a69",
                "shasum": ""
            },
            "require": {
                "php": ">=8.1",
                "symfony/polyfill-ctype": "~1.8",
                "symfony/polyfill-intl-grapheme": "~1.0",
                "symfony/polyfill-intl-normalizer": "~1.0",
                "symfony/polyfill-mbstring": "~1.0"
            },
            "conflict": {
                "symfony/translation-contracts": "<2.5"
            },
            "require-dev": {
                "symfony/error-handler": "^5.4|^6.0|^7.0",
                "symfony/http-client": "^5.4|^6.0|^7.0",
                "symfony/intl": "^6.2|^7.0",
                "symfony/translation-contracts": "^2.5|^3.0",
                "symfony/var-exporter": "^5.4|^6.0|^7.0"
            },
            "type": "library",
            "autoload": {
                "files": [
                    "Resources/functions.php"
                ],
                "psr-4": {
                    "Symfony\\Component\\String\\": ""
                },
                "exclude-from-classmap": [
                    "/Tests/"
                ]
            },
            "notification-url": "https://packagist.org/downloads/",
            "license": [
                "MIT"
            ],
            "authors": [
                {
                    "name": "Nicolas Grekas",
                    "email": "p@tchwork.com"
                },
                {
                    "name": "Symfony Community",
                    "homepage": "https://symfony.com/contributors"
                }
            ],
            "description": "Provides an object-oriented API to strings and deals with bytes, UTF-8 code points and grapheme clusters in a unified way",
            "homepage": "https://symfony.com",
            "keywords": [
                "grapheme",
                "i18n",
                "string",
                "unicode",
                "utf-8",
                "utf8"
            ],
            "support": {
                "source": "https://github.com/symfony/string/tree/v6.4.7"
            },
            "funding": [
                {
                    "url": "https://symfony.com/sponsor",
                    "type": "custom"
                },
                {
                    "url": "https://github.com/fabpot",
                    "type": "github"
                },
                {
                    "url": "https://tidelift.com/funding/github/packagist/symfony/symfony",
                    "type": "tidelift"
                }
            ],
            "time": "2024-04-18T09:22:46+00:00"
        },
        {
            "name": "symfony/var-exporter",
            "version": "v6.4.7",
            "source": {
                "type": "git",
                "url": "https://github.com/symfony/var-exporter.git",
                "reference": "825f9b00c37bbe1c1691cc1aff9b5451fc9b4405"
            },
            "dist": {
                "type": "zip",
                "url": "https://api.github.com/repos/symfony/var-exporter/zipball/825f9b00c37bbe1c1691cc1aff9b5451fc9b4405",
                "reference": "825f9b00c37bbe1c1691cc1aff9b5451fc9b4405",
                "shasum": ""
            },
            "require": {
                "php": ">=8.1",
                "symfony/deprecation-contracts": "^2.5|^3"
            },
            "require-dev": {
                "symfony/property-access": "^6.4|^7.0",
                "symfony/serializer": "^6.4|^7.0",
                "symfony/var-dumper": "^5.4|^6.0|^7.0"
            },
            "type": "library",
            "autoload": {
                "psr-4": {
                    "Symfony\\Component\\VarExporter\\": ""
                },
                "exclude-from-classmap": [
                    "/Tests/"
                ]
            },
            "notification-url": "https://packagist.org/downloads/",
            "license": [
                "MIT"
            ],
            "authors": [
                {
                    "name": "Nicolas Grekas",
                    "email": "p@tchwork.com"
                },
                {
                    "name": "Symfony Community",
                    "homepage": "https://symfony.com/contributors"
                }
            ],
            "description": "Allows exporting any serializable PHP data structure to plain PHP code",
            "homepage": "https://symfony.com",
            "keywords": [
                "clone",
                "construct",
                "export",
                "hydrate",
                "instantiate",
                "lazy-loading",
                "proxy",
                "serialize"
            ],
            "support": {
                "source": "https://github.com/symfony/var-exporter/tree/v6.4.7"
            },
            "funding": [
                {
                    "url": "https://symfony.com/sponsor",
                    "type": "custom"
                },
                {
                    "url": "https://github.com/fabpot",
                    "type": "github"
                },
                {
                    "url": "https://tidelift.com/funding/github/packagist/symfony/symfony",
                    "type": "tidelift"
                }
            ],
            "time": "2024-04-18T09:22:46+00:00"
        }
    ],
    "packages-dev": [
        {
            "name": "dealerdirect/phpcodesniffer-composer-installer",
            "version": "v1.0.0",
            "source": {
                "type": "git",
                "url": "https://github.com/PHPCSStandards/composer-installer.git",
                "reference": "4be43904336affa5c2f70744a348312336afd0da"
            },
            "dist": {
                "type": "zip",
                "url": "https://api.github.com/repos/PHPCSStandards/composer-installer/zipball/4be43904336affa5c2f70744a348312336afd0da",
                "reference": "4be43904336affa5c2f70744a348312336afd0da",
                "shasum": ""
            },
            "require": {
                "composer-plugin-api": "^1.0 || ^2.0",
                "php": ">=5.4",
                "squizlabs/php_codesniffer": "^2.0 || ^3.1.0 || ^4.0"
            },
            "require-dev": {
                "composer/composer": "*",
                "ext-json": "*",
                "ext-zip": "*",
                "php-parallel-lint/php-parallel-lint": "^1.3.1",
                "phpcompatibility/php-compatibility": "^9.0",
                "yoast/phpunit-polyfills": "^1.0"
            },
            "type": "composer-plugin",
            "extra": {
                "class": "PHPCSStandards\\Composer\\Plugin\\Installers\\PHPCodeSniffer\\Plugin"
            },
            "autoload": {
                "psr-4": {
                    "PHPCSStandards\\Composer\\Plugin\\Installers\\PHPCodeSniffer\\": "src/"
                }
            },
            "notification-url": "https://packagist.org/downloads/",
            "license": [
                "MIT"
            ],
            "authors": [
                {
                    "name": "Franck Nijhof",
                    "email": "franck.nijhof@dealerdirect.com",
                    "homepage": "http://www.frenck.nl",
                    "role": "Developer / IT Manager"
                },
                {
                    "name": "Contributors",
                    "homepage": "https://github.com/PHPCSStandards/composer-installer/graphs/contributors"
                }
            ],
            "description": "PHP_CodeSniffer Standards Composer Installer Plugin",
            "homepage": "http://www.dealerdirect.com",
            "keywords": [
                "PHPCodeSniffer",
                "PHP_CodeSniffer",
                "code quality",
                "codesniffer",
                "composer",
                "installer",
                "phpcbf",
                "phpcs",
                "plugin",
                "qa",
                "quality",
                "standard",
                "standards",
                "style guide",
                "stylecheck",
                "tests"
            ],
            "support": {
                "issues": "https://github.com/PHPCSStandards/composer-installer/issues",
                "source": "https://github.com/PHPCSStandards/composer-installer"
            },
            "time": "2023-01-05T11:28:13+00:00"
        },
        {
            "name": "doctrine/instantiator",
            "version": "2.0.0",
            "source": {
                "type": "git",
                "url": "https://github.com/doctrine/instantiator.git",
                "reference": "c6222283fa3f4ac679f8b9ced9a4e23f163e80d0"
            },
            "dist": {
                "type": "zip",
                "url": "https://api.github.com/repos/doctrine/instantiator/zipball/c6222283fa3f4ac679f8b9ced9a4e23f163e80d0",
                "reference": "c6222283fa3f4ac679f8b9ced9a4e23f163e80d0",
                "shasum": ""
            },
            "require": {
                "php": "^8.1"
            },
            "require-dev": {
                "doctrine/coding-standard": "^11",
                "ext-pdo": "*",
                "ext-phar": "*",
                "phpbench/phpbench": "^1.2",
                "phpstan/phpstan": "^1.9.4",
                "phpstan/phpstan-phpunit": "^1.3",
                "phpunit/phpunit": "^9.5.27",
                "vimeo/psalm": "^5.4"
            },
            "type": "library",
            "autoload": {
                "psr-4": {
                    "Doctrine\\Instantiator\\": "src/Doctrine/Instantiator/"
                }
            },
            "notification-url": "https://packagist.org/downloads/",
            "license": [
                "MIT"
            ],
            "authors": [
                {
                    "name": "Marco Pivetta",
                    "email": "ocramius@gmail.com",
                    "homepage": "https://ocramius.github.io/"
                }
            ],
            "description": "A small, lightweight utility to instantiate objects in PHP without invoking their constructors",
            "homepage": "https://www.doctrine-project.org/projects/instantiator.html",
            "keywords": [
                "constructor",
                "instantiate"
            ],
            "support": {
                "issues": "https://github.com/doctrine/instantiator/issues",
                "source": "https://github.com/doctrine/instantiator/tree/2.0.0"
            },
            "funding": [
                {
                    "url": "https://www.doctrine-project.org/sponsorship.html",
                    "type": "custom"
                },
                {
                    "url": "https://www.patreon.com/phpdoctrine",
                    "type": "patreon"
                },
                {
                    "url": "https://tidelift.com/funding/github/packagist/doctrine%2Finstantiator",
                    "type": "tidelift"
                }
            ],
            "time": "2022-12-30T00:23:10+00:00"
        },
        {
            "name": "kwn/php-rdkafka-stubs",
            "version": "v2.2.1",
            "source": {
                "type": "git",
                "url": "https://github.com/kwn/php-rdkafka-stubs.git",
                "reference": "23b865d6b3e8fe1f080aa7371dc1da3339361996"
            },
            "dist": {
                "type": "zip",
                "url": "https://api.github.com/repos/kwn/php-rdkafka-stubs/zipball/23b865d6b3e8fe1f080aa7371dc1da3339361996",
                "reference": "23b865d6b3e8fe1f080aa7371dc1da3339361996",
                "shasum": ""
            },
            "require": {
                "ext-rdkafka": ">=4.0"
            },
            "require-dev": {
                "phpunit/phpunit": "^8.2.4"
            },
            "type": "library",
            "notification-url": "https://packagist.org/downloads/",
            "license": [
                "MIT"
            ],
            "authors": [
                {
                    "name": "Karol Wnuk",
                    "email": "k.wnuk@ascetic.pl"
                }
            ],
            "description": "Rdkafka extension stubs for your IDE",
            "support": {
                "issues": "https://github.com/kwn/php-rdkafka-stubs/issues",
                "source": "https://github.com/kwn/php-rdkafka-stubs/tree/v2.2.1"
            },
            "time": "2022-08-16T15:27:51+00:00"
        },
        {
            "name": "myclabs/deep-copy",
            "version": "1.11.1",
            "source": {
                "type": "git",
                "url": "https://github.com/myclabs/DeepCopy.git",
                "reference": "7284c22080590fb39f2ffa3e9057f10a4ddd0e0c"
            },
            "dist": {
                "type": "zip",
                "url": "https://api.github.com/repos/myclabs/DeepCopy/zipball/7284c22080590fb39f2ffa3e9057f10a4ddd0e0c",
                "reference": "7284c22080590fb39f2ffa3e9057f10a4ddd0e0c",
                "shasum": ""
            },
            "require": {
                "php": "^7.1 || ^8.0"
            },
            "conflict": {
                "doctrine/collections": "<1.6.8",
                "doctrine/common": "<2.13.3 || >=3,<3.2.2"
            },
            "require-dev": {
                "doctrine/collections": "^1.6.8",
                "doctrine/common": "^2.13.3 || ^3.2.2",
                "phpunit/phpunit": "^7.5.20 || ^8.5.23 || ^9.5.13"
            },
            "type": "library",
            "autoload": {
                "files": [
                    "src/DeepCopy/deep_copy.php"
                ],
                "psr-4": {
                    "DeepCopy\\": "src/DeepCopy/"
                }
            },
            "notification-url": "https://packagist.org/downloads/",
            "license": [
                "MIT"
            ],
            "description": "Create deep copies (clones) of your objects",
            "keywords": [
                "clone",
                "copy",
                "duplicate",
                "object",
                "object graph"
            ],
            "support": {
                "issues": "https://github.com/myclabs/DeepCopy/issues",
                "source": "https://github.com/myclabs/DeepCopy/tree/1.11.1"
            },
            "funding": [
                {
                    "url": "https://tidelift.com/funding/github/packagist/myclabs/deep-copy",
                    "type": "tidelift"
                }
            ],
            "time": "2023-03-08T13:26:56+00:00"
        },
        {
            "name": "nikic/php-parser",
            "version": "v5.0.2",
            "source": {
                "type": "git",
                "url": "https://github.com/nikic/PHP-Parser.git",
                "reference": "139676794dc1e9231bf7bcd123cfc0c99182cb13"
            },
            "dist": {
                "type": "zip",
                "url": "https://api.github.com/repos/nikic/PHP-Parser/zipball/139676794dc1e9231bf7bcd123cfc0c99182cb13",
                "reference": "139676794dc1e9231bf7bcd123cfc0c99182cb13",
                "shasum": ""
            },
            "require": {
                "ext-ctype": "*",
                "ext-json": "*",
                "ext-tokenizer": "*",
                "php": ">=7.4"
            },
            "require-dev": {
                "ircmaxell/php-yacc": "^0.0.7",
                "phpunit/phpunit": "^7.0 || ^8.0 || ^9.0"
            },
            "bin": [
                "bin/php-parse"
            ],
            "type": "library",
            "extra": {
                "branch-alias": {
                    "dev-master": "5.0-dev"
                }
            },
            "autoload": {
                "psr-4": {
                    "PhpParser\\": "lib/PhpParser"
                }
            },
            "notification-url": "https://packagist.org/downloads/",
            "license": [
                "BSD-3-Clause"
            ],
            "authors": [
                {
                    "name": "Nikita Popov"
                }
            ],
            "description": "A PHP parser written in PHP",
            "keywords": [
                "parser",
                "php"
            ],
            "support": {
                "issues": "https://github.com/nikic/PHP-Parser/issues",
                "source": "https://github.com/nikic/PHP-Parser/tree/v5.0.2"
            },
            "time": "2024-03-05T20:51:40+00:00"
        },
        {
            "name": "phar-io/manifest",
            "version": "2.0.4",
            "source": {
                "type": "git",
                "url": "https://github.com/phar-io/manifest.git",
                "reference": "54750ef60c58e43759730615a392c31c80e23176"
            },
            "dist": {
                "type": "zip",
                "url": "https://api.github.com/repos/phar-io/manifest/zipball/54750ef60c58e43759730615a392c31c80e23176",
                "reference": "54750ef60c58e43759730615a392c31c80e23176",
                "shasum": ""
            },
            "require": {
                "ext-dom": "*",
                "ext-libxml": "*",
                "ext-phar": "*",
                "ext-xmlwriter": "*",
                "phar-io/version": "^3.0.1",
                "php": "^7.2 || ^8.0"
            },
            "type": "library",
            "extra": {
                "branch-alias": {
                    "dev-master": "2.0.x-dev"
                }
            },
            "autoload": {
                "classmap": [
                    "src/"
                ]
            },
            "notification-url": "https://packagist.org/downloads/",
            "license": [
                "BSD-3-Clause"
            ],
            "authors": [
                {
                    "name": "Arne Blankerts",
                    "email": "arne@blankerts.de",
                    "role": "Developer"
                },
                {
                    "name": "Sebastian Heuer",
                    "email": "sebastian@phpeople.de",
                    "role": "Developer"
                },
                {
                    "name": "Sebastian Bergmann",
                    "email": "sebastian@phpunit.de",
                    "role": "Developer"
                }
            ],
            "description": "Component for reading phar.io manifest information from a PHP Archive (PHAR)",
            "support": {
                "issues": "https://github.com/phar-io/manifest/issues",
                "source": "https://github.com/phar-io/manifest/tree/2.0.4"
            },
            "funding": [
                {
                    "url": "https://github.com/theseer",
                    "type": "github"
                }
            ],
            "time": "2024-03-03T12:33:53+00:00"
        },
        {
            "name": "phar-io/version",
            "version": "3.2.1",
            "source": {
                "type": "git",
                "url": "https://github.com/phar-io/version.git",
                "reference": "4f7fd7836c6f332bb2933569e566a0d6c4cbed74"
            },
            "dist": {
                "type": "zip",
                "url": "https://api.github.com/repos/phar-io/version/zipball/4f7fd7836c6f332bb2933569e566a0d6c4cbed74",
                "reference": "4f7fd7836c6f332bb2933569e566a0d6c4cbed74",
                "shasum": ""
            },
            "require": {
                "php": "^7.2 || ^8.0"
            },
            "type": "library",
            "autoload": {
                "classmap": [
                    "src/"
                ]
            },
            "notification-url": "https://packagist.org/downloads/",
            "license": [
                "BSD-3-Clause"
            ],
            "authors": [
                {
                    "name": "Arne Blankerts",
                    "email": "arne@blankerts.de",
                    "role": "Developer"
                },
                {
                    "name": "Sebastian Heuer",
                    "email": "sebastian@phpeople.de",
                    "role": "Developer"
                },
                {
                    "name": "Sebastian Bergmann",
                    "email": "sebastian@phpunit.de",
                    "role": "Developer"
                }
            ],
            "description": "Library for handling version information and constraints",
            "support": {
                "issues": "https://github.com/phar-io/version/issues",
                "source": "https://github.com/phar-io/version/tree/3.2.1"
            },
            "time": "2022-02-21T01:04:05+00:00"
        },
        {
            "name": "phpstan/phpdoc-parser",
            "version": "1.29.0",
            "source": {
                "type": "git",
                "url": "https://github.com/phpstan/phpdoc-parser.git",
                "reference": "536889f2b340489d328f5ffb7b02bb6b183ddedc"
            },
            "dist": {
                "type": "zip",
                "url": "https://api.github.com/repos/phpstan/phpdoc-parser/zipball/536889f2b340489d328f5ffb7b02bb6b183ddedc",
                "reference": "536889f2b340489d328f5ffb7b02bb6b183ddedc",
                "shasum": ""
            },
            "require": {
                "php": "^7.2 || ^8.0"
            },
            "require-dev": {
                "doctrine/annotations": "^2.0",
                "nikic/php-parser": "^4.15",
                "php-parallel-lint/php-parallel-lint": "^1.2",
                "phpstan/extension-installer": "^1.0",
                "phpstan/phpstan": "^1.5",
                "phpstan/phpstan-phpunit": "^1.1",
                "phpstan/phpstan-strict-rules": "^1.0",
                "phpunit/phpunit": "^9.5",
                "symfony/process": "^5.2"
            },
            "type": "library",
            "autoload": {
                "psr-4": {
                    "PHPStan\\PhpDocParser\\": [
                        "src/"
                    ]
                }
            },
            "notification-url": "https://packagist.org/downloads/",
            "license": [
                "MIT"
            ],
            "description": "PHPDoc parser with support for nullable, intersection and generic types",
            "support": {
                "issues": "https://github.com/phpstan/phpdoc-parser/issues",
                "source": "https://github.com/phpstan/phpdoc-parser/tree/1.29.0"
            },
            "time": "2024-05-06T12:04:23+00:00"
        },
        {
            "name": "phpstan/phpstan",
            "version": "1.10.67",
            "source": {
                "type": "git",
                "url": "https://github.com/phpstan/phpstan.git",
                "reference": "16ddbe776f10da6a95ebd25de7c1dbed397dc493"
            },
            "dist": {
                "type": "zip",
                "url": "https://api.github.com/repos/phpstan/phpstan/zipball/16ddbe776f10da6a95ebd25de7c1dbed397dc493",
                "reference": "16ddbe776f10da6a95ebd25de7c1dbed397dc493",
                "shasum": ""
            },
            "require": {
                "php": "^7.2|^8.0"
            },
            "conflict": {
                "phpstan/phpstan-shim": "*"
            },
            "bin": [
                "phpstan",
                "phpstan.phar"
            ],
            "type": "library",
            "autoload": {
                "files": [
                    "bootstrap.php"
                ]
            },
            "notification-url": "https://packagist.org/downloads/",
            "license": [
                "MIT"
            ],
            "description": "PHPStan - PHP Static Analysis Tool",
            "keywords": [
                "dev",
                "static analysis"
            ],
            "support": {
                "docs": "https://phpstan.org/user-guide/getting-started",
                "forum": "https://github.com/phpstan/phpstan/discussions",
                "issues": "https://github.com/phpstan/phpstan/issues",
                "security": "https://github.com/phpstan/phpstan/security/policy",
                "source": "https://github.com/phpstan/phpstan-src"
            },
            "funding": [
                {
                    "url": "https://github.com/ondrejmirtes",
                    "type": "github"
                },
                {
                    "url": "https://github.com/phpstan",
                    "type": "github"
                }
            ],
            "time": "2024-04-16T07:22:02+00:00"
        },
        {
            "name": "phpunit/php-code-coverage",
            "version": "9.2.31",
            "source": {
                "type": "git",
                "url": "https://github.com/sebastianbergmann/php-code-coverage.git",
                "reference": "48c34b5d8d983006bd2adc2d0de92963b9155965"
            },
            "dist": {
                "type": "zip",
                "url": "https://api.github.com/repos/sebastianbergmann/php-code-coverage/zipball/48c34b5d8d983006bd2adc2d0de92963b9155965",
                "reference": "48c34b5d8d983006bd2adc2d0de92963b9155965",
                "shasum": ""
            },
            "require": {
                "ext-dom": "*",
                "ext-libxml": "*",
                "ext-xmlwriter": "*",
                "nikic/php-parser": "^4.18 || ^5.0",
                "php": ">=7.3",
                "phpunit/php-file-iterator": "^3.0.3",
                "phpunit/php-text-template": "^2.0.2",
                "sebastian/code-unit-reverse-lookup": "^2.0.2",
                "sebastian/complexity": "^2.0",
                "sebastian/environment": "^5.1.2",
                "sebastian/lines-of-code": "^1.0.3",
                "sebastian/version": "^3.0.1",
                "theseer/tokenizer": "^1.2.0"
            },
            "require-dev": {
                "phpunit/phpunit": "^9.3"
            },
            "suggest": {
                "ext-pcov": "PHP extension that provides line coverage",
                "ext-xdebug": "PHP extension that provides line coverage as well as branch and path coverage"
            },
            "type": "library",
            "extra": {
                "branch-alias": {
                    "dev-master": "9.2-dev"
                }
            },
            "autoload": {
                "classmap": [
                    "src/"
                ]
            },
            "notification-url": "https://packagist.org/downloads/",
            "license": [
                "BSD-3-Clause"
            ],
            "authors": [
                {
                    "name": "Sebastian Bergmann",
                    "email": "sebastian@phpunit.de",
                    "role": "lead"
                }
            ],
            "description": "Library that provides collection, processing, and rendering functionality for PHP code coverage information.",
            "homepage": "https://github.com/sebastianbergmann/php-code-coverage",
            "keywords": [
                "coverage",
                "testing",
                "xunit"
            ],
            "support": {
                "issues": "https://github.com/sebastianbergmann/php-code-coverage/issues",
                "security": "https://github.com/sebastianbergmann/php-code-coverage/security/policy",
                "source": "https://github.com/sebastianbergmann/php-code-coverage/tree/9.2.31"
            },
            "funding": [
                {
                    "url": "https://github.com/sebastianbergmann",
                    "type": "github"
                }
            ],
            "time": "2024-03-02T06:37:42+00:00"
        },
        {
            "name": "phpunit/php-file-iterator",
            "version": "3.0.6",
            "source": {
                "type": "git",
                "url": "https://github.com/sebastianbergmann/php-file-iterator.git",
                "reference": "cf1c2e7c203ac650e352f4cc675a7021e7d1b3cf"
            },
            "dist": {
                "type": "zip",
                "url": "https://api.github.com/repos/sebastianbergmann/php-file-iterator/zipball/cf1c2e7c203ac650e352f4cc675a7021e7d1b3cf",
                "reference": "cf1c2e7c203ac650e352f4cc675a7021e7d1b3cf",
                "shasum": ""
            },
            "require": {
                "php": ">=7.3"
            },
            "require-dev": {
                "phpunit/phpunit": "^9.3"
            },
            "type": "library",
            "extra": {
                "branch-alias": {
                    "dev-master": "3.0-dev"
                }
            },
            "autoload": {
                "classmap": [
                    "src/"
                ]
            },
            "notification-url": "https://packagist.org/downloads/",
            "license": [
                "BSD-3-Clause"
            ],
            "authors": [
                {
                    "name": "Sebastian Bergmann",
                    "email": "sebastian@phpunit.de",
                    "role": "lead"
                }
            ],
            "description": "FilterIterator implementation that filters files based on a list of suffixes.",
            "homepage": "https://github.com/sebastianbergmann/php-file-iterator/",
            "keywords": [
                "filesystem",
                "iterator"
            ],
            "support": {
                "issues": "https://github.com/sebastianbergmann/php-file-iterator/issues",
                "source": "https://github.com/sebastianbergmann/php-file-iterator/tree/3.0.6"
            },
            "funding": [
                {
                    "url": "https://github.com/sebastianbergmann",
                    "type": "github"
                }
            ],
            "time": "2021-12-02T12:48:52+00:00"
        },
        {
            "name": "phpunit/php-invoker",
            "version": "3.1.1",
            "source": {
                "type": "git",
                "url": "https://github.com/sebastianbergmann/php-invoker.git",
                "reference": "5a10147d0aaf65b58940a0b72f71c9ac0423cc67"
            },
            "dist": {
                "type": "zip",
                "url": "https://api.github.com/repos/sebastianbergmann/php-invoker/zipball/5a10147d0aaf65b58940a0b72f71c9ac0423cc67",
                "reference": "5a10147d0aaf65b58940a0b72f71c9ac0423cc67",
                "shasum": ""
            },
            "require": {
                "php": ">=7.3"
            },
            "require-dev": {
                "ext-pcntl": "*",
                "phpunit/phpunit": "^9.3"
            },
            "suggest": {
                "ext-pcntl": "*"
            },
            "type": "library",
            "extra": {
                "branch-alias": {
                    "dev-master": "3.1-dev"
                }
            },
            "autoload": {
                "classmap": [
                    "src/"
                ]
            },
            "notification-url": "https://packagist.org/downloads/",
            "license": [
                "BSD-3-Clause"
            ],
            "authors": [
                {
                    "name": "Sebastian Bergmann",
                    "email": "sebastian@phpunit.de",
                    "role": "lead"
                }
            ],
            "description": "Invoke callables with a timeout",
            "homepage": "https://github.com/sebastianbergmann/php-invoker/",
            "keywords": [
                "process"
            ],
            "support": {
                "issues": "https://github.com/sebastianbergmann/php-invoker/issues",
                "source": "https://github.com/sebastianbergmann/php-invoker/tree/3.1.1"
            },
            "funding": [
                {
                    "url": "https://github.com/sebastianbergmann",
                    "type": "github"
                }
            ],
            "time": "2020-09-28T05:58:55+00:00"
        },
        {
            "name": "phpunit/php-text-template",
            "version": "2.0.4",
            "source": {
                "type": "git",
                "url": "https://github.com/sebastianbergmann/php-text-template.git",
                "reference": "5da5f67fc95621df9ff4c4e5a84d6a8a2acf7c28"
            },
            "dist": {
                "type": "zip",
                "url": "https://api.github.com/repos/sebastianbergmann/php-text-template/zipball/5da5f67fc95621df9ff4c4e5a84d6a8a2acf7c28",
                "reference": "5da5f67fc95621df9ff4c4e5a84d6a8a2acf7c28",
                "shasum": ""
            },
            "require": {
                "php": ">=7.3"
            },
            "require-dev": {
                "phpunit/phpunit": "^9.3"
            },
            "type": "library",
            "extra": {
                "branch-alias": {
                    "dev-master": "2.0-dev"
                }
            },
            "autoload": {
                "classmap": [
                    "src/"
                ]
            },
            "notification-url": "https://packagist.org/downloads/",
            "license": [
                "BSD-3-Clause"
            ],
            "authors": [
                {
                    "name": "Sebastian Bergmann",
                    "email": "sebastian@phpunit.de",
                    "role": "lead"
                }
            ],
            "description": "Simple template engine.",
            "homepage": "https://github.com/sebastianbergmann/php-text-template/",
            "keywords": [
                "template"
            ],
            "support": {
                "issues": "https://github.com/sebastianbergmann/php-text-template/issues",
                "source": "https://github.com/sebastianbergmann/php-text-template/tree/2.0.4"
            },
            "funding": [
                {
                    "url": "https://github.com/sebastianbergmann",
                    "type": "github"
                }
            ],
            "time": "2020-10-26T05:33:50+00:00"
        },
        {
            "name": "phpunit/php-timer",
            "version": "5.0.3",
            "source": {
                "type": "git",
                "url": "https://github.com/sebastianbergmann/php-timer.git",
                "reference": "5a63ce20ed1b5bf577850e2c4e87f4aa902afbd2"
            },
            "dist": {
                "type": "zip",
                "url": "https://api.github.com/repos/sebastianbergmann/php-timer/zipball/5a63ce20ed1b5bf577850e2c4e87f4aa902afbd2",
                "reference": "5a63ce20ed1b5bf577850e2c4e87f4aa902afbd2",
                "shasum": ""
            },
            "require": {
                "php": ">=7.3"
            },
            "require-dev": {
                "phpunit/phpunit": "^9.3"
            },
            "type": "library",
            "extra": {
                "branch-alias": {
                    "dev-master": "5.0-dev"
                }
            },
            "autoload": {
                "classmap": [
                    "src/"
                ]
            },
            "notification-url": "https://packagist.org/downloads/",
            "license": [
                "BSD-3-Clause"
            ],
            "authors": [
                {
                    "name": "Sebastian Bergmann",
                    "email": "sebastian@phpunit.de",
                    "role": "lead"
                }
            ],
            "description": "Utility class for timing",
            "homepage": "https://github.com/sebastianbergmann/php-timer/",
            "keywords": [
                "timer"
            ],
            "support": {
                "issues": "https://github.com/sebastianbergmann/php-timer/issues",
                "source": "https://github.com/sebastianbergmann/php-timer/tree/5.0.3"
            },
            "funding": [
                {
                    "url": "https://github.com/sebastianbergmann",
                    "type": "github"
                }
            ],
            "time": "2020-10-26T13:16:10+00:00"
        },
        {
            "name": "phpunit/phpunit",
            "version": "9.6.19",
            "source": {
                "type": "git",
                "url": "https://github.com/sebastianbergmann/phpunit.git",
                "reference": "a1a54a473501ef4cdeaae4e06891674114d79db8"
            },
            "dist": {
                "type": "zip",
                "url": "https://api.github.com/repos/sebastianbergmann/phpunit/zipball/a1a54a473501ef4cdeaae4e06891674114d79db8",
                "reference": "a1a54a473501ef4cdeaae4e06891674114d79db8",
                "shasum": ""
            },
            "require": {
                "doctrine/instantiator": "^1.3.1 || ^2",
                "ext-dom": "*",
                "ext-json": "*",
                "ext-libxml": "*",
                "ext-mbstring": "*",
                "ext-xml": "*",
                "ext-xmlwriter": "*",
                "myclabs/deep-copy": "^1.10.1",
                "phar-io/manifest": "^2.0.3",
                "phar-io/version": "^3.0.2",
                "php": ">=7.3",
                "phpunit/php-code-coverage": "^9.2.28",
                "phpunit/php-file-iterator": "^3.0.5",
                "phpunit/php-invoker": "^3.1.1",
                "phpunit/php-text-template": "^2.0.3",
                "phpunit/php-timer": "^5.0.2",
                "sebastian/cli-parser": "^1.0.1",
                "sebastian/code-unit": "^1.0.6",
                "sebastian/comparator": "^4.0.8",
                "sebastian/diff": "^4.0.3",
                "sebastian/environment": "^5.1.3",
                "sebastian/exporter": "^4.0.5",
                "sebastian/global-state": "^5.0.1",
                "sebastian/object-enumerator": "^4.0.3",
                "sebastian/resource-operations": "^3.0.3",
                "sebastian/type": "^3.2",
                "sebastian/version": "^3.0.2"
            },
            "suggest": {
                "ext-soap": "To be able to generate mocks based on WSDL files",
                "ext-xdebug": "PHP extension that provides line coverage as well as branch and path coverage"
            },
            "bin": [
                "phpunit"
            ],
            "type": "library",
            "extra": {
                "branch-alias": {
                    "dev-master": "9.6-dev"
                }
            },
            "autoload": {
                "files": [
                    "src/Framework/Assert/Functions.php"
                ],
                "classmap": [
                    "src/"
                ]
            },
            "notification-url": "https://packagist.org/downloads/",
            "license": [
                "BSD-3-Clause"
            ],
            "authors": [
                {
                    "name": "Sebastian Bergmann",
                    "email": "sebastian@phpunit.de",
                    "role": "lead"
                }
            ],
            "description": "The PHP Unit Testing framework.",
            "homepage": "https://phpunit.de/",
            "keywords": [
                "phpunit",
                "testing",
                "xunit"
            ],
            "support": {
                "issues": "https://github.com/sebastianbergmann/phpunit/issues",
                "security": "https://github.com/sebastianbergmann/phpunit/security/policy",
                "source": "https://github.com/sebastianbergmann/phpunit/tree/9.6.19"
            },
            "funding": [
                {
                    "url": "https://phpunit.de/sponsors.html",
                    "type": "custom"
                },
                {
                    "url": "https://github.com/sebastianbergmann",
                    "type": "github"
                },
                {
                    "url": "https://tidelift.com/funding/github/packagist/phpunit/phpunit",
                    "type": "tidelift"
                }
            ],
            "time": "2024-04-05T04:35:58+00:00"
        },
        {
            "name": "sebastian/cli-parser",
            "version": "1.0.2",
            "source": {
                "type": "git",
                "url": "https://github.com/sebastianbergmann/cli-parser.git",
                "reference": "2b56bea83a09de3ac06bb18b92f068e60cc6f50b"
            },
            "dist": {
                "type": "zip",
                "url": "https://api.github.com/repos/sebastianbergmann/cli-parser/zipball/2b56bea83a09de3ac06bb18b92f068e60cc6f50b",
                "reference": "2b56bea83a09de3ac06bb18b92f068e60cc6f50b",
                "shasum": ""
            },
            "require": {
                "php": ">=7.3"
            },
            "require-dev": {
                "phpunit/phpunit": "^9.3"
            },
            "type": "library",
            "extra": {
                "branch-alias": {
                    "dev-master": "1.0-dev"
                }
            },
            "autoload": {
                "classmap": [
                    "src/"
                ]
            },
            "notification-url": "https://packagist.org/downloads/",
            "license": [
                "BSD-3-Clause"
            ],
            "authors": [
                {
                    "name": "Sebastian Bergmann",
                    "email": "sebastian@phpunit.de",
                    "role": "lead"
                }
            ],
            "description": "Library for parsing CLI options",
            "homepage": "https://github.com/sebastianbergmann/cli-parser",
            "support": {
                "issues": "https://github.com/sebastianbergmann/cli-parser/issues",
                "source": "https://github.com/sebastianbergmann/cli-parser/tree/1.0.2"
            },
            "funding": [
                {
                    "url": "https://github.com/sebastianbergmann",
                    "type": "github"
                }
            ],
            "time": "2024-03-02T06:27:43+00:00"
        },
        {
            "name": "sebastian/code-unit",
            "version": "1.0.8",
            "source": {
                "type": "git",
                "url": "https://github.com/sebastianbergmann/code-unit.git",
                "reference": "1fc9f64c0927627ef78ba436c9b17d967e68e120"
            },
            "dist": {
                "type": "zip",
                "url": "https://api.github.com/repos/sebastianbergmann/code-unit/zipball/1fc9f64c0927627ef78ba436c9b17d967e68e120",
                "reference": "1fc9f64c0927627ef78ba436c9b17d967e68e120",
                "shasum": ""
            },
            "require": {
                "php": ">=7.3"
            },
            "require-dev": {
                "phpunit/phpunit": "^9.3"
            },
            "type": "library",
            "extra": {
                "branch-alias": {
                    "dev-master": "1.0-dev"
                }
            },
            "autoload": {
                "classmap": [
                    "src/"
                ]
            },
            "notification-url": "https://packagist.org/downloads/",
            "license": [
                "BSD-3-Clause"
            ],
            "authors": [
                {
                    "name": "Sebastian Bergmann",
                    "email": "sebastian@phpunit.de",
                    "role": "lead"
                }
            ],
            "description": "Collection of value objects that represent the PHP code units",
            "homepage": "https://github.com/sebastianbergmann/code-unit",
            "support": {
                "issues": "https://github.com/sebastianbergmann/code-unit/issues",
                "source": "https://github.com/sebastianbergmann/code-unit/tree/1.0.8"
            },
            "funding": [
                {
                    "url": "https://github.com/sebastianbergmann",
                    "type": "github"
                }
            ],
            "time": "2020-10-26T13:08:54+00:00"
        },
        {
            "name": "sebastian/code-unit-reverse-lookup",
            "version": "2.0.3",
            "source": {
                "type": "git",
                "url": "https://github.com/sebastianbergmann/code-unit-reverse-lookup.git",
                "reference": "ac91f01ccec49fb77bdc6fd1e548bc70f7faa3e5"
            },
            "dist": {
                "type": "zip",
                "url": "https://api.github.com/repos/sebastianbergmann/code-unit-reverse-lookup/zipball/ac91f01ccec49fb77bdc6fd1e548bc70f7faa3e5",
                "reference": "ac91f01ccec49fb77bdc6fd1e548bc70f7faa3e5",
                "shasum": ""
            },
            "require": {
                "php": ">=7.3"
            },
            "require-dev": {
                "phpunit/phpunit": "^9.3"
            },
            "type": "library",
            "extra": {
                "branch-alias": {
                    "dev-master": "2.0-dev"
                }
            },
            "autoload": {
                "classmap": [
                    "src/"
                ]
            },
            "notification-url": "https://packagist.org/downloads/",
            "license": [
                "BSD-3-Clause"
            ],
            "authors": [
                {
                    "name": "Sebastian Bergmann",
                    "email": "sebastian@phpunit.de"
                }
            ],
            "description": "Looks up which function or method a line of code belongs to",
            "homepage": "https://github.com/sebastianbergmann/code-unit-reverse-lookup/",
            "support": {
                "issues": "https://github.com/sebastianbergmann/code-unit-reverse-lookup/issues",
                "source": "https://github.com/sebastianbergmann/code-unit-reverse-lookup/tree/2.0.3"
            },
            "funding": [
                {
                    "url": "https://github.com/sebastianbergmann",
                    "type": "github"
                }
            ],
            "time": "2020-09-28T05:30:19+00:00"
        },
        {
            "name": "sebastian/comparator",
            "version": "4.0.8",
            "source": {
                "type": "git",
                "url": "https://github.com/sebastianbergmann/comparator.git",
                "reference": "fa0f136dd2334583309d32b62544682ee972b51a"
            },
            "dist": {
                "type": "zip",
                "url": "https://api.github.com/repos/sebastianbergmann/comparator/zipball/fa0f136dd2334583309d32b62544682ee972b51a",
                "reference": "fa0f136dd2334583309d32b62544682ee972b51a",
                "shasum": ""
            },
            "require": {
                "php": ">=7.3",
                "sebastian/diff": "^4.0",
                "sebastian/exporter": "^4.0"
            },
            "require-dev": {
                "phpunit/phpunit": "^9.3"
            },
            "type": "library",
            "extra": {
                "branch-alias": {
                    "dev-master": "4.0-dev"
                }
            },
            "autoload": {
                "classmap": [
                    "src/"
                ]
            },
            "notification-url": "https://packagist.org/downloads/",
            "license": [
                "BSD-3-Clause"
            ],
            "authors": [
                {
                    "name": "Sebastian Bergmann",
                    "email": "sebastian@phpunit.de"
                },
                {
                    "name": "Jeff Welch",
                    "email": "whatthejeff@gmail.com"
                },
                {
                    "name": "Volker Dusch",
                    "email": "github@wallbash.com"
                },
                {
                    "name": "Bernhard Schussek",
                    "email": "bschussek@2bepublished.at"
                }
            ],
            "description": "Provides the functionality to compare PHP values for equality",
            "homepage": "https://github.com/sebastianbergmann/comparator",
            "keywords": [
                "comparator",
                "compare",
                "equality"
            ],
            "support": {
                "issues": "https://github.com/sebastianbergmann/comparator/issues",
                "source": "https://github.com/sebastianbergmann/comparator/tree/4.0.8"
            },
            "funding": [
                {
                    "url": "https://github.com/sebastianbergmann",
                    "type": "github"
                }
            ],
            "time": "2022-09-14T12:41:17+00:00"
        },
        {
            "name": "sebastian/complexity",
            "version": "2.0.3",
            "source": {
                "type": "git",
                "url": "https://github.com/sebastianbergmann/complexity.git",
                "reference": "25f207c40d62b8b7aa32f5ab026c53561964053a"
            },
            "dist": {
                "type": "zip",
                "url": "https://api.github.com/repos/sebastianbergmann/complexity/zipball/25f207c40d62b8b7aa32f5ab026c53561964053a",
                "reference": "25f207c40d62b8b7aa32f5ab026c53561964053a",
                "shasum": ""
            },
            "require": {
                "nikic/php-parser": "^4.18 || ^5.0",
                "php": ">=7.3"
            },
            "require-dev": {
                "phpunit/phpunit": "^9.3"
            },
            "type": "library",
            "extra": {
                "branch-alias": {
                    "dev-master": "2.0-dev"
                }
            },
            "autoload": {
                "classmap": [
                    "src/"
                ]
            },
            "notification-url": "https://packagist.org/downloads/",
            "license": [
                "BSD-3-Clause"
            ],
            "authors": [
                {
                    "name": "Sebastian Bergmann",
                    "email": "sebastian@phpunit.de",
                    "role": "lead"
                }
            ],
            "description": "Library for calculating the complexity of PHP code units",
            "homepage": "https://github.com/sebastianbergmann/complexity",
            "support": {
                "issues": "https://github.com/sebastianbergmann/complexity/issues",
                "source": "https://github.com/sebastianbergmann/complexity/tree/2.0.3"
            },
            "funding": [
                {
                    "url": "https://github.com/sebastianbergmann",
                    "type": "github"
                }
            ],
            "time": "2023-12-22T06:19:30+00:00"
        },
        {
            "name": "sebastian/diff",
            "version": "4.0.6",
            "source": {
                "type": "git",
                "url": "https://github.com/sebastianbergmann/diff.git",
                "reference": "ba01945089c3a293b01ba9badc29ad55b106b0bc"
            },
            "dist": {
                "type": "zip",
                "url": "https://api.github.com/repos/sebastianbergmann/diff/zipball/ba01945089c3a293b01ba9badc29ad55b106b0bc",
                "reference": "ba01945089c3a293b01ba9badc29ad55b106b0bc",
                "shasum": ""
            },
            "require": {
                "php": ">=7.3"
            },
            "require-dev": {
                "phpunit/phpunit": "^9.3",
                "symfony/process": "^4.2 || ^5"
            },
            "type": "library",
            "extra": {
                "branch-alias": {
                    "dev-master": "4.0-dev"
                }
            },
            "autoload": {
                "classmap": [
                    "src/"
                ]
            },
            "notification-url": "https://packagist.org/downloads/",
            "license": [
                "BSD-3-Clause"
            ],
            "authors": [
                {
                    "name": "Sebastian Bergmann",
                    "email": "sebastian@phpunit.de"
                },
                {
                    "name": "Kore Nordmann",
                    "email": "mail@kore-nordmann.de"
                }
            ],
            "description": "Diff implementation",
            "homepage": "https://github.com/sebastianbergmann/diff",
            "keywords": [
                "diff",
                "udiff",
                "unidiff",
                "unified diff"
            ],
            "support": {
                "issues": "https://github.com/sebastianbergmann/diff/issues",
                "source": "https://github.com/sebastianbergmann/diff/tree/4.0.6"
            },
            "funding": [
                {
                    "url": "https://github.com/sebastianbergmann",
                    "type": "github"
                }
            ],
            "time": "2024-03-02T06:30:58+00:00"
        },
        {
            "name": "sebastian/environment",
            "version": "5.1.5",
            "source": {
                "type": "git",
                "url": "https://github.com/sebastianbergmann/environment.git",
                "reference": "830c43a844f1f8d5b7a1f6d6076b784454d8b7ed"
            },
            "dist": {
                "type": "zip",
                "url": "https://api.github.com/repos/sebastianbergmann/environment/zipball/830c43a844f1f8d5b7a1f6d6076b784454d8b7ed",
                "reference": "830c43a844f1f8d5b7a1f6d6076b784454d8b7ed",
                "shasum": ""
            },
            "require": {
                "php": ">=7.3"
            },
            "require-dev": {
                "phpunit/phpunit": "^9.3"
            },
            "suggest": {
                "ext-posix": "*"
            },
            "type": "library",
            "extra": {
                "branch-alias": {
                    "dev-master": "5.1-dev"
                }
            },
            "autoload": {
                "classmap": [
                    "src/"
                ]
            },
            "notification-url": "https://packagist.org/downloads/",
            "license": [
                "BSD-3-Clause"
            ],
            "authors": [
                {
                    "name": "Sebastian Bergmann",
                    "email": "sebastian@phpunit.de"
                }
            ],
            "description": "Provides functionality to handle HHVM/PHP environments",
            "homepage": "http://www.github.com/sebastianbergmann/environment",
            "keywords": [
                "Xdebug",
                "environment",
                "hhvm"
            ],
            "support": {
                "issues": "https://github.com/sebastianbergmann/environment/issues",
                "source": "https://github.com/sebastianbergmann/environment/tree/5.1.5"
            },
            "funding": [
                {
                    "url": "https://github.com/sebastianbergmann",
                    "type": "github"
                }
            ],
            "time": "2023-02-03T06:03:51+00:00"
        },
        {
            "name": "sebastian/exporter",
            "version": "4.0.6",
            "source": {
                "type": "git",
                "url": "https://github.com/sebastianbergmann/exporter.git",
                "reference": "78c00df8f170e02473b682df15bfcdacc3d32d72"
            },
            "dist": {
                "type": "zip",
                "url": "https://api.github.com/repos/sebastianbergmann/exporter/zipball/78c00df8f170e02473b682df15bfcdacc3d32d72",
                "reference": "78c00df8f170e02473b682df15bfcdacc3d32d72",
                "shasum": ""
            },
            "require": {
                "php": ">=7.3",
                "sebastian/recursion-context": "^4.0"
            },
            "require-dev": {
                "ext-mbstring": "*",
                "phpunit/phpunit": "^9.3"
            },
            "type": "library",
            "extra": {
                "branch-alias": {
                    "dev-master": "4.0-dev"
                }
            },
            "autoload": {
                "classmap": [
                    "src/"
                ]
            },
            "notification-url": "https://packagist.org/downloads/",
            "license": [
                "BSD-3-Clause"
            ],
            "authors": [
                {
                    "name": "Sebastian Bergmann",
                    "email": "sebastian@phpunit.de"
                },
                {
                    "name": "Jeff Welch",
                    "email": "whatthejeff@gmail.com"
                },
                {
                    "name": "Volker Dusch",
                    "email": "github@wallbash.com"
                },
                {
                    "name": "Adam Harvey",
                    "email": "aharvey@php.net"
                },
                {
                    "name": "Bernhard Schussek",
                    "email": "bschussek@gmail.com"
                }
            ],
            "description": "Provides the functionality to export PHP variables for visualization",
            "homepage": "https://www.github.com/sebastianbergmann/exporter",
            "keywords": [
                "export",
                "exporter"
            ],
            "support": {
                "issues": "https://github.com/sebastianbergmann/exporter/issues",
                "source": "https://github.com/sebastianbergmann/exporter/tree/4.0.6"
            },
            "funding": [
                {
                    "url": "https://github.com/sebastianbergmann",
                    "type": "github"
                }
            ],
            "time": "2024-03-02T06:33:00+00:00"
        },
        {
            "name": "sebastian/global-state",
            "version": "5.0.7",
            "source": {
                "type": "git",
                "url": "https://github.com/sebastianbergmann/global-state.git",
                "reference": "bca7df1f32ee6fe93b4d4a9abbf69e13a4ada2c9"
            },
            "dist": {
                "type": "zip",
                "url": "https://api.github.com/repos/sebastianbergmann/global-state/zipball/bca7df1f32ee6fe93b4d4a9abbf69e13a4ada2c9",
                "reference": "bca7df1f32ee6fe93b4d4a9abbf69e13a4ada2c9",
                "shasum": ""
            },
            "require": {
                "php": ">=7.3",
                "sebastian/object-reflector": "^2.0",
                "sebastian/recursion-context": "^4.0"
            },
            "require-dev": {
                "ext-dom": "*",
                "phpunit/phpunit": "^9.3"
            },
            "suggest": {
                "ext-uopz": "*"
            },
            "type": "library",
            "extra": {
                "branch-alias": {
                    "dev-master": "5.0-dev"
                }
            },
            "autoload": {
                "classmap": [
                    "src/"
                ]
            },
            "notification-url": "https://packagist.org/downloads/",
            "license": [
                "BSD-3-Clause"
            ],
            "authors": [
                {
                    "name": "Sebastian Bergmann",
                    "email": "sebastian@phpunit.de"
                }
            ],
            "description": "Snapshotting of global state",
            "homepage": "http://www.github.com/sebastianbergmann/global-state",
            "keywords": [
                "global state"
            ],
            "support": {
                "issues": "https://github.com/sebastianbergmann/global-state/issues",
                "source": "https://github.com/sebastianbergmann/global-state/tree/5.0.7"
            },
            "funding": [
                {
                    "url": "https://github.com/sebastianbergmann",
                    "type": "github"
                }
            ],
            "time": "2024-03-02T06:35:11+00:00"
        },
        {
            "name": "sebastian/lines-of-code",
            "version": "1.0.4",
            "source": {
                "type": "git",
                "url": "https://github.com/sebastianbergmann/lines-of-code.git",
                "reference": "e1e4a170560925c26d424b6a03aed157e7dcc5c5"
            },
            "dist": {
                "type": "zip",
                "url": "https://api.github.com/repos/sebastianbergmann/lines-of-code/zipball/e1e4a170560925c26d424b6a03aed157e7dcc5c5",
                "reference": "e1e4a170560925c26d424b6a03aed157e7dcc5c5",
                "shasum": ""
            },
            "require": {
                "nikic/php-parser": "^4.18 || ^5.0",
                "php": ">=7.3"
            },
            "require-dev": {
                "phpunit/phpunit": "^9.3"
            },
            "type": "library",
            "extra": {
                "branch-alias": {
                    "dev-master": "1.0-dev"
                }
            },
            "autoload": {
                "classmap": [
                    "src/"
                ]
            },
            "notification-url": "https://packagist.org/downloads/",
            "license": [
                "BSD-3-Clause"
            ],
            "authors": [
                {
                    "name": "Sebastian Bergmann",
                    "email": "sebastian@phpunit.de",
                    "role": "lead"
                }
            ],
            "description": "Library for counting the lines of code in PHP source code",
            "homepage": "https://github.com/sebastianbergmann/lines-of-code",
            "support": {
                "issues": "https://github.com/sebastianbergmann/lines-of-code/issues",
                "source": "https://github.com/sebastianbergmann/lines-of-code/tree/1.0.4"
            },
            "funding": [
                {
                    "url": "https://github.com/sebastianbergmann",
                    "type": "github"
                }
            ],
            "time": "2023-12-22T06:20:34+00:00"
        },
        {
            "name": "sebastian/object-enumerator",
            "version": "4.0.4",
            "source": {
                "type": "git",
                "url": "https://github.com/sebastianbergmann/object-enumerator.git",
                "reference": "5c9eeac41b290a3712d88851518825ad78f45c71"
            },
            "dist": {
                "type": "zip",
                "url": "https://api.github.com/repos/sebastianbergmann/object-enumerator/zipball/5c9eeac41b290a3712d88851518825ad78f45c71",
                "reference": "5c9eeac41b290a3712d88851518825ad78f45c71",
                "shasum": ""
            },
            "require": {
                "php": ">=7.3",
                "sebastian/object-reflector": "^2.0",
                "sebastian/recursion-context": "^4.0"
            },
            "require-dev": {
                "phpunit/phpunit": "^9.3"
            },
            "type": "library",
            "extra": {
                "branch-alias": {
                    "dev-master": "4.0-dev"
                }
            },
            "autoload": {
                "classmap": [
                    "src/"
                ]
            },
            "notification-url": "https://packagist.org/downloads/",
            "license": [
                "BSD-3-Clause"
            ],
            "authors": [
                {
                    "name": "Sebastian Bergmann",
                    "email": "sebastian@phpunit.de"
                }
            ],
            "description": "Traverses array structures and object graphs to enumerate all referenced objects",
            "homepage": "https://github.com/sebastianbergmann/object-enumerator/",
            "support": {
                "issues": "https://github.com/sebastianbergmann/object-enumerator/issues",
                "source": "https://github.com/sebastianbergmann/object-enumerator/tree/4.0.4"
            },
            "funding": [
                {
                    "url": "https://github.com/sebastianbergmann",
                    "type": "github"
                }
            ],
            "time": "2020-10-26T13:12:34+00:00"
        },
        {
            "name": "sebastian/object-reflector",
            "version": "2.0.4",
            "source": {
                "type": "git",
                "url": "https://github.com/sebastianbergmann/object-reflector.git",
                "reference": "b4f479ebdbf63ac605d183ece17d8d7fe49c15c7"
            },
            "dist": {
                "type": "zip",
                "url": "https://api.github.com/repos/sebastianbergmann/object-reflector/zipball/b4f479ebdbf63ac605d183ece17d8d7fe49c15c7",
                "reference": "b4f479ebdbf63ac605d183ece17d8d7fe49c15c7",
                "shasum": ""
            },
            "require": {
                "php": ">=7.3"
            },
            "require-dev": {
                "phpunit/phpunit": "^9.3"
            },
            "type": "library",
            "extra": {
                "branch-alias": {
                    "dev-master": "2.0-dev"
                }
            },
            "autoload": {
                "classmap": [
                    "src/"
                ]
            },
            "notification-url": "https://packagist.org/downloads/",
            "license": [
                "BSD-3-Clause"
            ],
            "authors": [
                {
                    "name": "Sebastian Bergmann",
                    "email": "sebastian@phpunit.de"
                }
            ],
            "description": "Allows reflection of object attributes, including inherited and non-public ones",
            "homepage": "https://github.com/sebastianbergmann/object-reflector/",
            "support": {
                "issues": "https://github.com/sebastianbergmann/object-reflector/issues",
                "source": "https://github.com/sebastianbergmann/object-reflector/tree/2.0.4"
            },
            "funding": [
                {
                    "url": "https://github.com/sebastianbergmann",
                    "type": "github"
                }
            ],
            "time": "2020-10-26T13:14:26+00:00"
        },
        {
            "name": "sebastian/recursion-context",
            "version": "4.0.5",
            "source": {
                "type": "git",
                "url": "https://github.com/sebastianbergmann/recursion-context.git",
                "reference": "e75bd0f07204fec2a0af9b0f3cfe97d05f92efc1"
            },
            "dist": {
                "type": "zip",
                "url": "https://api.github.com/repos/sebastianbergmann/recursion-context/zipball/e75bd0f07204fec2a0af9b0f3cfe97d05f92efc1",
                "reference": "e75bd0f07204fec2a0af9b0f3cfe97d05f92efc1",
                "shasum": ""
            },
            "require": {
                "php": ">=7.3"
            },
            "require-dev": {
                "phpunit/phpunit": "^9.3"
            },
            "type": "library",
            "extra": {
                "branch-alias": {
                    "dev-master": "4.0-dev"
                }
            },
            "autoload": {
                "classmap": [
                    "src/"
                ]
            },
            "notification-url": "https://packagist.org/downloads/",
            "license": [
                "BSD-3-Clause"
            ],
            "authors": [
                {
                    "name": "Sebastian Bergmann",
                    "email": "sebastian@phpunit.de"
                },
                {
                    "name": "Jeff Welch",
                    "email": "whatthejeff@gmail.com"
                },
                {
                    "name": "Adam Harvey",
                    "email": "aharvey@php.net"
                }
            ],
            "description": "Provides functionality to recursively process PHP variables",
            "homepage": "https://github.com/sebastianbergmann/recursion-context",
            "support": {
                "issues": "https://github.com/sebastianbergmann/recursion-context/issues",
                "source": "https://github.com/sebastianbergmann/recursion-context/tree/4.0.5"
            },
            "funding": [
                {
                    "url": "https://github.com/sebastianbergmann",
                    "type": "github"
                }
            ],
            "time": "2023-02-03T06:07:39+00:00"
        },
        {
            "name": "sebastian/resource-operations",
            "version": "3.0.4",
            "source": {
                "type": "git",
                "url": "https://github.com/sebastianbergmann/resource-operations.git",
                "reference": "05d5692a7993ecccd56a03e40cd7e5b09b1d404e"
            },
            "dist": {
                "type": "zip",
                "url": "https://api.github.com/repos/sebastianbergmann/resource-operations/zipball/05d5692a7993ecccd56a03e40cd7e5b09b1d404e",
                "reference": "05d5692a7993ecccd56a03e40cd7e5b09b1d404e",
                "shasum": ""
            },
            "require": {
                "php": ">=7.3"
            },
            "require-dev": {
                "phpunit/phpunit": "^9.0"
            },
            "type": "library",
            "extra": {
                "branch-alias": {
                    "dev-main": "3.0-dev"
                }
            },
            "autoload": {
                "classmap": [
                    "src/"
                ]
            },
            "notification-url": "https://packagist.org/downloads/",
            "license": [
                "BSD-3-Clause"
            ],
            "authors": [
                {
                    "name": "Sebastian Bergmann",
                    "email": "sebastian@phpunit.de"
                }
            ],
            "description": "Provides a list of PHP built-in functions that operate on resources",
            "homepage": "https://www.github.com/sebastianbergmann/resource-operations",
            "support": {
                "source": "https://github.com/sebastianbergmann/resource-operations/tree/3.0.4"
            },
            "funding": [
                {
                    "url": "https://github.com/sebastianbergmann",
                    "type": "github"
                }
            ],
            "time": "2024-03-14T16:00:52+00:00"
        },
        {
            "name": "sebastian/type",
            "version": "3.2.1",
            "source": {
                "type": "git",
                "url": "https://github.com/sebastianbergmann/type.git",
                "reference": "75e2c2a32f5e0b3aef905b9ed0b179b953b3d7c7"
            },
            "dist": {
                "type": "zip",
                "url": "https://api.github.com/repos/sebastianbergmann/type/zipball/75e2c2a32f5e0b3aef905b9ed0b179b953b3d7c7",
                "reference": "75e2c2a32f5e0b3aef905b9ed0b179b953b3d7c7",
                "shasum": ""
            },
            "require": {
                "php": ">=7.3"
            },
            "require-dev": {
                "phpunit/phpunit": "^9.5"
            },
            "type": "library",
            "extra": {
                "branch-alias": {
                    "dev-master": "3.2-dev"
                }
            },
            "autoload": {
                "classmap": [
                    "src/"
                ]
            },
            "notification-url": "https://packagist.org/downloads/",
            "license": [
                "BSD-3-Clause"
            ],
            "authors": [
                {
                    "name": "Sebastian Bergmann",
                    "email": "sebastian@phpunit.de",
                    "role": "lead"
                }
            ],
            "description": "Collection of value objects that represent the types of the PHP type system",
            "homepage": "https://github.com/sebastianbergmann/type",
            "support": {
                "issues": "https://github.com/sebastianbergmann/type/issues",
                "source": "https://github.com/sebastianbergmann/type/tree/3.2.1"
            },
            "funding": [
                {
                    "url": "https://github.com/sebastianbergmann",
                    "type": "github"
                }
            ],
            "time": "2023-02-03T06:13:03+00:00"
        },
        {
            "name": "sebastian/version",
            "version": "3.0.2",
            "source": {
                "type": "git",
                "url": "https://github.com/sebastianbergmann/version.git",
                "reference": "c6c1022351a901512170118436c764e473f6de8c"
            },
            "dist": {
                "type": "zip",
                "url": "https://api.github.com/repos/sebastianbergmann/version/zipball/c6c1022351a901512170118436c764e473f6de8c",
                "reference": "c6c1022351a901512170118436c764e473f6de8c",
                "shasum": ""
            },
            "require": {
                "php": ">=7.3"
            },
            "type": "library",
            "extra": {
                "branch-alias": {
                    "dev-master": "3.0-dev"
                }
            },
            "autoload": {
                "classmap": [
                    "src/"
                ]
            },
            "notification-url": "https://packagist.org/downloads/",
            "license": [
                "BSD-3-Clause"
            ],
            "authors": [
                {
                    "name": "Sebastian Bergmann",
                    "email": "sebastian@phpunit.de",
                    "role": "lead"
                }
            ],
            "description": "Library that helps with managing the version number of Git-hosted PHP projects",
            "homepage": "https://github.com/sebastianbergmann/version",
            "support": {
                "issues": "https://github.com/sebastianbergmann/version/issues",
                "source": "https://github.com/sebastianbergmann/version/tree/3.0.2"
            },
            "funding": [
                {
                    "url": "https://github.com/sebastianbergmann",
                    "type": "github"
                }
            ],
            "time": "2020-09-28T06:39:44+00:00"
        },
        {
            "name": "slevomat/coding-standard",
            "version": "8.15.0",
            "source": {
                "type": "git",
                "url": "https://github.com/slevomat/coding-standard.git",
                "reference": "7d1d957421618a3803b593ec31ace470177d7817"
            },
            "dist": {
                "type": "zip",
                "url": "https://api.github.com/repos/slevomat/coding-standard/zipball/7d1d957421618a3803b593ec31ace470177d7817",
                "reference": "7d1d957421618a3803b593ec31ace470177d7817",
                "shasum": ""
            },
            "require": {
                "dealerdirect/phpcodesniffer-composer-installer": "^0.6.2 || ^0.7 || ^1.0",
                "php": "^7.2 || ^8.0",
                "phpstan/phpdoc-parser": "^1.23.1",
                "squizlabs/php_codesniffer": "^3.9.0"
            },
            "require-dev": {
                "phing/phing": "2.17.4",
                "php-parallel-lint/php-parallel-lint": "1.3.2",
                "phpstan/phpstan": "1.10.60",
                "phpstan/phpstan-deprecation-rules": "1.1.4",
                "phpstan/phpstan-phpunit": "1.3.16",
                "phpstan/phpstan-strict-rules": "1.5.2",
                "phpunit/phpunit": "8.5.21|9.6.8|10.5.11"
            },
            "type": "phpcodesniffer-standard",
            "extra": {
                "branch-alias": {
                    "dev-master": "8.x-dev"
                }
            },
            "autoload": {
                "psr-4": {
                    "SlevomatCodingStandard\\": "SlevomatCodingStandard/"
                }
            },
            "notification-url": "https://packagist.org/downloads/",
            "license": [
                "MIT"
            ],
            "description": "Slevomat Coding Standard for PHP_CodeSniffer complements Consistence Coding Standard by providing sniffs with additional checks.",
            "keywords": [
                "dev",
                "phpcs"
            ],
            "support": {
                "issues": "https://github.com/slevomat/coding-standard/issues",
                "source": "https://github.com/slevomat/coding-standard/tree/8.15.0"
            },
            "funding": [
                {
                    "url": "https://github.com/kukulich",
                    "type": "github"
                },
                {
                    "url": "https://tidelift.com/funding/github/packagist/slevomat/coding-standard",
                    "type": "tidelift"
                }
            ],
            "time": "2024-03-09T15:20:58+00:00"
        },
        {
            "name": "squizlabs/php_codesniffer",
            "version": "3.9.2",
            "source": {
                "type": "git",
                "url": "https://github.com/PHPCSStandards/PHP_CodeSniffer.git",
                "reference": "aac1f6f347a5c5ac6bc98ad395007df00990f480"
            },
            "dist": {
                "type": "zip",
                "url": "https://api.github.com/repos/PHPCSStandards/PHP_CodeSniffer/zipball/aac1f6f347a5c5ac6bc98ad395007df00990f480",
                "reference": "aac1f6f347a5c5ac6bc98ad395007df00990f480",
                "shasum": ""
            },
            "require": {
                "ext-simplexml": "*",
                "ext-tokenizer": "*",
                "ext-xmlwriter": "*",
                "php": ">=5.4.0"
            },
            "require-dev": {
                "phpunit/phpunit": "^4.0 || ^5.0 || ^6.0 || ^7.0 || ^8.0 || ^9.3.4"
            },
            "bin": [
                "bin/phpcbf",
                "bin/phpcs"
            ],
            "type": "library",
            "extra": {
                "branch-alias": {
                    "dev-master": "3.x-dev"
                }
            },
            "notification-url": "https://packagist.org/downloads/",
            "license": [
                "BSD-3-Clause"
            ],
            "authors": [
                {
                    "name": "Greg Sherwood",
                    "role": "Former lead"
                },
                {
                    "name": "Juliette Reinders Folmer",
                    "role": "Current lead"
                },
                {
                    "name": "Contributors",
                    "homepage": "https://github.com/PHPCSStandards/PHP_CodeSniffer/graphs/contributors"
                }
            ],
            "description": "PHP_CodeSniffer tokenizes PHP, JavaScript and CSS files and detects violations of a defined set of coding standards.",
            "homepage": "https://github.com/PHPCSStandards/PHP_CodeSniffer",
            "keywords": [
                "phpcs",
                "standards",
                "static analysis"
            ],
            "support": {
                "issues": "https://github.com/PHPCSStandards/PHP_CodeSniffer/issues",
                "security": "https://github.com/PHPCSStandards/PHP_CodeSniffer/security/policy",
                "source": "https://github.com/PHPCSStandards/PHP_CodeSniffer",
                "wiki": "https://github.com/PHPCSStandards/PHP_CodeSniffer/wiki"
            },
            "funding": [
                {
                    "url": "https://github.com/PHPCSStandards",
                    "type": "github"
                },
                {
                    "url": "https://github.com/jrfnl",
                    "type": "github"
                },
                {
                    "url": "https://opencollective.com/php_codesniffer",
                    "type": "open_collective"
                }
            ],
            "time": "2024-04-23T20:25:34+00:00"
        },
        {
            "name": "swoole/ide-helper",
            "version": "5.0.3",
            "source": {
                "type": "git",
                "url": "https://github.com/swoole/ide-helper.git",
                "reference": "4b6e615cb27c251b6248b8bd9501edbd02a45c18"
            },
            "dist": {
                "type": "zip",
                "url": "https://api.github.com/repos/swoole/ide-helper/zipball/4b6e615cb27c251b6248b8bd9501edbd02a45c18",
                "reference": "4b6e615cb27c251b6248b8bd9501edbd02a45c18",
                "shasum": ""
            },
            "type": "library",
            "notification-url": "https://packagist.org/downloads/",
            "license": [
                "Apache-2.0"
            ],
            "authors": [
                {
                    "name": "Team Swoole",
                    "email": "team@swoole.com"
                }
            ],
            "description": "IDE help files for Swoole.",
            "support": {
                "issues": "https://github.com/swoole/ide-helper/issues",
                "source": "https://github.com/swoole/ide-helper/tree/5.0.3"
            },
            "time": "2023-04-28T22:20:18+00:00"
        },
        {
            "name": "theseer/tokenizer",
            "version": "1.2.3",
            "source": {
                "type": "git",
                "url": "https://github.com/theseer/tokenizer.git",
                "reference": "737eda637ed5e28c3413cb1ebe8bb52cbf1ca7a2"
            },
            "dist": {
                "type": "zip",
                "url": "https://api.github.com/repos/theseer/tokenizer/zipball/737eda637ed5e28c3413cb1ebe8bb52cbf1ca7a2",
                "reference": "737eda637ed5e28c3413cb1ebe8bb52cbf1ca7a2",
                "shasum": ""
            },
            "require": {
                "ext-dom": "*",
                "ext-tokenizer": "*",
                "ext-xmlwriter": "*",
                "php": "^7.2 || ^8.0"
            },
            "type": "library",
            "autoload": {
                "classmap": [
                    "src/"
                ]
            },
            "notification-url": "https://packagist.org/downloads/",
            "license": [
                "BSD-3-Clause"
            ],
            "authors": [
                {
                    "name": "Arne Blankerts",
                    "email": "arne@blankerts.de",
                    "role": "Developer"
                }
            ],
            "description": "A small library for converting tokenized PHP source code into XML and potentially other formats",
            "support": {
                "issues": "https://github.com/theseer/tokenizer/issues",
                "source": "https://github.com/theseer/tokenizer/tree/1.2.3"
            },
            "funding": [
                {
                    "url": "https://github.com/theseer",
                    "type": "github"
                }
            ],
            "time": "2024-03-03T12:36:25+00:00"
        }
    ],
    "aliases": [],
    "minimum-stability": "stable",
    "stability-flags": {
        "manticoresoftware/buddy-core": 20
    },
    "prefer-stable": false,
    "prefer-lowest": false,
    "platform": [],
    "platform-dev": [],
    "platform-overrides": {
        "php": "8.1.0"
    },
    "plugin-api-version": "2.6.0"
}<|MERGE_RESOLUTION|>--- conflicted
+++ resolved
@@ -4,7 +4,7 @@
         "Read more about it at https://getcomposer.org/doc/01-basic-usage.md#installing-dependencies",
         "This file is @generated automatically"
     ],
-    "content-hash": "50a504d0c812b2fe17e22d03696b557d",
+    "content-hash": "1895f90bca4ad1ac4bbfade753c8aa16",
     "packages": [
         {
             "name": "composer/ca-bundle",
@@ -811,30 +811,21 @@
         },
         {
             "name": "manticoresoftware/buddy-core",
-            "version": "dev-feat/update-php-parser",
+            "version": "dev-main",
             "source": {
                 "type": "git",
                 "url": "https://github.com/manticoresoftware/buddy-core.git",
-<<<<<<< HEAD
-                "reference": "7e4d5e424e90eb58cd67e8c87b625a4662f230a0"
-            },
-            "dist": {
-                "type": "zip",
-                "url": "https://api.github.com/repos/manticoresoftware/buddy-core/zipball/7e4d5e424e90eb58cd67e8c87b625a4662f230a0",
-                "reference": "7e4d5e424e90eb58cd67e8c87b625a4662f230a0",
-=======
                 "reference": "62178db11637cc71e3d189435867652d4fb0bc53"
             },
             "dist": {
                 "type": "zip",
                 "url": "https://api.github.com/repos/manticoresoftware/buddy-core/zipball/62178db11637cc71e3d189435867652d4fb0bc53",
                 "reference": "62178db11637cc71e3d189435867652d4fb0bc53",
->>>>>>> 3513bfbc
                 "shasum": ""
             },
             "require": {
                 "composer/composer": "^2.5",
-                "manticoresoftware/php-sql-parser": "v4.6.0-patch10",
+                "manticoresoftware/php-sql-parser": "v4.6.0-patch8",
                 "php-ds/php-ds": "^1.4",
                 "symfony/console": "^6.2",
                 "symfony/dependency-injection": "^6.1"
@@ -845,6 +836,7 @@
                 "slevomat/coding-standard": "^8.5",
                 "squizlabs/php_codesniffer": "^3.7"
             },
+            "default-branch": true,
             "type": "library",
             "autoload": {
                 "psr-4": {
@@ -865,13 +857,9 @@
             "description": "The Buddy Core to develop your own plugin for Manticore Search",
             "support": {
                 "issues": "https://github.com/manticoresoftware/buddy-core/issues",
-                "source": "https://github.com/manticoresoftware/buddy-core/tree/feat/update-php-parser"
-            },
-<<<<<<< HEAD
-            "time": "2024-05-09T14:11:54+00:00"
-=======
+                "source": "https://github.com/manticoresoftware/buddy-core/tree/main"
+            },
             "time": "2024-05-10T14:31:34+00:00"
->>>>>>> 3513bfbc
         },
         {
             "name": "manticoresoftware/manticoresearch-backup",
@@ -987,16 +975,16 @@
         },
         {
             "name": "manticoresoftware/php-sql-parser",
-            "version": "v4.6.0-patch10",
+            "version": "v4.6.0-patch8",
             "source": {
                 "type": "git",
                 "url": "https://github.com/manticoresoftware/PHP-SQL-Parser.git",
-                "reference": "3739fefd47fd0262b99a8da3864743041dead9d2"
-            },
-            "dist": {
-                "type": "zip",
-                "url": "https://api.github.com/repos/manticoresoftware/PHP-SQL-Parser/zipball/3739fefd47fd0262b99a8da3864743041dead9d2",
-                "reference": "3739fefd47fd0262b99a8da3864743041dead9d2",
+                "reference": "2e0901fc73211316b94f5685998b0c2643cfd2c6"
+            },
+            "dist": {
+                "type": "zip",
+                "url": "https://api.github.com/repos/manticoresoftware/PHP-SQL-Parser/zipball/2e0901fc73211316b94f5685998b0c2643cfd2c6",
+                "reference": "2e0901fc73211316b94f5685998b0c2643cfd2c6",
                 "shasum": ""
             },
             "require": {
@@ -1043,7 +1031,7 @@
                 "issues": "https://github.com/greenlion/PHP-SQL-Parser/issues",
                 "source": "https://github.com/greenlion/PHP-SQL-Parser"
             },
-            "time": "2024-05-09T14:09:13+00:00"
+            "time": "2024-04-30T20:48:10+00:00"
         },
         {
             "name": "manticoresoftware/telemetry",
