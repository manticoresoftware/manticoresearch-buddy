--- conflicted
+++ resolved
@@ -340,18 +340,6 @@
         },
         {
             "name": "composer/pcre",
-<<<<<<< HEAD
-            "version": "3.2.0",
-            "source": {
-                "type": "git",
-                "url": "https://github.com/composer/pcre.git",
-                "reference": "ea4ab6f9580a4fd221e0418f2c357cdd39102a90"
-            },
-            "dist": {
-                "type": "zip",
-                "url": "https://api.github.com/repos/composer/pcre/zipball/ea4ab6f9580a4fd221e0418f2c357cdd39102a90",
-                "reference": "ea4ab6f9580a4fd221e0418f2c357cdd39102a90",
-=======
             "version": "3.3.0",
             "source": {
                 "type": "git",
@@ -362,24 +350,16 @@
                 "type": "zip",
                 "url": "https://api.github.com/repos/composer/pcre/zipball/1637e067347a0c40bbb1e3cd786b20dcab556a81",
                 "reference": "1637e067347a0c40bbb1e3cd786b20dcab556a81",
->>>>>>> fb093779
                 "shasum": ""
             },
             "require": {
                 "php": "^7.4 || ^8.0"
             },
             "conflict": {
-<<<<<<< HEAD
-                "phpstan/phpstan": "<1.11.8"
-            },
-            "require-dev": {
-                "phpstan/phpstan": "^1.11.8",
-=======
                 "phpstan/phpstan": "<1.11.10"
             },
             "require-dev": {
                 "phpstan/phpstan": "^1.11.10",
->>>>>>> fb093779
                 "phpstan/phpstan-strict-rules": "^1.1",
                 "phpunit/phpunit": "^8 || ^9"
             },
@@ -419,11 +399,7 @@
             ],
             "support": {
                 "issues": "https://github.com/composer/pcre/issues",
-<<<<<<< HEAD
-                "source": "https://github.com/composer/pcre/tree/3.2.0"
-=======
                 "source": "https://github.com/composer/pcre/tree/3.3.0"
->>>>>>> fb093779
             },
             "funding": [
                 {
@@ -439,11 +415,7 @@
                     "type": "tidelift"
                 }
             ],
-<<<<<<< HEAD
-            "time": "2024-07-25T09:36:02+00:00"
-=======
             "time": "2024-08-19T19:43:53+00:00"
->>>>>>> fb093779
         },
         {
             "name": "composer/semver",
@@ -1245,167 +1217,6 @@
             "time": "2024-05-24T10:39:05+00:00"
         },
         {
-<<<<<<< HEAD
-            "name": "react/socket",
-            "version": "v1.16.0",
-            "source": {
-                "type": "git",
-                "url": "https://github.com/reactphp/socket.git",
-                "reference": "23e4ff33ea3e160d2d1f59a0e6050e4b0fb0eac1"
-            },
-            "dist": {
-                "type": "zip",
-                "url": "https://api.github.com/repos/reactphp/socket/zipball/23e4ff33ea3e160d2d1f59a0e6050e4b0fb0eac1",
-                "reference": "23e4ff33ea3e160d2d1f59a0e6050e4b0fb0eac1",
-                "shasum": ""
-            },
-            "require": {
-                "evenement/evenement": "^3.0 || ^2.0 || ^1.0",
-                "php": ">=5.3.0",
-                "react/dns": "^1.13",
-                "react/event-loop": "^1.2",
-                "react/promise": "^3.2 || ^2.6 || ^1.2.1",
-                "react/stream": "^1.4"
-            },
-            "require-dev": {
-                "phpunit/phpunit": "^9.6 || ^5.7 || ^4.8.36",
-                "react/async": "^4.3 || ^3.3 || ^2",
-                "react/promise-stream": "^1.4",
-                "react/promise-timer": "^1.11"
-            },
-            "type": "library",
-            "autoload": {
-                "psr-4": {
-                    "React\\Socket\\": "src/"
-                }
-            },
-            "notification-url": "https://packagist.org/downloads/",
-            "license": [
-                "MIT"
-            ],
-            "authors": [
-                {
-                    "name": "Christian Lück",
-                    "email": "christian@clue.engineering",
-                    "homepage": "https://clue.engineering/"
-                },
-                {
-                    "name": "Cees-Jan Kiewiet",
-                    "email": "reactphp@ceesjankiewiet.nl",
-                    "homepage": "https://wyrihaximus.net/"
-                },
-                {
-                    "name": "Jan Sorgalla",
-                    "email": "jsorgalla@gmail.com",
-                    "homepage": "https://sorgalla.com/"
-                },
-                {
-                    "name": "Chris Boden",
-                    "email": "cboden@gmail.com",
-                    "homepage": "https://cboden.dev/"
-                }
-            ],
-            "description": "Async, streaming plaintext TCP/IP and secure TLS socket server and client connections for ReactPHP",
-            "keywords": [
-                "Connection",
-                "Socket",
-                "async",
-                "reactphp",
-                "stream"
-            ],
-            "support": {
-                "issues": "https://github.com/reactphp/socket/issues",
-                "source": "https://github.com/reactphp/socket/tree/v1.16.0"
-            },
-            "funding": [
-                {
-                    "url": "https://opencollective.com/reactphp",
-                    "type": "open_collective"
-                }
-            ],
-            "time": "2024-07-26T10:38:09+00:00"
-        },
-        {
-            "name": "react/stream",
-            "version": "v1.4.0",
-            "source": {
-                "type": "git",
-                "url": "https://github.com/reactphp/stream.git",
-                "reference": "1e5b0acb8fe55143b5b426817155190eb6f5b18d"
-            },
-            "dist": {
-                "type": "zip",
-                "url": "https://api.github.com/repos/reactphp/stream/zipball/1e5b0acb8fe55143b5b426817155190eb6f5b18d",
-                "reference": "1e5b0acb8fe55143b5b426817155190eb6f5b18d",
-                "shasum": ""
-            },
-            "require": {
-                "evenement/evenement": "^3.0 || ^2.0 || ^1.0",
-                "php": ">=5.3.8",
-                "react/event-loop": "^1.2"
-            },
-            "require-dev": {
-                "clue/stream-filter": "~1.2",
-                "phpunit/phpunit": "^9.6 || ^5.7 || ^4.8.36"
-            },
-            "type": "library",
-            "autoload": {
-                "psr-4": {
-                    "React\\Stream\\": "src/"
-                }
-            },
-            "notification-url": "https://packagist.org/downloads/",
-            "license": [
-                "MIT"
-            ],
-            "authors": [
-                {
-                    "name": "Christian Lück",
-                    "email": "christian@clue.engineering",
-                    "homepage": "https://clue.engineering/"
-                },
-                {
-                    "name": "Cees-Jan Kiewiet",
-                    "email": "reactphp@ceesjankiewiet.nl",
-                    "homepage": "https://wyrihaximus.net/"
-                },
-                {
-                    "name": "Jan Sorgalla",
-                    "email": "jsorgalla@gmail.com",
-                    "homepage": "https://sorgalla.com/"
-                },
-                {
-                    "name": "Chris Boden",
-                    "email": "cboden@gmail.com",
-                    "homepage": "https://cboden.dev/"
-                }
-            ],
-            "description": "Event-driven readable and writable streams for non-blocking I/O in ReactPHP",
-            "keywords": [
-                "event-driven",
-                "io",
-                "non-blocking",
-                "pipe",
-                "reactphp",
-                "readable",
-                "stream",
-                "writable"
-            ],
-            "support": {
-                "issues": "https://github.com/reactphp/stream/issues",
-                "source": "https://github.com/reactphp/stream/tree/v1.4.0"
-            },
-            "funding": [
-                {
-                    "url": "https://opencollective.com/reactphp",
-                    "type": "open_collective"
-                }
-            ],
-            "time": "2024-06-11T12:45:25+00:00"
-        },
-        {
-=======
->>>>>>> fb093779
             "name": "seld/jsonlint",
             "version": "1.11.0",
             "source": {
@@ -3280,18 +3091,6 @@
         },
         {
             "name": "phpstan/phpstan",
-<<<<<<< HEAD
-            "version": "1.11.9",
-            "source": {
-                "type": "git",
-                "url": "https://github.com/phpstan/phpstan.git",
-                "reference": "e370bcddadaede0c1716338b262346f40d296f82"
-            },
-            "dist": {
-                "type": "zip",
-                "url": "https://api.github.com/repos/phpstan/phpstan/zipball/e370bcddadaede0c1716338b262346f40d296f82",
-                "reference": "e370bcddadaede0c1716338b262346f40d296f82",
-=======
             "version": "1.11.11",
             "source": {
                 "type": "git",
@@ -3302,7 +3101,6 @@
                 "type": "zip",
                 "url": "https://api.github.com/repos/phpstan/phpstan/zipball/707c2aed5d8d0075666e673a5e71440c1d01a5a3",
                 "reference": "707c2aed5d8d0075666e673a5e71440c1d01a5a3",
->>>>>>> fb093779
                 "shasum": ""
             },
             "require": {
@@ -3347,11 +3145,7 @@
                     "type": "github"
                 }
             ],
-<<<<<<< HEAD
-            "time": "2024-08-01T16:25:18+00:00"
-=======
             "time": "2024-08-19T14:37:29+00:00"
->>>>>>> fb093779
         },
         {
             "name": "phpunit/php-code-coverage",
