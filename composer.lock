{
    "_readme": [
        "This file locks the dependencies of your project to a known state",
        "Read more about it at https://getcomposer.org/doc/01-basic-usage.md#installing-dependencies",
        "This file is @generated automatically"
    ],
    "content-hash": "f8b8f7446a01b57af60c5fcd61adb8c7",
    "packages": [
        {
            "name": "composer/ca-bundle",
            "version": "1.5.8",
            "source": {
                "type": "git",
                "url": "https://github.com/composer/ca-bundle.git",
                "reference": "719026bb30813accb68271fee7e39552a58e9f65"
            },
            "dist": {
                "type": "zip",
                "url": "https://api.github.com/repos/composer/ca-bundle/zipball/719026bb30813accb68271fee7e39552a58e9f65",
                "reference": "719026bb30813accb68271fee7e39552a58e9f65",
                "shasum": ""
            },
            "require": {
                "ext-openssl": "*",
                "ext-pcre": "*",
                "php": "^7.2 || ^8.0"
            },
            "require-dev": {
                "phpstan/phpstan": "^1.10",
                "phpunit/phpunit": "^8 || ^9",
                "psr/log": "^1.0 || ^2.0 || ^3.0",
                "symfony/process": "^4.0 || ^5.0 || ^6.0 || ^7.0"
            },
            "type": "library",
            "extra": {
                "branch-alias": {
                    "dev-main": "1.x-dev"
                }
            },
            "autoload": {
                "psr-4": {
                    "Composer\\CaBundle\\": "src"
                }
            },
            "notification-url": "https://packagist.org/downloads/",
            "license": [
                "MIT"
            ],
            "authors": [
                {
                    "name": "Jordi Boggiano",
                    "email": "j.boggiano@seld.be",
                    "homepage": "http://seld.be"
                }
            ],
            "description": "Lets you find a path to the system CA bundle, and includes a fallback to the Mozilla CA bundle.",
            "keywords": [
                "cabundle",
                "cacert",
                "certificate",
                "ssl",
                "tls"
            ],
            "support": {
                "irc": "irc://irc.freenode.org/composer",
                "issues": "https://github.com/composer/ca-bundle/issues",
                "source": "https://github.com/composer/ca-bundle/tree/1.5.8"
            },
            "funding": [
                {
                    "url": "https://packagist.com",
                    "type": "custom"
                },
                {
                    "url": "https://github.com/composer",
                    "type": "github"
                }
            ],
            "time": "2025-08-20T18:49:47+00:00"
        },
        {
            "name": "composer/class-map-generator",
            "version": "1.6.2",
            "source": {
                "type": "git",
                "url": "https://github.com/composer/class-map-generator.git",
                "reference": "ba9f089655d4cdd64e762a6044f411ccdaec0076"
            },
            "dist": {
                "type": "zip",
                "url": "https://api.github.com/repos/composer/class-map-generator/zipball/ba9f089655d4cdd64e762a6044f411ccdaec0076",
                "reference": "ba9f089655d4cdd64e762a6044f411ccdaec0076",
                "shasum": ""
            },
            "require": {
                "composer/pcre": "^2.1 || ^3.1",
                "php": "^7.2 || ^8.0",
                "symfony/finder": "^4.4 || ^5.3 || ^6 || ^7"
            },
            "require-dev": {
                "phpstan/phpstan": "^1.12 || ^2",
                "phpstan/phpstan-deprecation-rules": "^1 || ^2",
                "phpstan/phpstan-phpunit": "^1 || ^2",
                "phpstan/phpstan-strict-rules": "^1.1 || ^2",
                "phpunit/phpunit": "^8",
                "symfony/filesystem": "^5.4 || ^6"
            },
            "type": "library",
            "extra": {
                "branch-alias": {
                    "dev-main": "1.x-dev"
                }
            },
            "autoload": {
                "psr-4": {
                    "Composer\\ClassMapGenerator\\": "src"
                }
            },
            "notification-url": "https://packagist.org/downloads/",
            "license": [
                "MIT"
            ],
            "authors": [
                {
                    "name": "Jordi Boggiano",
                    "email": "j.boggiano@seld.be",
                    "homepage": "https://seld.be"
                }
            ],
            "description": "Utilities to scan PHP code and generate class maps.",
            "keywords": [
                "classmap"
            ],
            "support": {
                "issues": "https://github.com/composer/class-map-generator/issues",
                "source": "https://github.com/composer/class-map-generator/tree/1.6.2"
            },
            "funding": [
                {
                    "url": "https://packagist.com",
                    "type": "custom"
                },
                {
                    "url": "https://github.com/composer",
                    "type": "github"
                }
            ],
            "time": "2025-08-20T18:52:43+00:00"
        },
        {
            "name": "composer/composer",
            "version": "2.8.12",
            "source": {
                "type": "git",
                "url": "https://github.com/composer/composer.git",
                "reference": "3e38919bc9a2c3c026f2151b5e56d04084ce8f0b"
            },
            "dist": {
                "type": "zip",
                "url": "https://api.github.com/repos/composer/composer/zipball/3e38919bc9a2c3c026f2151b5e56d04084ce8f0b",
                "reference": "3e38919bc9a2c3c026f2151b5e56d04084ce8f0b",
                "shasum": ""
            },
            "require": {
                "composer/ca-bundle": "^1.5",
                "composer/class-map-generator": "^1.4.0",
                "composer/metadata-minifier": "^1.0",
                "composer/pcre": "^2.2 || ^3.2",
                "composer/semver": "^3.3",
                "composer/spdx-licenses": "^1.5.7",
                "composer/xdebug-handler": "^2.0.2 || ^3.0.3",
                "justinrainbow/json-schema": "^6.5.1",
                "php": "^7.2.5 || ^8.0",
                "psr/log": "^1.0 || ^2.0 || ^3.0",
                "react/promise": "^3.3",
                "seld/jsonlint": "^1.4",
                "seld/phar-utils": "^1.2",
                "seld/signal-handler": "^2.0",
                "symfony/console": "^5.4.47 || ^6.4.25 || ^7.1.10",
                "symfony/filesystem": "^5.4.45 || ^6.4.24 || ^7.1.10",
                "symfony/finder": "^5.4.45 || ^6.4.24 || ^7.1.10",
                "symfony/polyfill-php73": "^1.24",
                "symfony/polyfill-php80": "^1.24",
                "symfony/polyfill-php81": "^1.24",
                "symfony/process": "^5.4.47 || ^6.4.25 || ^7.1.10"
            },
            "require-dev": {
                "phpstan/phpstan": "^1.11.8",
                "phpstan/phpstan-deprecation-rules": "^1.2.0",
                "phpstan/phpstan-phpunit": "^1.4.0",
                "phpstan/phpstan-strict-rules": "^1.6.0",
                "phpstan/phpstan-symfony": "^1.4.0",
                "symfony/phpunit-bridge": "^6.4.25 || ^7.3.3"
            },
            "suggest": {
                "ext-openssl": "Enabling the openssl extension allows you to access https URLs for repositories and packages",
                "ext-zip": "Enabling the zip extension allows you to unzip archives",
                "ext-zlib": "Allow gzip compression of HTTP requests"
            },
            "bin": [
                "bin/composer"
            ],
            "type": "library",
            "extra": {
                "phpstan": {
                    "includes": [
                        "phpstan/rules.neon"
                    ]
                },
                "branch-alias": {
                    "dev-main": "2.8-dev"
                }
            },
            "autoload": {
                "psr-4": {
                    "Composer\\": "src/Composer/"
                }
            },
            "notification-url": "https://packagist.org/downloads/",
            "license": [
                "MIT"
            ],
            "authors": [
                {
                    "name": "Nils Adermann",
                    "email": "naderman@naderman.de",
                    "homepage": "https://www.naderman.de"
                },
                {
                    "name": "Jordi Boggiano",
                    "email": "j.boggiano@seld.be",
                    "homepage": "https://seld.be"
                }
            ],
            "description": "Composer helps you declare, manage and install dependencies of PHP projects. It ensures you have the right stack everywhere.",
            "homepage": "https://getcomposer.org/",
            "keywords": [
                "autoload",
                "dependency",
                "package"
            ],
            "support": {
                "irc": "ircs://irc.libera.chat:6697/composer",
                "issues": "https://github.com/composer/composer/issues",
                "security": "https://github.com/composer/composer/security/policy",
                "source": "https://github.com/composer/composer/tree/2.8.12"
            },
            "funding": [
                {
                    "url": "https://packagist.com",
                    "type": "custom"
                },
                {
                    "url": "https://github.com/composer",
                    "type": "github"
                }
            ],
            "time": "2025-09-19T11:41:59+00:00"
        },
        {
            "name": "composer/metadata-minifier",
            "version": "1.0.0",
            "source": {
                "type": "git",
                "url": "https://github.com/composer/metadata-minifier.git",
                "reference": "c549d23829536f0d0e984aaabbf02af91f443207"
            },
            "dist": {
                "type": "zip",
                "url": "https://api.github.com/repos/composer/metadata-minifier/zipball/c549d23829536f0d0e984aaabbf02af91f443207",
                "reference": "c549d23829536f0d0e984aaabbf02af91f443207",
                "shasum": ""
            },
            "require": {
                "php": "^5.3.2 || ^7.0 || ^8.0"
            },
            "require-dev": {
                "composer/composer": "^2",
                "phpstan/phpstan": "^0.12.55",
                "symfony/phpunit-bridge": "^4.2 || ^5"
            },
            "type": "library",
            "extra": {
                "branch-alias": {
                    "dev-main": "1.x-dev"
                }
            },
            "autoload": {
                "psr-4": {
                    "Composer\\MetadataMinifier\\": "src"
                }
            },
            "notification-url": "https://packagist.org/downloads/",
            "license": [
                "MIT"
            ],
            "authors": [
                {
                    "name": "Jordi Boggiano",
                    "email": "j.boggiano@seld.be",
                    "homepage": "http://seld.be"
                }
            ],
            "description": "Small utility library that handles metadata minification and expansion.",
            "keywords": [
                "composer",
                "compression"
            ],
            "support": {
                "issues": "https://github.com/composer/metadata-minifier/issues",
                "source": "https://github.com/composer/metadata-minifier/tree/1.0.0"
            },
            "funding": [
                {
                    "url": "https://packagist.com",
                    "type": "custom"
                },
                {
                    "url": "https://github.com/composer",
                    "type": "github"
                },
                {
                    "url": "https://tidelift.com/funding/github/packagist/composer/composer",
                    "type": "tidelift"
                }
            ],
            "time": "2021-04-07T13:37:33+00:00"
        },
        {
            "name": "composer/pcre",
            "version": "3.3.2",
            "source": {
                "type": "git",
                "url": "https://github.com/composer/pcre.git",
                "reference": "b2bed4734f0cc156ee1fe9c0da2550420d99a21e"
            },
            "dist": {
                "type": "zip",
                "url": "https://api.github.com/repos/composer/pcre/zipball/b2bed4734f0cc156ee1fe9c0da2550420d99a21e",
                "reference": "b2bed4734f0cc156ee1fe9c0da2550420d99a21e",
                "shasum": ""
            },
            "require": {
                "php": "^7.4 || ^8.0"
            },
            "conflict": {
                "phpstan/phpstan": "<1.11.10"
            },
            "require-dev": {
                "phpstan/phpstan": "^1.12 || ^2",
                "phpstan/phpstan-strict-rules": "^1 || ^2",
                "phpunit/phpunit": "^8 || ^9"
            },
            "type": "library",
            "extra": {
                "phpstan": {
                    "includes": [
                        "extension.neon"
                    ]
                },
                "branch-alias": {
                    "dev-main": "3.x-dev"
                }
            },
            "autoload": {
                "psr-4": {
                    "Composer\\Pcre\\": "src"
                }
            },
            "notification-url": "https://packagist.org/downloads/",
            "license": [
                "MIT"
            ],
            "authors": [
                {
                    "name": "Jordi Boggiano",
                    "email": "j.boggiano@seld.be",
                    "homepage": "http://seld.be"
                }
            ],
            "description": "PCRE wrapping library that offers type-safe preg_* replacements.",
            "keywords": [
                "PCRE",
                "preg",
                "regex",
                "regular expression"
            ],
            "support": {
                "issues": "https://github.com/composer/pcre/issues",
                "source": "https://github.com/composer/pcre/tree/3.3.2"
            },
            "funding": [
                {
                    "url": "https://packagist.com",
                    "type": "custom"
                },
                {
                    "url": "https://github.com/composer",
                    "type": "github"
                },
                {
                    "url": "https://tidelift.com/funding/github/packagist/composer/composer",
                    "type": "tidelift"
                }
            ],
            "time": "2024-11-12T16:29:46+00:00"
        },
        {
            "name": "composer/semver",
            "version": "3.4.4",
            "source": {
                "type": "git",
                "url": "https://github.com/composer/semver.git",
                "reference": "198166618906cb2de69b95d7d47e5fa8aa1b2b95"
            },
            "dist": {
                "type": "zip",
                "url": "https://api.github.com/repos/composer/semver/zipball/198166618906cb2de69b95d7d47e5fa8aa1b2b95",
                "reference": "198166618906cb2de69b95d7d47e5fa8aa1b2b95",
                "shasum": ""
            },
            "require": {
                "php": "^5.3.2 || ^7.0 || ^8.0"
            },
            "require-dev": {
                "phpstan/phpstan": "^1.11",
                "symfony/phpunit-bridge": "^3 || ^7"
            },
            "type": "library",
            "extra": {
                "branch-alias": {
                    "dev-main": "3.x-dev"
                }
            },
            "autoload": {
                "psr-4": {
                    "Composer\\Semver\\": "src"
                }
            },
            "notification-url": "https://packagist.org/downloads/",
            "license": [
                "MIT"
            ],
            "authors": [
                {
                    "name": "Nils Adermann",
                    "email": "naderman@naderman.de",
                    "homepage": "http://www.naderman.de"
                },
                {
                    "name": "Jordi Boggiano",
                    "email": "j.boggiano@seld.be",
                    "homepage": "http://seld.be"
                },
                {
                    "name": "Rob Bast",
                    "email": "rob.bast@gmail.com",
                    "homepage": "http://robbast.nl"
                }
            ],
            "description": "Semver library that offers utilities, version constraint parsing and validation.",
            "keywords": [
                "semantic",
                "semver",
                "validation",
                "versioning"
            ],
            "support": {
                "irc": "ircs://irc.libera.chat:6697/composer",
                "issues": "https://github.com/composer/semver/issues",
                "source": "https://github.com/composer/semver/tree/3.4.4"
            },
            "funding": [
                {
                    "url": "https://packagist.com",
                    "type": "custom"
                },
                {
                    "url": "https://github.com/composer",
                    "type": "github"
                }
            ],
            "time": "2025-08-20T19:15:30+00:00"
        },
        {
            "name": "composer/spdx-licenses",
            "version": "1.5.9",
            "source": {
                "type": "git",
                "url": "https://github.com/composer/spdx-licenses.git",
                "reference": "edf364cefe8c43501e21e88110aac10b284c3c9f"
            },
            "dist": {
                "type": "zip",
                "url": "https://api.github.com/repos/composer/spdx-licenses/zipball/edf364cefe8c43501e21e88110aac10b284c3c9f",
                "reference": "edf364cefe8c43501e21e88110aac10b284c3c9f",
                "shasum": ""
            },
            "require": {
                "php": "^5.3.2 || ^7.0 || ^8.0"
            },
            "require-dev": {
                "phpstan/phpstan": "^1.11",
                "symfony/phpunit-bridge": "^3 || ^7"
            },
            "type": "library",
            "extra": {
                "branch-alias": {
                    "dev-main": "1.x-dev"
                }
            },
            "autoload": {
                "psr-4": {
                    "Composer\\Spdx\\": "src"
                }
            },
            "notification-url": "https://packagist.org/downloads/",
            "license": [
                "MIT"
            ],
            "authors": [
                {
                    "name": "Nils Adermann",
                    "email": "naderman@naderman.de",
                    "homepage": "http://www.naderman.de"
                },
                {
                    "name": "Jordi Boggiano",
                    "email": "j.boggiano@seld.be",
                    "homepage": "http://seld.be"
                },
                {
                    "name": "Rob Bast",
                    "email": "rob.bast@gmail.com",
                    "homepage": "http://robbast.nl"
                }
            ],
            "description": "SPDX licenses list and validation library.",
            "keywords": [
                "license",
                "spdx",
                "validator"
            ],
            "support": {
                "irc": "ircs://irc.libera.chat:6697/composer",
                "issues": "https://github.com/composer/spdx-licenses/issues",
                "source": "https://github.com/composer/spdx-licenses/tree/1.5.9"
            },
            "funding": [
                {
                    "url": "https://packagist.com",
                    "type": "custom"
                },
                {
                    "url": "https://github.com/composer",
                    "type": "github"
                },
                {
                    "url": "https://tidelift.com/funding/github/packagist/composer/composer",
                    "type": "tidelift"
                }
            ],
            "time": "2025-05-12T21:07:07+00:00"
        },
        {
            "name": "composer/xdebug-handler",
            "version": "3.0.5",
            "source": {
                "type": "git",
                "url": "https://github.com/composer/xdebug-handler.git",
                "reference": "6c1925561632e83d60a44492e0b344cf48ab85ef"
            },
            "dist": {
                "type": "zip",
                "url": "https://api.github.com/repos/composer/xdebug-handler/zipball/6c1925561632e83d60a44492e0b344cf48ab85ef",
                "reference": "6c1925561632e83d60a44492e0b344cf48ab85ef",
                "shasum": ""
            },
            "require": {
                "composer/pcre": "^1 || ^2 || ^3",
                "php": "^7.2.5 || ^8.0",
                "psr/log": "^1 || ^2 || ^3"
            },
            "require-dev": {
                "phpstan/phpstan": "^1.0",
                "phpstan/phpstan-strict-rules": "^1.1",
                "phpunit/phpunit": "^8.5 || ^9.6 || ^10.5"
            },
            "type": "library",
            "autoload": {
                "psr-4": {
                    "Composer\\XdebugHandler\\": "src"
                }
            },
            "notification-url": "https://packagist.org/downloads/",
            "license": [
                "MIT"
            ],
            "authors": [
                {
                    "name": "John Stevenson",
                    "email": "john-stevenson@blueyonder.co.uk"
                }
            ],
            "description": "Restarts a process without Xdebug.",
            "keywords": [
                "Xdebug",
                "performance"
            ],
            "support": {
                "irc": "ircs://irc.libera.chat:6697/composer",
                "issues": "https://github.com/composer/xdebug-handler/issues",
                "source": "https://github.com/composer/xdebug-handler/tree/3.0.5"
            },
            "funding": [
                {
                    "url": "https://packagist.com",
                    "type": "custom"
                },
                {
                    "url": "https://github.com/composer",
                    "type": "github"
                },
                {
                    "url": "https://tidelift.com/funding/github/packagist/composer/composer",
                    "type": "tidelift"
                }
            ],
            "time": "2024-05-06T16:37:16+00:00"
        },
        {
            "name": "justinrainbow/json-schema",
<<<<<<< HEAD
            "version": "6.5.2",
            "source": {
                "type": "git",
                "url": "https://github.com/jsonrainbow/json-schema.git",
                "reference": "ac0d369c09653cf7af561f6d91a705bc617a87b8"
            },
            "dist": {
                "type": "zip",
                "url": "https://api.github.com/repos/jsonrainbow/json-schema/zipball/ac0d369c09653cf7af561f6d91a705bc617a87b8",
                "reference": "ac0d369c09653cf7af561f6d91a705bc617a87b8",
=======
            "version": "6.6.0",
            "source": {
                "type": "git",
                "url": "https://github.com/jsonrainbow/json-schema.git",
                "reference": "68ba7677532803cc0c5900dd5a4d730537f2b2f3"
            },
            "dist": {
                "type": "zip",
                "url": "https://api.github.com/repos/jsonrainbow/json-schema/zipball/68ba7677532803cc0c5900dd5a4d730537f2b2f3",
                "reference": "68ba7677532803cc0c5900dd5a4d730537f2b2f3",
>>>>>>> cdfb9546
                "shasum": ""
            },
            "require": {
                "ext-json": "*",
                "marc-mabe/php-enum": "^4.0",
                "php": "^7.2 || ^8.0"
            },
            "require-dev": {
                "friendsofphp/php-cs-fixer": "3.3.0",
                "json-schema/json-schema-test-suite": "^23.2",
                "marc-mabe/php-enum-phpstan": "^2.0",
                "phpspec/prophecy": "^1.19",
                "phpstan/phpstan": "^1.12",
                "phpunit/phpunit": "^8.5"
            },
            "bin": [
                "bin/validate-json"
            ],
            "type": "library",
            "extra": {
                "branch-alias": {
                    "dev-master": "6.x-dev"
                }
            },
            "autoload": {
                "psr-4": {
                    "JsonSchema\\": "src/JsonSchema/"
                }
            },
            "notification-url": "https://packagist.org/downloads/",
            "license": [
                "MIT"
            ],
            "authors": [
                {
                    "name": "Bruno Prieto Reis",
                    "email": "bruno.p.reis@gmail.com"
                },
                {
                    "name": "Justin Rainbow",
                    "email": "justin.rainbow@gmail.com"
                },
                {
                    "name": "Igor Wiedler",
                    "email": "igor@wiedler.ch"
                },
                {
                    "name": "Robert Schönthal",
                    "email": "seroscho@googlemail.com"
                }
            ],
            "description": "A library to validate a json schema.",
            "homepage": "https://github.com/jsonrainbow/json-schema",
            "keywords": [
                "json",
                "schema"
            ],
            "support": {
                "issues": "https://github.com/jsonrainbow/json-schema/issues",
<<<<<<< HEAD
                "source": "https://github.com/jsonrainbow/json-schema/tree/6.5.2"
            },
            "time": "2025-09-09T09:42:27+00:00"
=======
                "source": "https://github.com/jsonrainbow/json-schema/tree/6.6.0"
            },
            "time": "2025-10-10T11:34:09+00:00"
>>>>>>> cdfb9546
        },
        {
            "name": "manticoresoftware/buddy-core",
            "version": "dev-main",
            "source": {
                "type": "git",
                "url": "https://github.com/manticoresoftware/buddy-core.git",
<<<<<<< HEAD
                "reference": "9fd1c76812288453e362394294109045abc42036"
            },
            "dist": {
                "type": "zip",
                "url": "https://api.github.com/repos/manticoresoftware/buddy-core/zipball/9fd1c76812288453e362394294109045abc42036",
                "reference": "9fd1c76812288453e362394294109045abc42036",
=======
                "reference": "1c508e670c787a2d5558533e6435bcf4c69a846a"
            },
            "dist": {
                "type": "zip",
                "url": "https://api.github.com/repos/manticoresoftware/buddy-core/zipball/1c508e670c787a2d5558533e6435bcf4c69a846a",
                "reference": "1c508e670c787a2d5558533e6435bcf4c69a846a",
>>>>>>> cdfb9546
                "shasum": ""
            },
            "require": {
                "composer/composer": "^2.5",
                "manticoresoftware/php-sql-parser": "v4.6.0-patch15",
                "php-ds/php-ds": "^1.4",
                "symfony/console": "^6.2",
                "symfony/dependency-injection": "^6.1"
            },
            "require-dev": {
                "phpstan/phpstan": "^1.8",
                "phpunit/phpunit": "^9.5",
                "slevomat/coding-standard": "^8.5",
                "squizlabs/php_codesniffer": "^3.7"
            },
            "default-branch": true,
            "type": "library",
            "autoload": {
                "psr-4": {
                    "Manticoresearch\\Buddy\\Core\\": "src/",
                    "Manticoresearch\\Buddy\\CoreTest\\": "test/src/"
                }
            },
            "notification-url": "https://packagist.org/downloads/",
            "license": [
                "GPL-2.0-or-later"
            ],
            "authors": [
                {
                    "name": "Manticore Software Co. Ltd",
                    "email": "contact@manticoresearch.com"
                }
            ],
            "description": "The Buddy Core to develop your own plugin for Manticore Search",
            "support": {
                "issues": "https://github.com/manticoresoftware/buddy-core/issues",
                "source": "https://github.com/manticoresoftware/buddy-core/tree/main"
            },
<<<<<<< HEAD
            "time": "2025-09-16T09:03:24+00:00"
=======
            "time": "2025-10-21T11:56:11+00:00"
>>>>>>> cdfb9546
        },
        {
            "name": "manticoresoftware/manticoresearch-backup",
            "version": "1.9.6",
            "source": {
                "type": "git",
                "url": "https://github.com/manticoresoftware/manticoresearch-backup.git",
                "reference": "5247d0661aa4145d52f5ef222783add38f89e5e3"
            },
            "dist": {
                "type": "zip",
                "url": "https://api.github.com/repos/manticoresoftware/manticoresearch-backup/zipball/5247d0661aa4145d52f5ef222783add38f89e5e3",
                "reference": "5247d0661aa4145d52f5ef222783add38f89e5e3",
                "shasum": ""
            },
            "require": {
                "manticoresoftware/telemetry": "^0.1.9",
                "php": ">=8.1"
            },
            "require-dev": {
                "phpstan/phpstan": "^1.8",
                "phpunit/phpunit": "^9.5",
                "slevomat/coding-standard": "^8.5",
                "squizlabs/php_codesniffer": "^3.7"
            },
            "type": "library",
            "autoload": {
                "files": [
                    "src/func.php"
                ],
                "psr-4": {
                    "Manticoresearch\\Backup\\": "src/"
                }
            },
            "notification-url": "https://packagist.org/downloads/",
            "license": [
                "GPL-3.0-or-later"
            ],
            "authors": [
                {
                    "name": "Manticore Software LTD",
                    "email": "contact@manticoresoftware.com"
                }
            ],
            "description": "Backup tool for Manticore Search",
            "keywords": [
                "backup",
                "manticoresearch",
                "search"
            ],
            "support": {
                "issues": "https://github.com/manticoresoftware/manticoresearch-backup/issues",
                "source": "https://github.com/manticoresoftware/manticoresearch-backup/tree/1.9.6"
            },
            "time": "2025-07-05T03:04:26+00:00"
        },
        {
            "name": "manticoresoftware/openmetrics",
            "version": "v0.1.0",
            "source": {
                "type": "git",
                "url": "https://github.com/manticoresoftware/exposition-text.git",
                "reference": "4054ad5b63da8874974801df5977189bafa0374b"
            },
            "dist": {
                "type": "zip",
                "url": "https://api.github.com/repos/manticoresoftware/exposition-text/zipball/4054ad5b63da8874974801df5977189bafa0374b",
                "reference": "4054ad5b63da8874974801df5977189bafa0374b",
                "shasum": ""
            },
            "require": {
                "php": ">=8.1"
            },
            "require-dev": {
                "ext-xdebug": "*",
                "hollodotme/phpunit-testdox-markdown": "~1.0.0",
                "tm/tooly-composer-script": "~1.4"
            },
            "type": "library",
            "extra": {
                "tools": {
                    "phpunit8": {
                        "url": "https://phar.phpunit.de/phpunit-8.phar",
                        "replace": true,
                        "only-dev": true
                    }
                }
            },
            "autoload": {
                "psr-4": {
                    "OpenMetrics\\Exposition\\Text\\": "src/"
                }
            },
            "notification-url": "https://packagist.org/downloads/",
            "license": [
                "MIT"
            ],
            "authors": [
                {
                    "name": "Holger Woltersdorf",
                    "email": "hw@hollo.me"
                },
                {
                    "name": "Manticore Software",
                    "email": "contact@manticoresearch.com"
                }
            ],
            "description": "Implementation of the text exposition format of OpenMetrics",
            "support": {
                "source": "https://github.com/manticoresoftware/exposition-text/tree/v0.1.0"
            },
            "time": "2022-10-27T05:48:35+00:00"
        },
        {
            "name": "manticoresoftware/php-sql-parser",
            "version": "v4.6.0-patch15",
            "source": {
                "type": "git",
                "url": "https://github.com/manticoresoftware/PHP-SQL-Parser.git",
                "reference": "d41889a06ae1903faf5f5be5fb409bfc7b77bcf7"
            },
            "dist": {
                "type": "zip",
                "url": "https://api.github.com/repos/manticoresoftware/PHP-SQL-Parser/zipball/d41889a06ae1903faf5f5be5fb409bfc7b77bcf7",
                "reference": "d41889a06ae1903faf5f5be5fb409bfc7b77bcf7",
                "shasum": ""
            },
            "require": {
                "php": ">=5.3.2"
            },
            "require-dev": {
                "analog/analog": "^1.0.6",
                "phpunit/phpunit": "^9.5.13",
                "squizlabs/php_codesniffer": "^2.8.1"
            },
            "type": "library",
            "autoload": {
                "psr-0": {
                    "PHPSQLParser\\": "src/"
                }
            },
            "notification-url": "https://packagist.org/downloads/",
            "license": [
                "BSD-3-Clause"
            ],
            "authors": [
                {
                    "name": "Justin Swanhart",
                    "email": "greenlion@gmail.com",
                    "homepage": "http://code.google.com/u/greenlion@gmail.com/",
                    "role": "Owner"
                },
                {
                    "name": "André Rothe",
                    "email": "phosco@gmx.de",
                    "homepage": "https://www.phosco.info",
                    "role": "Committer"
                }
            ],
            "description": "A pure PHP SQL (non validating) parser w/ focus on MySQL dialect of SQL",
            "homepage": "https://github.com/greenlion/PHP-SQL-Parser",
            "keywords": [
                "creator",
                "mysql",
                "parser",
                "sql"
            ],
            "support": {
                "issues": "https://github.com/greenlion/PHP-SQL-Parser/issues",
                "source": "https://github.com/greenlion/PHP-SQL-Parser"
            },
            "time": "2025-05-26T09:52:22+00:00"
        },
        {
            "name": "manticoresoftware/telemetry",
            "version": "0.1.23",
            "source": {
                "type": "git",
                "url": "https://github.com/manticoresoftware/telemetry-lib.git",
                "reference": "8e2efd649a04d449b87fcc7de1261f13dac184bd"
            },
            "dist": {
                "type": "zip",
                "url": "https://api.github.com/repos/manticoresoftware/telemetry-lib/zipball/8e2efd649a04d449b87fcc7de1261f13dac184bd",
                "reference": "8e2efd649a04d449b87fcc7de1261f13dac184bd",
                "shasum": ""
            },
            "require": {
                "manticoresoftware/openmetrics": "^v0.1.0",
                "php": ">=8.1"
            },
            "require-dev": {
                "phpstan/phpstan": "^1.8",
                "phpunit/phpunit": "^9.5",
                "slevomat/coding-standard": "^8.5",
                "squizlabs/php_codesniffer": "^3.7"
            },
            "type": "library",
            "autoload": {
                "psr-4": {
                    "Manticoresoftware\\Telemetry\\": "src/"
                }
            },
            "notification-url": "https://packagist.org/downloads/",
            "license": [
                "GPL-2.0-or-later"
            ],
            "authors": [
                {
                    "name": "Manticore Software Co. Ltd",
                    "email": "contact@manticoresearch.com"
                }
            ],
            "description": "Metric collection tool for PHP projects of Manticore Software",
            "keywords": [
                "analytics",
                "metric",
                "telemetry"
            ],
            "support": {
                "issues": "https://github.com/manticoresoftware/telemetry-lib/issues",
                "source": "https://github.com/manticoresoftware/telemetry-lib/tree/0.1.23"
            },
            "time": "2024-03-20T07:42:24+00:00"
        },
        {
            "name": "marc-mabe/php-enum",
            "version": "v4.7.2",
            "source": {
                "type": "git",
                "url": "https://github.com/marc-mabe/php-enum.git",
                "reference": "bb426fcdd65c60fb3638ef741e8782508fda7eef"
            },
            "dist": {
                "type": "zip",
                "url": "https://api.github.com/repos/marc-mabe/php-enum/zipball/bb426fcdd65c60fb3638ef741e8782508fda7eef",
                "reference": "bb426fcdd65c60fb3638ef741e8782508fda7eef",
                "shasum": ""
            },
            "require": {
                "ext-reflection": "*",
                "php": "^7.1 | ^8.0"
            },
            "require-dev": {
                "phpbench/phpbench": "^0.16.10 || ^1.0.4",
                "phpstan/phpstan": "^1.3.1",
                "phpunit/phpunit": "^7.5.20 | ^8.5.22 | ^9.5.11",
                "vimeo/psalm": "^4.17.0 | ^5.26.1"
            },
            "type": "library",
            "extra": {
                "branch-alias": {
                    "dev-3.x": "3.2-dev",
                    "dev-master": "4.7-dev"
                }
            },
            "autoload": {
                "psr-4": {
                    "MabeEnum\\": "src/"
                },
                "classmap": [
                    "stubs/Stringable.php"
                ]
            },
            "notification-url": "https://packagist.org/downloads/",
            "license": [
                "BSD-3-Clause"
            ],
            "authors": [
                {
                    "name": "Marc Bennewitz",
                    "email": "dev@mabe.berlin",
                    "homepage": "https://mabe.berlin/",
                    "role": "Lead"
                }
            ],
            "description": "Simple and fast implementation of enumerations with native PHP",
            "homepage": "https://github.com/marc-mabe/php-enum",
            "keywords": [
                "enum",
                "enum-map",
                "enum-set",
                "enumeration",
                "enumerator",
                "enummap",
                "enumset",
                "map",
                "set",
                "type",
                "type-hint",
                "typehint"
            ],
            "support": {
                "issues": "https://github.com/marc-mabe/php-enum/issues",
                "source": "https://github.com/marc-mabe/php-enum/tree/v4.7.2"
            },
            "time": "2025-09-14T11:18:39+00:00"
        },
        {
            "name": "php-ds/php-ds",
            "version": "v1.7.0",
            "source": {
                "type": "git",
                "url": "https://github.com/php-ds/polyfill.git",
                "reference": "017fb5cdfa52a1f13126c94987b04b884c44f9cd"
            },
            "dist": {
                "type": "zip",
                "url": "https://api.github.com/repos/php-ds/polyfill/zipball/017fb5cdfa52a1f13126c94987b04b884c44f9cd",
                "reference": "017fb5cdfa52a1f13126c94987b04b884c44f9cd",
                "shasum": ""
            },
            "require": {
                "ext-json": "*",
                "php": ">=7.4"
            },
            "provide": {
                "ext-ds": "1.5.0"
            },
            "require-dev": {
                "php-ds/tests": "^1.5"
            },
            "suggest": {
                "ext-ds": "to improve performance and reduce memory usage"
            },
            "type": "library",
            "autoload": {
                "psr-4": {
                    "Ds\\": "src"
                }
            },
            "notification-url": "https://packagist.org/downloads/",
            "license": [
                "MIT"
            ],
            "authors": [
                {
                    "name": "Rudi Theunissen",
                    "email": "rudolf.theunissen@gmail.com"
                }
            ],
            "description": "Specialized data structures as alternatives to the PHP array",
            "keywords": [
                "data structures",
                "ds",
                "php",
                "polyfill"
            ],
            "support": {
                "issues": "https://github.com/php-ds/polyfill/issues",
                "source": "https://github.com/php-ds/polyfill/tree/v1.7.0"
            },
            "time": "2025-05-18T04:50:53+00:00"
        },
        {
            "name": "psr/cache",
            "version": "3.0.0",
            "source": {
                "type": "git",
                "url": "https://github.com/php-fig/cache.git",
                "reference": "aa5030cfa5405eccfdcb1083ce040c2cb8d253bf"
            },
            "dist": {
                "type": "zip",
                "url": "https://api.github.com/repos/php-fig/cache/zipball/aa5030cfa5405eccfdcb1083ce040c2cb8d253bf",
                "reference": "aa5030cfa5405eccfdcb1083ce040c2cb8d253bf",
                "shasum": ""
            },
            "require": {
                "php": ">=8.0.0"
            },
            "type": "library",
            "extra": {
                "branch-alias": {
                    "dev-master": "1.0.x-dev"
                }
            },
            "autoload": {
                "psr-4": {
                    "Psr\\Cache\\": "src/"
                }
            },
            "notification-url": "https://packagist.org/downloads/",
            "license": [
                "MIT"
            ],
            "authors": [
                {
                    "name": "PHP-FIG",
                    "homepage": "https://www.php-fig.org/"
                }
            ],
            "description": "Common interface for caching libraries",
            "keywords": [
                "cache",
                "psr",
                "psr-6"
            ],
            "support": {
                "source": "https://github.com/php-fig/cache/tree/3.0.0"
            },
            "time": "2021-02-03T23:26:27+00:00"
        },
        {
            "name": "psr/container",
            "version": "2.0.2",
            "source": {
                "type": "git",
                "url": "https://github.com/php-fig/container.git",
                "reference": "c71ecc56dfe541dbd90c5360474fbc405f8d5963"
            },
            "dist": {
                "type": "zip",
                "url": "https://api.github.com/repos/php-fig/container/zipball/c71ecc56dfe541dbd90c5360474fbc405f8d5963",
                "reference": "c71ecc56dfe541dbd90c5360474fbc405f8d5963",
                "shasum": ""
            },
            "require": {
                "php": ">=7.4.0"
            },
            "type": "library",
            "extra": {
                "branch-alias": {
                    "dev-master": "2.0.x-dev"
                }
            },
            "autoload": {
                "psr-4": {
                    "Psr\\Container\\": "src/"
                }
            },
            "notification-url": "https://packagist.org/downloads/",
            "license": [
                "MIT"
            ],
            "authors": [
                {
                    "name": "PHP-FIG",
                    "homepage": "https://www.php-fig.org/"
                }
            ],
            "description": "Common Container Interface (PHP FIG PSR-11)",
            "homepage": "https://github.com/php-fig/container",
            "keywords": [
                "PSR-11",
                "container",
                "container-interface",
                "container-interop",
                "psr"
            ],
            "support": {
                "issues": "https://github.com/php-fig/container/issues",
                "source": "https://github.com/php-fig/container/tree/2.0.2"
            },
            "time": "2021-11-05T16:47:00+00:00"
        },
        {
            "name": "psr/log",
            "version": "3.0.2",
            "source": {
                "type": "git",
                "url": "https://github.com/php-fig/log.git",
                "reference": "f16e1d5863e37f8d8c2a01719f5b34baa2b714d3"
            },
            "dist": {
                "type": "zip",
                "url": "https://api.github.com/repos/php-fig/log/zipball/f16e1d5863e37f8d8c2a01719f5b34baa2b714d3",
                "reference": "f16e1d5863e37f8d8c2a01719f5b34baa2b714d3",
                "shasum": ""
            },
            "require": {
                "php": ">=8.0.0"
            },
            "type": "library",
            "extra": {
                "branch-alias": {
                    "dev-master": "3.x-dev"
                }
            },
            "autoload": {
                "psr-4": {
                    "Psr\\Log\\": "src"
                }
            },
            "notification-url": "https://packagist.org/downloads/",
            "license": [
                "MIT"
            ],
            "authors": [
                {
                    "name": "PHP-FIG",
                    "homepage": "https://www.php-fig.org/"
                }
            ],
            "description": "Common interface for logging libraries",
            "homepage": "https://github.com/php-fig/log",
            "keywords": [
                "log",
                "psr",
                "psr-3"
            ],
            "support": {
                "source": "https://github.com/php-fig/log/tree/3.0.2"
            },
            "time": "2024-09-11T13:17:53+00:00"
        },
        {
            "name": "react/promise",
            "version": "v3.3.0",
            "source": {
                "type": "git",
                "url": "https://github.com/reactphp/promise.git",
                "reference": "23444f53a813a3296c1368bb104793ce8d88f04a"
            },
            "dist": {
                "type": "zip",
                "url": "https://api.github.com/repos/reactphp/promise/zipball/23444f53a813a3296c1368bb104793ce8d88f04a",
                "reference": "23444f53a813a3296c1368bb104793ce8d88f04a",
                "shasum": ""
            },
            "require": {
                "php": ">=7.1.0"
            },
            "require-dev": {
                "phpstan/phpstan": "1.12.28 || 1.4.10",
                "phpunit/phpunit": "^9.6 || ^7.5"
            },
            "type": "library",
            "autoload": {
                "files": [
                    "src/functions_include.php"
                ],
                "psr-4": {
                    "React\\Promise\\": "src/"
                }
            },
            "notification-url": "https://packagist.org/downloads/",
            "license": [
                "MIT"
            ],
            "authors": [
                {
                    "name": "Jan Sorgalla",
                    "email": "jsorgalla@gmail.com",
                    "homepage": "https://sorgalla.com/"
                },
                {
                    "name": "Christian Lück",
                    "email": "christian@clue.engineering",
                    "homepage": "https://clue.engineering/"
                },
                {
                    "name": "Cees-Jan Kiewiet",
                    "email": "reactphp@ceesjankiewiet.nl",
                    "homepage": "https://wyrihaximus.net/"
                },
                {
                    "name": "Chris Boden",
                    "email": "cboden@gmail.com",
                    "homepage": "https://cboden.dev/"
                }
            ],
            "description": "A lightweight implementation of CommonJS Promises/A for PHP",
            "keywords": [
                "promise",
                "promises"
            ],
            "support": {
                "issues": "https://github.com/reactphp/promise/issues",
                "source": "https://github.com/reactphp/promise/tree/v3.3.0"
            },
            "funding": [
                {
                    "url": "https://opencollective.com/reactphp",
                    "type": "open_collective"
                }
            ],
            "time": "2025-08-19T18:57:03+00:00"
        },
        {
            "name": "seld/jsonlint",
            "version": "1.11.0",
            "source": {
                "type": "git",
                "url": "https://github.com/Seldaek/jsonlint.git",
                "reference": "1748aaf847fc731cfad7725aec413ee46f0cc3a2"
            },
            "dist": {
                "type": "zip",
                "url": "https://api.github.com/repos/Seldaek/jsonlint/zipball/1748aaf847fc731cfad7725aec413ee46f0cc3a2",
                "reference": "1748aaf847fc731cfad7725aec413ee46f0cc3a2",
                "shasum": ""
            },
            "require": {
                "php": "^5.3 || ^7.0 || ^8.0"
            },
            "require-dev": {
                "phpstan/phpstan": "^1.11",
                "phpunit/phpunit": "^4.8.35 || ^5.7 || ^6.0 || ^8.5.13"
            },
            "bin": [
                "bin/jsonlint"
            ],
            "type": "library",
            "autoload": {
                "psr-4": {
                    "Seld\\JsonLint\\": "src/Seld/JsonLint/"
                }
            },
            "notification-url": "https://packagist.org/downloads/",
            "license": [
                "MIT"
            ],
            "authors": [
                {
                    "name": "Jordi Boggiano",
                    "email": "j.boggiano@seld.be",
                    "homepage": "https://seld.be"
                }
            ],
            "description": "JSON Linter",
            "keywords": [
                "json",
                "linter",
                "parser",
                "validator"
            ],
            "support": {
                "issues": "https://github.com/Seldaek/jsonlint/issues",
                "source": "https://github.com/Seldaek/jsonlint/tree/1.11.0"
            },
            "funding": [
                {
                    "url": "https://github.com/Seldaek",
                    "type": "github"
                },
                {
                    "url": "https://tidelift.com/funding/github/packagist/seld/jsonlint",
                    "type": "tidelift"
                }
            ],
            "time": "2024-07-11T14:55:45+00:00"
        },
        {
            "name": "seld/phar-utils",
            "version": "1.2.1",
            "source": {
                "type": "git",
                "url": "https://github.com/Seldaek/phar-utils.git",
                "reference": "ea2f4014f163c1be4c601b9b7bd6af81ba8d701c"
            },
            "dist": {
                "type": "zip",
                "url": "https://api.github.com/repos/Seldaek/phar-utils/zipball/ea2f4014f163c1be4c601b9b7bd6af81ba8d701c",
                "reference": "ea2f4014f163c1be4c601b9b7bd6af81ba8d701c",
                "shasum": ""
            },
            "require": {
                "php": ">=5.3"
            },
            "type": "library",
            "extra": {
                "branch-alias": {
                    "dev-master": "1.x-dev"
                }
            },
            "autoload": {
                "psr-4": {
                    "Seld\\PharUtils\\": "src/"
                }
            },
            "notification-url": "https://packagist.org/downloads/",
            "license": [
                "MIT"
            ],
            "authors": [
                {
                    "name": "Jordi Boggiano",
                    "email": "j.boggiano@seld.be"
                }
            ],
            "description": "PHAR file format utilities, for when PHP phars you up",
            "keywords": [
                "phar"
            ],
            "support": {
                "issues": "https://github.com/Seldaek/phar-utils/issues",
                "source": "https://github.com/Seldaek/phar-utils/tree/1.2.1"
            },
            "time": "2022-08-31T10:31:18+00:00"
        },
        {
            "name": "seld/signal-handler",
            "version": "2.0.2",
            "source": {
                "type": "git",
                "url": "https://github.com/Seldaek/signal-handler.git",
                "reference": "04a6112e883ad76c0ada8e4a9f7520bbfdb6bb98"
            },
            "dist": {
                "type": "zip",
                "url": "https://api.github.com/repos/Seldaek/signal-handler/zipball/04a6112e883ad76c0ada8e4a9f7520bbfdb6bb98",
                "reference": "04a6112e883ad76c0ada8e4a9f7520bbfdb6bb98",
                "shasum": ""
            },
            "require": {
                "php": ">=7.2.0"
            },
            "require-dev": {
                "phpstan/phpstan": "^1",
                "phpstan/phpstan-deprecation-rules": "^1.0",
                "phpstan/phpstan-phpunit": "^1",
                "phpstan/phpstan-strict-rules": "^1.3",
                "phpunit/phpunit": "^7.5.20 || ^8.5.23",
                "psr/log": "^1 || ^2 || ^3"
            },
            "type": "library",
            "extra": {
                "branch-alias": {
                    "dev-main": "2.x-dev"
                }
            },
            "autoload": {
                "psr-4": {
                    "Seld\\Signal\\": "src/"
                }
            },
            "notification-url": "https://packagist.org/downloads/",
            "license": [
                "MIT"
            ],
            "authors": [
                {
                    "name": "Jordi Boggiano",
                    "email": "j.boggiano@seld.be",
                    "homepage": "http://seld.be"
                }
            ],
            "description": "Simple unix signal handler that silently fails where signals are not supported for easy cross-platform development",
            "keywords": [
                "posix",
                "sigint",
                "signal",
                "sigterm",
                "unix"
            ],
            "support": {
                "issues": "https://github.com/Seldaek/signal-handler/issues",
                "source": "https://github.com/Seldaek/signal-handler/tree/2.0.2"
            },
            "time": "2023-09-03T09:24:00+00:00"
        },
        {
            "name": "symfony/cache",
            "version": "v6.4.26",
            "source": {
                "type": "git",
                "url": "https://github.com/symfony/cache.git",
                "reference": "66c853ddcbf85c1984169869be498c3e7597b367"
            },
            "dist": {
                "type": "zip",
                "url": "https://api.github.com/repos/symfony/cache/zipball/66c853ddcbf85c1984169869be498c3e7597b367",
                "reference": "66c853ddcbf85c1984169869be498c3e7597b367",
                "shasum": ""
            },
            "require": {
                "php": ">=8.1",
                "psr/cache": "^2.0|^3.0",
                "psr/log": "^1.1|^2|^3",
                "symfony/cache-contracts": "^2.5|^3",
                "symfony/service-contracts": "^2.5|^3",
                "symfony/var-exporter": "^6.3.6|^7.0"
            },
            "conflict": {
                "doctrine/dbal": "<2.13.1",
                "symfony/dependency-injection": "<5.4",
                "symfony/http-kernel": "<5.4",
                "symfony/var-dumper": "<5.4"
            },
            "provide": {
                "psr/cache-implementation": "2.0|3.0",
                "psr/simple-cache-implementation": "1.0|2.0|3.0",
                "symfony/cache-implementation": "1.1|2.0|3.0"
            },
            "require-dev": {
                "cache/integration-tests": "dev-master",
                "doctrine/dbal": "^2.13.1|^3|^4",
                "predis/predis": "^1.1|^2.0",
                "psr/simple-cache": "^1.0|^2.0|^3.0",
                "symfony/config": "^5.4|^6.0|^7.0",
                "symfony/dependency-injection": "^5.4|^6.0|^7.0",
                "symfony/filesystem": "^5.4|^6.0|^7.0",
                "symfony/http-kernel": "^5.4|^6.0|^7.0",
                "symfony/messenger": "^5.4|^6.0|^7.0",
                "symfony/var-dumper": "^5.4|^6.0|^7.0"
            },
            "type": "library",
            "autoload": {
                "psr-4": {
                    "Symfony\\Component\\Cache\\": ""
                },
                "classmap": [
                    "Traits/ValueWrapper.php"
                ],
                "exclude-from-classmap": [
                    "/Tests/"
                ]
            },
            "notification-url": "https://packagist.org/downloads/",
            "license": [
                "MIT"
            ],
            "authors": [
                {
                    "name": "Nicolas Grekas",
                    "email": "p@tchwork.com"
                },
                {
                    "name": "Symfony Community",
                    "homepage": "https://symfony.com/contributors"
                }
            ],
            "description": "Provides extended PSR-6, PSR-16 (and tags) implementations",
            "homepage": "https://symfony.com",
            "keywords": [
                "caching",
                "psr6"
            ],
            "support": {
                "source": "https://github.com/symfony/cache/tree/v6.4.26"
            },
            "funding": [
                {
                    "url": "https://symfony.com/sponsor",
                    "type": "custom"
                },
                {
                    "url": "https://github.com/fabpot",
                    "type": "github"
                },
                {
                    "url": "https://github.com/nicolas-grekas",
                    "type": "github"
                },
                {
                    "url": "https://tidelift.com/funding/github/packagist/symfony/symfony",
                    "type": "tidelift"
                }
            ],
            "time": "2025-09-11T09:57:09+00:00"
        },
        {
            "name": "symfony/cache-contracts",
            "version": "v3.6.0",
            "source": {
                "type": "git",
                "url": "https://github.com/symfony/cache-contracts.git",
                "reference": "5d68a57d66910405e5c0b63d6f0af941e66fc868"
            },
            "dist": {
                "type": "zip",
                "url": "https://api.github.com/repos/symfony/cache-contracts/zipball/5d68a57d66910405e5c0b63d6f0af941e66fc868",
                "reference": "5d68a57d66910405e5c0b63d6f0af941e66fc868",
                "shasum": ""
            },
            "require": {
                "php": ">=8.1",
                "psr/cache": "^3.0"
            },
            "type": "library",
            "extra": {
                "thanks": {
                    "url": "https://github.com/symfony/contracts",
                    "name": "symfony/contracts"
                },
                "branch-alias": {
                    "dev-main": "3.6-dev"
                }
            },
            "autoload": {
                "psr-4": {
                    "Symfony\\Contracts\\Cache\\": ""
                }
            },
            "notification-url": "https://packagist.org/downloads/",
            "license": [
                "MIT"
            ],
            "authors": [
                {
                    "name": "Nicolas Grekas",
                    "email": "p@tchwork.com"
                },
                {
                    "name": "Symfony Community",
                    "homepage": "https://symfony.com/contributors"
                }
            ],
            "description": "Generic abstractions related to caching",
            "homepage": "https://symfony.com",
            "keywords": [
                "abstractions",
                "contracts",
                "decoupling",
                "interfaces",
                "interoperability",
                "standards"
            ],
            "support": {
                "source": "https://github.com/symfony/cache-contracts/tree/v3.6.0"
            },
            "funding": [
                {
                    "url": "https://symfony.com/sponsor",
                    "type": "custom"
                },
                {
                    "url": "https://github.com/fabpot",
                    "type": "github"
                },
                {
                    "url": "https://tidelift.com/funding/github/packagist/symfony/symfony",
                    "type": "tidelift"
                }
            ],
            "time": "2025-03-13T15:25:07+00:00"
        },
        {
            "name": "symfony/console",
            "version": "v6.4.26",
            "source": {
                "type": "git",
                "url": "https://github.com/symfony/console.git",
                "reference": "492de6dfd93910d7d7a729c5a04ddcd2b9e99c4f"
            },
            "dist": {
                "type": "zip",
                "url": "https://api.github.com/repos/symfony/console/zipball/492de6dfd93910d7d7a729c5a04ddcd2b9e99c4f",
                "reference": "492de6dfd93910d7d7a729c5a04ddcd2b9e99c4f",
                "shasum": ""
            },
            "require": {
                "php": ">=8.1",
                "symfony/deprecation-contracts": "^2.5|^3",
                "symfony/polyfill-mbstring": "~1.0",
                "symfony/service-contracts": "^2.5|^3",
                "symfony/string": "^5.4|^6.0|^7.0"
            },
            "conflict": {
                "symfony/dependency-injection": "<5.4",
                "symfony/dotenv": "<5.4",
                "symfony/event-dispatcher": "<5.4",
                "symfony/lock": "<5.4",
                "symfony/process": "<5.4"
            },
            "provide": {
                "psr/log-implementation": "1.0|2.0|3.0"
            },
            "require-dev": {
                "psr/log": "^1|^2|^3",
                "symfony/config": "^5.4|^6.0|^7.0",
                "symfony/dependency-injection": "^5.4|^6.0|^7.0",
                "symfony/event-dispatcher": "^5.4|^6.0|^7.0",
                "symfony/http-foundation": "^6.4|^7.0",
                "symfony/http-kernel": "^6.4|^7.0",
                "symfony/lock": "^5.4|^6.0|^7.0",
                "symfony/messenger": "^5.4|^6.0|^7.0",
                "symfony/process": "^5.4|^6.0|^7.0",
                "symfony/stopwatch": "^5.4|^6.0|^7.0",
                "symfony/var-dumper": "^5.4|^6.0|^7.0"
            },
            "type": "library",
            "autoload": {
                "psr-4": {
                    "Symfony\\Component\\Console\\": ""
                },
                "exclude-from-classmap": [
                    "/Tests/"
                ]
            },
            "notification-url": "https://packagist.org/downloads/",
            "license": [
                "MIT"
            ],
            "authors": [
                {
                    "name": "Fabien Potencier",
                    "email": "fabien@symfony.com"
                },
                {
                    "name": "Symfony Community",
                    "homepage": "https://symfony.com/contributors"
                }
            ],
            "description": "Eases the creation of beautiful and testable command line interfaces",
            "homepage": "https://symfony.com",
            "keywords": [
                "cli",
                "command-line",
                "console",
                "terminal"
            ],
            "support": {
                "source": "https://github.com/symfony/console/tree/v6.4.26"
            },
            "funding": [
                {
                    "url": "https://symfony.com/sponsor",
                    "type": "custom"
                },
                {
                    "url": "https://github.com/fabpot",
                    "type": "github"
                },
                {
                    "url": "https://github.com/nicolas-grekas",
                    "type": "github"
                },
                {
                    "url": "https://tidelift.com/funding/github/packagist/symfony/symfony",
                    "type": "tidelift"
                }
            ],
            "time": "2025-09-26T12:13:46+00:00"
        },
        {
            "name": "symfony/dependency-injection",
            "version": "v6.4.26",
            "source": {
                "type": "git",
                "url": "https://github.com/symfony/dependency-injection.git",
                "reference": "5f311eaf0b321f8ec640f6bae12da43a14026898"
            },
            "dist": {
                "type": "zip",
                "url": "https://api.github.com/repos/symfony/dependency-injection/zipball/5f311eaf0b321f8ec640f6bae12da43a14026898",
                "reference": "5f311eaf0b321f8ec640f6bae12da43a14026898",
                "shasum": ""
            },
            "require": {
                "php": ">=8.1",
                "psr/container": "^1.1|^2.0",
                "symfony/deprecation-contracts": "^2.5|^3",
                "symfony/service-contracts": "^2.5|^3.0",
                "symfony/var-exporter": "^6.4.20|^7.2.5"
            },
            "conflict": {
                "ext-psr": "<1.1|>=2",
                "symfony/config": "<6.1",
                "symfony/finder": "<5.4",
                "symfony/proxy-manager-bridge": "<6.3",
                "symfony/yaml": "<5.4"
            },
            "provide": {
                "psr/container-implementation": "1.1|2.0",
                "symfony/service-implementation": "1.1|2.0|3.0"
            },
            "require-dev": {
                "symfony/config": "^6.1|^7.0",
                "symfony/expression-language": "^5.4|^6.0|^7.0",
                "symfony/yaml": "^5.4|^6.0|^7.0"
            },
            "type": "library",
            "autoload": {
                "psr-4": {
                    "Symfony\\Component\\DependencyInjection\\": ""
                },
                "exclude-from-classmap": [
                    "/Tests/"
                ]
            },
            "notification-url": "https://packagist.org/downloads/",
            "license": [
                "MIT"
            ],
            "authors": [
                {
                    "name": "Fabien Potencier",
                    "email": "fabien@symfony.com"
                },
                {
                    "name": "Symfony Community",
                    "homepage": "https://symfony.com/contributors"
                }
            ],
            "description": "Allows you to standardize and centralize the way objects are constructed in your application",
            "homepage": "https://symfony.com",
            "support": {
                "source": "https://github.com/symfony/dependency-injection/tree/v6.4.26"
            },
            "funding": [
                {
                    "url": "https://symfony.com/sponsor",
                    "type": "custom"
                },
                {
                    "url": "https://github.com/fabpot",
                    "type": "github"
                },
                {
                    "url": "https://github.com/nicolas-grekas",
                    "type": "github"
                },
                {
                    "url": "https://tidelift.com/funding/github/packagist/symfony/symfony",
                    "type": "tidelift"
                }
            ],
            "time": "2025-09-11T09:57:09+00:00"
        },
        {
            "name": "symfony/deprecation-contracts",
            "version": "v3.6.0",
            "source": {
                "type": "git",
                "url": "https://github.com/symfony/deprecation-contracts.git",
                "reference": "63afe740e99a13ba87ec199bb07bbdee937a5b62"
            },
            "dist": {
                "type": "zip",
                "url": "https://api.github.com/repos/symfony/deprecation-contracts/zipball/63afe740e99a13ba87ec199bb07bbdee937a5b62",
                "reference": "63afe740e99a13ba87ec199bb07bbdee937a5b62",
                "shasum": ""
            },
            "require": {
                "php": ">=8.1"
            },
            "type": "library",
            "extra": {
                "thanks": {
                    "url": "https://github.com/symfony/contracts",
                    "name": "symfony/contracts"
                },
                "branch-alias": {
                    "dev-main": "3.6-dev"
                }
            },
            "autoload": {
                "files": [
                    "function.php"
                ]
            },
            "notification-url": "https://packagist.org/downloads/",
            "license": [
                "MIT"
            ],
            "authors": [
                {
                    "name": "Nicolas Grekas",
                    "email": "p@tchwork.com"
                },
                {
                    "name": "Symfony Community",
                    "homepage": "https://symfony.com/contributors"
                }
            ],
            "description": "A generic function and convention to trigger deprecation notices",
            "homepage": "https://symfony.com",
            "support": {
                "source": "https://github.com/symfony/deprecation-contracts/tree/v3.6.0"
            },
            "funding": [
                {
                    "url": "https://symfony.com/sponsor",
                    "type": "custom"
                },
                {
                    "url": "https://github.com/fabpot",
                    "type": "github"
                },
                {
                    "url": "https://tidelift.com/funding/github/packagist/symfony/symfony",
                    "type": "tidelift"
                }
            ],
            "time": "2024-09-25T14:21:43+00:00"
        },
        {
            "name": "symfony/expression-language",
            "version": "v6.4.24",
            "source": {
                "type": "git",
                "url": "https://github.com/symfony/expression-language.git",
                "reference": "1ea0adaa53539ea7e70821ae9de49ebe03ae7091"
            },
            "dist": {
                "type": "zip",
                "url": "https://api.github.com/repos/symfony/expression-language/zipball/1ea0adaa53539ea7e70821ae9de49ebe03ae7091",
                "reference": "1ea0adaa53539ea7e70821ae9de49ebe03ae7091",
                "shasum": ""
            },
            "require": {
                "php": ">=8.1",
                "symfony/cache": "^5.4|^6.0|^7.0",
                "symfony/deprecation-contracts": "^2.5|^3",
                "symfony/service-contracts": "^2.5|^3"
            },
            "type": "library",
            "autoload": {
                "psr-4": {
                    "Symfony\\Component\\ExpressionLanguage\\": ""
                },
                "exclude-from-classmap": [
                    "/Tests/"
                ]
            },
            "notification-url": "https://packagist.org/downloads/",
            "license": [
                "MIT"
            ],
            "authors": [
                {
                    "name": "Fabien Potencier",
                    "email": "fabien@symfony.com"
                },
                {
                    "name": "Symfony Community",
                    "homepage": "https://symfony.com/contributors"
                }
            ],
            "description": "Provides an engine that can compile and evaluate expressions",
            "homepage": "https://symfony.com",
            "support": {
                "source": "https://github.com/symfony/expression-language/tree/v6.4.24"
            },
            "funding": [
                {
                    "url": "https://symfony.com/sponsor",
                    "type": "custom"
                },
                {
                    "url": "https://github.com/fabpot",
                    "type": "github"
                },
                {
                    "url": "https://github.com/nicolas-grekas",
                    "type": "github"
                },
                {
                    "url": "https://tidelift.com/funding/github/packagist/symfony/symfony",
                    "type": "tidelift"
                }
            ],
            "time": "2025-07-10T08:14:14+00:00"
        },
        {
            "name": "symfony/filesystem",
            "version": "v6.4.24",
            "source": {
                "type": "git",
                "url": "https://github.com/symfony/filesystem.git",
                "reference": "75ae2edb7cdcc0c53766c30b0a2512b8df574bd8"
            },
            "dist": {
                "type": "zip",
                "url": "https://api.github.com/repos/symfony/filesystem/zipball/75ae2edb7cdcc0c53766c30b0a2512b8df574bd8",
                "reference": "75ae2edb7cdcc0c53766c30b0a2512b8df574bd8",
                "shasum": ""
            },
            "require": {
                "php": ">=8.1",
                "symfony/polyfill-ctype": "~1.8",
                "symfony/polyfill-mbstring": "~1.8"
            },
            "require-dev": {
                "symfony/process": "^5.4|^6.4|^7.0"
            },
            "type": "library",
            "autoload": {
                "psr-4": {
                    "Symfony\\Component\\Filesystem\\": ""
                },
                "exclude-from-classmap": [
                    "/Tests/"
                ]
            },
            "notification-url": "https://packagist.org/downloads/",
            "license": [
                "MIT"
            ],
            "authors": [
                {
                    "name": "Fabien Potencier",
                    "email": "fabien@symfony.com"
                },
                {
                    "name": "Symfony Community",
                    "homepage": "https://symfony.com/contributors"
                }
            ],
            "description": "Provides basic utilities for the filesystem",
            "homepage": "https://symfony.com",
            "support": {
                "source": "https://github.com/symfony/filesystem/tree/v6.4.24"
            },
            "funding": [
                {
                    "url": "https://symfony.com/sponsor",
                    "type": "custom"
                },
                {
                    "url": "https://github.com/fabpot",
                    "type": "github"
                },
                {
                    "url": "https://github.com/nicolas-grekas",
                    "type": "github"
                },
                {
                    "url": "https://tidelift.com/funding/github/packagist/symfony/symfony",
                    "type": "tidelift"
                }
            ],
            "time": "2025-07-10T08:14:14+00:00"
        },
        {
            "name": "symfony/finder",
            "version": "v6.4.24",
            "source": {
                "type": "git",
                "url": "https://github.com/symfony/finder.git",
                "reference": "73089124388c8510efb8d2d1689285d285937b08"
            },
            "dist": {
                "type": "zip",
                "url": "https://api.github.com/repos/symfony/finder/zipball/73089124388c8510efb8d2d1689285d285937b08",
                "reference": "73089124388c8510efb8d2d1689285d285937b08",
                "shasum": ""
            },
            "require": {
                "php": ">=8.1"
            },
            "require-dev": {
                "symfony/filesystem": "^6.0|^7.0"
            },
            "type": "library",
            "autoload": {
                "psr-4": {
                    "Symfony\\Component\\Finder\\": ""
                },
                "exclude-from-classmap": [
                    "/Tests/"
                ]
            },
            "notification-url": "https://packagist.org/downloads/",
            "license": [
                "MIT"
            ],
            "authors": [
                {
                    "name": "Fabien Potencier",
                    "email": "fabien@symfony.com"
                },
                {
                    "name": "Symfony Community",
                    "homepage": "https://symfony.com/contributors"
                }
            ],
            "description": "Finds files and directories via an intuitive fluent interface",
            "homepage": "https://symfony.com",
            "support": {
                "source": "https://github.com/symfony/finder/tree/v6.4.24"
            },
            "funding": [
                {
                    "url": "https://symfony.com/sponsor",
                    "type": "custom"
                },
                {
                    "url": "https://github.com/fabpot",
                    "type": "github"
                },
                {
                    "url": "https://github.com/nicolas-grekas",
                    "type": "github"
                },
                {
                    "url": "https://tidelift.com/funding/github/packagist/symfony/symfony",
                    "type": "tidelift"
                }
            ],
            "time": "2025-07-15T12:02:45+00:00"
        },
        {
            "name": "symfony/polyfill-ctype",
            "version": "v1.33.0",
            "source": {
                "type": "git",
                "url": "https://github.com/symfony/polyfill-ctype.git",
                "reference": "a3cc8b044a6ea513310cbd48ef7333b384945638"
            },
            "dist": {
                "type": "zip",
                "url": "https://api.github.com/repos/symfony/polyfill-ctype/zipball/a3cc8b044a6ea513310cbd48ef7333b384945638",
                "reference": "a3cc8b044a6ea513310cbd48ef7333b384945638",
                "shasum": ""
            },
            "require": {
                "php": ">=7.2"
            },
            "provide": {
                "ext-ctype": "*"
            },
            "suggest": {
                "ext-ctype": "For best performance"
            },
            "type": "library",
            "extra": {
                "thanks": {
                    "url": "https://github.com/symfony/polyfill",
                    "name": "symfony/polyfill"
                }
            },
            "autoload": {
                "files": [
                    "bootstrap.php"
                ],
                "psr-4": {
                    "Symfony\\Polyfill\\Ctype\\": ""
                }
            },
            "notification-url": "https://packagist.org/downloads/",
            "license": [
                "MIT"
            ],
            "authors": [
                {
                    "name": "Gert de Pagter",
                    "email": "BackEndTea@gmail.com"
                },
                {
                    "name": "Symfony Community",
                    "homepage": "https://symfony.com/contributors"
                }
            ],
            "description": "Symfony polyfill for ctype functions",
            "homepage": "https://symfony.com",
            "keywords": [
                "compatibility",
                "ctype",
                "polyfill",
                "portable"
            ],
            "support": {
                "source": "https://github.com/symfony/polyfill-ctype/tree/v1.33.0"
            },
            "funding": [
                {
                    "url": "https://symfony.com/sponsor",
                    "type": "custom"
                },
                {
                    "url": "https://github.com/fabpot",
                    "type": "github"
                },
                {
                    "url": "https://github.com/nicolas-grekas",
                    "type": "github"
                },
                {
                    "url": "https://tidelift.com/funding/github/packagist/symfony/symfony",
                    "type": "tidelift"
                }
            ],
            "time": "2024-09-09T11:45:10+00:00"
        },
        {
            "name": "symfony/polyfill-intl-grapheme",
            "version": "v1.33.0",
            "source": {
                "type": "git",
                "url": "https://github.com/symfony/polyfill-intl-grapheme.git",
                "reference": "380872130d3a5dd3ace2f4010d95125fde5d5c70"
            },
            "dist": {
                "type": "zip",
                "url": "https://api.github.com/repos/symfony/polyfill-intl-grapheme/zipball/380872130d3a5dd3ace2f4010d95125fde5d5c70",
                "reference": "380872130d3a5dd3ace2f4010d95125fde5d5c70",
                "shasum": ""
            },
            "require": {
                "php": ">=7.2"
            },
            "suggest": {
                "ext-intl": "For best performance"
            },
            "type": "library",
            "extra": {
                "thanks": {
                    "url": "https://github.com/symfony/polyfill",
                    "name": "symfony/polyfill"
                }
            },
            "autoload": {
                "files": [
                    "bootstrap.php"
                ],
                "psr-4": {
                    "Symfony\\Polyfill\\Intl\\Grapheme\\": ""
                }
            },
            "notification-url": "https://packagist.org/downloads/",
            "license": [
                "MIT"
            ],
            "authors": [
                {
                    "name": "Nicolas Grekas",
                    "email": "p@tchwork.com"
                },
                {
                    "name": "Symfony Community",
                    "homepage": "https://symfony.com/contributors"
                }
            ],
            "description": "Symfony polyfill for intl's grapheme_* functions",
            "homepage": "https://symfony.com",
            "keywords": [
                "compatibility",
                "grapheme",
                "intl",
                "polyfill",
                "portable",
                "shim"
            ],
            "support": {
                "source": "https://github.com/symfony/polyfill-intl-grapheme/tree/v1.33.0"
            },
            "funding": [
                {
                    "url": "https://symfony.com/sponsor",
                    "type": "custom"
                },
                {
                    "url": "https://github.com/fabpot",
                    "type": "github"
                },
                {
                    "url": "https://github.com/nicolas-grekas",
                    "type": "github"
                },
                {
                    "url": "https://tidelift.com/funding/github/packagist/symfony/symfony",
                    "type": "tidelift"
                }
            ],
            "time": "2025-06-27T09:58:17+00:00"
        },
        {
            "name": "symfony/polyfill-intl-normalizer",
            "version": "v1.33.0",
            "source": {
                "type": "git",
                "url": "https://github.com/symfony/polyfill-intl-normalizer.git",
                "reference": "3833d7255cc303546435cb650316bff708a1c75c"
            },
            "dist": {
                "type": "zip",
                "url": "https://api.github.com/repos/symfony/polyfill-intl-normalizer/zipball/3833d7255cc303546435cb650316bff708a1c75c",
                "reference": "3833d7255cc303546435cb650316bff708a1c75c",
                "shasum": ""
            },
            "require": {
                "php": ">=7.2"
            },
            "suggest": {
                "ext-intl": "For best performance"
            },
            "type": "library",
            "extra": {
                "thanks": {
                    "url": "https://github.com/symfony/polyfill",
                    "name": "symfony/polyfill"
                }
            },
            "autoload": {
                "files": [
                    "bootstrap.php"
                ],
                "psr-4": {
                    "Symfony\\Polyfill\\Intl\\Normalizer\\": ""
                },
                "classmap": [
                    "Resources/stubs"
                ]
            },
            "notification-url": "https://packagist.org/downloads/",
            "license": [
                "MIT"
            ],
            "authors": [
                {
                    "name": "Nicolas Grekas",
                    "email": "p@tchwork.com"
                },
                {
                    "name": "Symfony Community",
                    "homepage": "https://symfony.com/contributors"
                }
            ],
            "description": "Symfony polyfill for intl's Normalizer class and related functions",
            "homepage": "https://symfony.com",
            "keywords": [
                "compatibility",
                "intl",
                "normalizer",
                "polyfill",
                "portable",
                "shim"
            ],
            "support": {
                "source": "https://github.com/symfony/polyfill-intl-normalizer/tree/v1.33.0"
            },
            "funding": [
                {
                    "url": "https://symfony.com/sponsor",
                    "type": "custom"
                },
                {
                    "url": "https://github.com/fabpot",
                    "type": "github"
                },
                {
                    "url": "https://github.com/nicolas-grekas",
                    "type": "github"
                },
                {
                    "url": "https://tidelift.com/funding/github/packagist/symfony/symfony",
                    "type": "tidelift"
                }
            ],
            "time": "2024-09-09T11:45:10+00:00"
        },
        {
            "name": "symfony/polyfill-mbstring",
            "version": "v1.33.0",
            "source": {
                "type": "git",
                "url": "https://github.com/symfony/polyfill-mbstring.git",
                "reference": "6d857f4d76bd4b343eac26d6b539585d2bc56493"
            },
            "dist": {
                "type": "zip",
                "url": "https://api.github.com/repos/symfony/polyfill-mbstring/zipball/6d857f4d76bd4b343eac26d6b539585d2bc56493",
                "reference": "6d857f4d76bd4b343eac26d6b539585d2bc56493",
                "shasum": ""
            },
            "require": {
                "ext-iconv": "*",
                "php": ">=7.2"
            },
            "provide": {
                "ext-mbstring": "*"
            },
            "suggest": {
                "ext-mbstring": "For best performance"
            },
            "type": "library",
            "extra": {
                "thanks": {
                    "url": "https://github.com/symfony/polyfill",
                    "name": "symfony/polyfill"
                }
            },
            "autoload": {
                "files": [
                    "bootstrap.php"
                ],
                "psr-4": {
                    "Symfony\\Polyfill\\Mbstring\\": ""
                }
            },
            "notification-url": "https://packagist.org/downloads/",
            "license": [
                "MIT"
            ],
            "authors": [
                {
                    "name": "Nicolas Grekas",
                    "email": "p@tchwork.com"
                },
                {
                    "name": "Symfony Community",
                    "homepage": "https://symfony.com/contributors"
                }
            ],
            "description": "Symfony polyfill for the Mbstring extension",
            "homepage": "https://symfony.com",
            "keywords": [
                "compatibility",
                "mbstring",
                "polyfill",
                "portable",
                "shim"
            ],
            "support": {
                "source": "https://github.com/symfony/polyfill-mbstring/tree/v1.33.0"
            },
            "funding": [
                {
                    "url": "https://symfony.com/sponsor",
                    "type": "custom"
                },
                {
                    "url": "https://github.com/fabpot",
                    "type": "github"
                },
                {
                    "url": "https://github.com/nicolas-grekas",
                    "type": "github"
                },
                {
                    "url": "https://tidelift.com/funding/github/packagist/symfony/symfony",
                    "type": "tidelift"
                }
            ],
            "time": "2024-12-23T08:48:59+00:00"
        },
        {
            "name": "symfony/polyfill-php73",
            "version": "v1.33.0",
            "source": {
                "type": "git",
                "url": "https://github.com/symfony/polyfill-php73.git",
                "reference": "0f68c03565dcaaf25a890667542e8bd75fe7e5bb"
            },
            "dist": {
                "type": "zip",
                "url": "https://api.github.com/repos/symfony/polyfill-php73/zipball/0f68c03565dcaaf25a890667542e8bd75fe7e5bb",
                "reference": "0f68c03565dcaaf25a890667542e8bd75fe7e5bb",
                "shasum": ""
            },
            "require": {
                "php": ">=7.2"
            },
            "type": "library",
            "extra": {
                "thanks": {
                    "url": "https://github.com/symfony/polyfill",
                    "name": "symfony/polyfill"
                }
            },
            "autoload": {
                "files": [
                    "bootstrap.php"
                ],
                "psr-4": {
                    "Symfony\\Polyfill\\Php73\\": ""
                },
                "classmap": [
                    "Resources/stubs"
                ]
            },
            "notification-url": "https://packagist.org/downloads/",
            "license": [
                "MIT"
            ],
            "authors": [
                {
                    "name": "Nicolas Grekas",
                    "email": "p@tchwork.com"
                },
                {
                    "name": "Symfony Community",
                    "homepage": "https://symfony.com/contributors"
                }
            ],
            "description": "Symfony polyfill backporting some PHP 7.3+ features to lower PHP versions",
            "homepage": "https://symfony.com",
            "keywords": [
                "compatibility",
                "polyfill",
                "portable",
                "shim"
            ],
            "support": {
                "source": "https://github.com/symfony/polyfill-php73/tree/v1.33.0"
            },
            "funding": [
                {
                    "url": "https://symfony.com/sponsor",
                    "type": "custom"
                },
                {
                    "url": "https://github.com/fabpot",
                    "type": "github"
                },
                {
                    "url": "https://github.com/nicolas-grekas",
                    "type": "github"
                },
                {
                    "url": "https://tidelift.com/funding/github/packagist/symfony/symfony",
                    "type": "tidelift"
                }
            ],
            "time": "2024-09-09T11:45:10+00:00"
        },
        {
            "name": "symfony/polyfill-php80",
            "version": "v1.33.0",
            "source": {
                "type": "git",
                "url": "https://github.com/symfony/polyfill-php80.git",
                "reference": "0cc9dd0f17f61d8131e7df6b84bd344899fe2608"
            },
            "dist": {
                "type": "zip",
                "url": "https://api.github.com/repos/symfony/polyfill-php80/zipball/0cc9dd0f17f61d8131e7df6b84bd344899fe2608",
                "reference": "0cc9dd0f17f61d8131e7df6b84bd344899fe2608",
                "shasum": ""
            },
            "require": {
                "php": ">=7.2"
            },
            "type": "library",
            "extra": {
                "thanks": {
                    "url": "https://github.com/symfony/polyfill",
                    "name": "symfony/polyfill"
                }
            },
            "autoload": {
                "files": [
                    "bootstrap.php"
                ],
                "psr-4": {
                    "Symfony\\Polyfill\\Php80\\": ""
                },
                "classmap": [
                    "Resources/stubs"
                ]
            },
            "notification-url": "https://packagist.org/downloads/",
            "license": [
                "MIT"
            ],
            "authors": [
                {
                    "name": "Ion Bazan",
                    "email": "ion.bazan@gmail.com"
                },
                {
                    "name": "Nicolas Grekas",
                    "email": "p@tchwork.com"
                },
                {
                    "name": "Symfony Community",
                    "homepage": "https://symfony.com/contributors"
                }
            ],
            "description": "Symfony polyfill backporting some PHP 8.0+ features to lower PHP versions",
            "homepage": "https://symfony.com",
            "keywords": [
                "compatibility",
                "polyfill",
                "portable",
                "shim"
            ],
            "support": {
                "source": "https://github.com/symfony/polyfill-php80/tree/v1.33.0"
            },
            "funding": [
                {
                    "url": "https://symfony.com/sponsor",
                    "type": "custom"
                },
                {
                    "url": "https://github.com/fabpot",
                    "type": "github"
                },
                {
                    "url": "https://github.com/nicolas-grekas",
                    "type": "github"
                },
                {
                    "url": "https://tidelift.com/funding/github/packagist/symfony/symfony",
                    "type": "tidelift"
                }
            ],
            "time": "2025-01-02T08:10:11+00:00"
        },
        {
            "name": "symfony/polyfill-php81",
            "version": "v1.33.0",
            "source": {
                "type": "git",
                "url": "https://github.com/symfony/polyfill-php81.git",
                "reference": "4a4cfc2d253c21a5ad0e53071df248ed48c6ce5c"
            },
            "dist": {
                "type": "zip",
                "url": "https://api.github.com/repos/symfony/polyfill-php81/zipball/4a4cfc2d253c21a5ad0e53071df248ed48c6ce5c",
                "reference": "4a4cfc2d253c21a5ad0e53071df248ed48c6ce5c",
                "shasum": ""
            },
            "require": {
                "php": ">=7.2"
            },
            "type": "library",
            "extra": {
                "thanks": {
                    "url": "https://github.com/symfony/polyfill",
                    "name": "symfony/polyfill"
                }
            },
            "autoload": {
                "files": [
                    "bootstrap.php"
                ],
                "psr-4": {
                    "Symfony\\Polyfill\\Php81\\": ""
                },
                "classmap": [
                    "Resources/stubs"
                ]
            },
            "notification-url": "https://packagist.org/downloads/",
            "license": [
                "MIT"
            ],
            "authors": [
                {
                    "name": "Nicolas Grekas",
                    "email": "p@tchwork.com"
                },
                {
                    "name": "Symfony Community",
                    "homepage": "https://symfony.com/contributors"
                }
            ],
            "description": "Symfony polyfill backporting some PHP 8.1+ features to lower PHP versions",
            "homepage": "https://symfony.com",
            "keywords": [
                "compatibility",
                "polyfill",
                "portable",
                "shim"
            ],
            "support": {
                "source": "https://github.com/symfony/polyfill-php81/tree/v1.33.0"
            },
            "funding": [
                {
                    "url": "https://symfony.com/sponsor",
                    "type": "custom"
                },
                {
                    "url": "https://github.com/fabpot",
                    "type": "github"
                },
                {
                    "url": "https://github.com/nicolas-grekas",
                    "type": "github"
                },
                {
                    "url": "https://tidelift.com/funding/github/packagist/symfony/symfony",
                    "type": "tidelift"
                }
            ],
            "time": "2024-09-09T11:45:10+00:00"
        },
        {
            "name": "symfony/process",
            "version": "v6.4.26",
            "source": {
                "type": "git",
                "url": "https://github.com/symfony/process.git",
                "reference": "48bad913268c8cafabbf7034b39c8bb24fbc5ab8"
            },
            "dist": {
                "type": "zip",
                "url": "https://api.github.com/repos/symfony/process/zipball/48bad913268c8cafabbf7034b39c8bb24fbc5ab8",
                "reference": "48bad913268c8cafabbf7034b39c8bb24fbc5ab8",
                "shasum": ""
            },
            "require": {
                "php": ">=8.1"
            },
            "type": "library",
            "autoload": {
                "psr-4": {
                    "Symfony\\Component\\Process\\": ""
                },
                "exclude-from-classmap": [
                    "/Tests/"
                ]
            },
            "notification-url": "https://packagist.org/downloads/",
            "license": [
                "MIT"
            ],
            "authors": [
                {
                    "name": "Fabien Potencier",
                    "email": "fabien@symfony.com"
                },
                {
                    "name": "Symfony Community",
                    "homepage": "https://symfony.com/contributors"
                }
            ],
            "description": "Executes commands in sub-processes",
            "homepage": "https://symfony.com",
            "support": {
                "source": "https://github.com/symfony/process/tree/v6.4.26"
            },
            "funding": [
                {
                    "url": "https://symfony.com/sponsor",
                    "type": "custom"
                },
                {
                    "url": "https://github.com/fabpot",
                    "type": "github"
                },
                {
                    "url": "https://github.com/nicolas-grekas",
                    "type": "github"
                },
                {
                    "url": "https://tidelift.com/funding/github/packagist/symfony/symfony",
                    "type": "tidelift"
                }
            ],
            "time": "2025-09-11T09:57:09+00:00"
        },
        {
            "name": "symfony/service-contracts",
            "version": "v3.6.0",
            "source": {
                "type": "git",
                "url": "https://github.com/symfony/service-contracts.git",
                "reference": "f021b05a130d35510bd6b25fe9053c2a8a15d5d4"
            },
            "dist": {
                "type": "zip",
                "url": "https://api.github.com/repos/symfony/service-contracts/zipball/f021b05a130d35510bd6b25fe9053c2a8a15d5d4",
                "reference": "f021b05a130d35510bd6b25fe9053c2a8a15d5d4",
                "shasum": ""
            },
            "require": {
                "php": ">=8.1",
                "psr/container": "^1.1|^2.0",
                "symfony/deprecation-contracts": "^2.5|^3"
            },
            "conflict": {
                "ext-psr": "<1.1|>=2"
            },
            "type": "library",
            "extra": {
                "thanks": {
                    "url": "https://github.com/symfony/contracts",
                    "name": "symfony/contracts"
                },
                "branch-alias": {
                    "dev-main": "3.6-dev"
                }
            },
            "autoload": {
                "psr-4": {
                    "Symfony\\Contracts\\Service\\": ""
                },
                "exclude-from-classmap": [
                    "/Test/"
                ]
            },
            "notification-url": "https://packagist.org/downloads/",
            "license": [
                "MIT"
            ],
            "authors": [
                {
                    "name": "Nicolas Grekas",
                    "email": "p@tchwork.com"
                },
                {
                    "name": "Symfony Community",
                    "homepage": "https://symfony.com/contributors"
                }
            ],
            "description": "Generic abstractions related to writing services",
            "homepage": "https://symfony.com",
            "keywords": [
                "abstractions",
                "contracts",
                "decoupling",
                "interfaces",
                "interoperability",
                "standards"
            ],
            "support": {
                "source": "https://github.com/symfony/service-contracts/tree/v3.6.0"
            },
            "funding": [
                {
                    "url": "https://symfony.com/sponsor",
                    "type": "custom"
                },
                {
                    "url": "https://github.com/fabpot",
                    "type": "github"
                },
                {
                    "url": "https://tidelift.com/funding/github/packagist/symfony/symfony",
                    "type": "tidelift"
                }
            ],
            "time": "2025-04-25T09:37:31+00:00"
        },
        {
            "name": "symfony/string",
            "version": "v6.4.26",
            "source": {
                "type": "git",
                "url": "https://github.com/symfony/string.git",
                "reference": "5621f039a71a11c87c106c1c598bdcd04a19aeea"
            },
            "dist": {
                "type": "zip",
                "url": "https://api.github.com/repos/symfony/string/zipball/5621f039a71a11c87c106c1c598bdcd04a19aeea",
                "reference": "5621f039a71a11c87c106c1c598bdcd04a19aeea",
                "shasum": ""
            },
            "require": {
                "php": ">=8.1",
                "symfony/polyfill-ctype": "~1.8",
                "symfony/polyfill-intl-grapheme": "~1.0",
                "symfony/polyfill-intl-normalizer": "~1.0",
                "symfony/polyfill-mbstring": "~1.0"
            },
            "conflict": {
                "symfony/translation-contracts": "<2.5"
            },
            "require-dev": {
                "symfony/http-client": "^5.4|^6.0|^7.0",
                "symfony/intl": "^6.2|^7.0",
                "symfony/translation-contracts": "^2.5|^3.0",
                "symfony/var-exporter": "^5.4|^6.0|^7.0"
            },
            "type": "library",
            "autoload": {
                "files": [
                    "Resources/functions.php"
                ],
                "psr-4": {
                    "Symfony\\Component\\String\\": ""
                },
                "exclude-from-classmap": [
                    "/Tests/"
                ]
            },
            "notification-url": "https://packagist.org/downloads/",
            "license": [
                "MIT"
            ],
            "authors": [
                {
                    "name": "Nicolas Grekas",
                    "email": "p@tchwork.com"
                },
                {
                    "name": "Symfony Community",
                    "homepage": "https://symfony.com/contributors"
                }
            ],
            "description": "Provides an object-oriented API to strings and deals with bytes, UTF-8 code points and grapheme clusters in a unified way",
            "homepage": "https://symfony.com",
            "keywords": [
                "grapheme",
                "i18n",
                "string",
                "unicode",
                "utf-8",
                "utf8"
            ],
            "support": {
                "source": "https://github.com/symfony/string/tree/v6.4.26"
            },
            "funding": [
                {
                    "url": "https://symfony.com/sponsor",
                    "type": "custom"
                },
                {
                    "url": "https://github.com/fabpot",
                    "type": "github"
                },
                {
                    "url": "https://github.com/nicolas-grekas",
                    "type": "github"
                },
                {
                    "url": "https://tidelift.com/funding/github/packagist/symfony/symfony",
                    "type": "tidelift"
                }
            ],
            "time": "2025-09-11T14:32:46+00:00"
        },
        {
            "name": "symfony/var-exporter",
            "version": "v6.4.26",
            "source": {
                "type": "git",
                "url": "https://github.com/symfony/var-exporter.git",
                "reference": "466fcac5fa2e871f83d31173f80e9c2684743bfc"
            },
            "dist": {
                "type": "zip",
                "url": "https://api.github.com/repos/symfony/var-exporter/zipball/466fcac5fa2e871f83d31173f80e9c2684743bfc",
                "reference": "466fcac5fa2e871f83d31173f80e9c2684743bfc",
                "shasum": ""
            },
            "require": {
                "php": ">=8.1",
                "symfony/deprecation-contracts": "^2.5|^3"
            },
            "require-dev": {
                "symfony/property-access": "^6.4|^7.0",
                "symfony/serializer": "^6.4|^7.0",
                "symfony/var-dumper": "^5.4|^6.0|^7.0"
            },
            "type": "library",
            "autoload": {
                "psr-4": {
                    "Symfony\\Component\\VarExporter\\": ""
                },
                "exclude-from-classmap": [
                    "/Tests/"
                ]
            },
            "notification-url": "https://packagist.org/downloads/",
            "license": [
                "MIT"
            ],
            "authors": [
                {
                    "name": "Nicolas Grekas",
                    "email": "p@tchwork.com"
                },
                {
                    "name": "Symfony Community",
                    "homepage": "https://symfony.com/contributors"
                }
            ],
            "description": "Allows exporting any serializable PHP data structure to plain PHP code",
            "homepage": "https://symfony.com",
            "keywords": [
                "clone",
                "construct",
                "export",
                "hydrate",
                "instantiate",
                "lazy-loading",
                "proxy",
                "serialize"
            ],
            "support": {
                "source": "https://github.com/symfony/var-exporter/tree/v6.4.26"
            },
            "funding": [
                {
                    "url": "https://symfony.com/sponsor",
                    "type": "custom"
                },
                {
                    "url": "https://github.com/fabpot",
                    "type": "github"
                },
                {
                    "url": "https://github.com/nicolas-grekas",
                    "type": "github"
                },
                {
                    "url": "https://tidelift.com/funding/github/packagist/symfony/symfony",
                    "type": "tidelift"
                }
            ],
            "time": "2025-09-11T09:57:09+00:00"
        }
    ],
    "packages-dev": [
        {
            "name": "dealerdirect/phpcodesniffer-composer-installer",
            "version": "v1.1.2",
            "source": {
                "type": "git",
                "url": "https://github.com/PHPCSStandards/composer-installer.git",
                "reference": "e9cf5e4bbf7eeaf9ef5db34938942602838fc2b1"
            },
            "dist": {
                "type": "zip",
                "url": "https://api.github.com/repos/PHPCSStandards/composer-installer/zipball/e9cf5e4bbf7eeaf9ef5db34938942602838fc2b1",
                "reference": "e9cf5e4bbf7eeaf9ef5db34938942602838fc2b1",
                "shasum": ""
            },
            "require": {
                "composer-plugin-api": "^2.2",
                "php": ">=5.4",
                "squizlabs/php_codesniffer": "^2.0 || ^3.1.0 || ^4.0"
            },
            "require-dev": {
                "composer/composer": "^2.2",
                "ext-json": "*",
                "ext-zip": "*",
                "php-parallel-lint/php-parallel-lint": "^1.4.0",
                "phpcompatibility/php-compatibility": "^9.0",
                "yoast/phpunit-polyfills": "^1.0"
            },
            "type": "composer-plugin",
            "extra": {
                "class": "PHPCSStandards\\Composer\\Plugin\\Installers\\PHPCodeSniffer\\Plugin"
            },
            "autoload": {
                "psr-4": {
                    "PHPCSStandards\\Composer\\Plugin\\Installers\\PHPCodeSniffer\\": "src/"
                }
            },
            "notification-url": "https://packagist.org/downloads/",
            "license": [
                "MIT"
            ],
            "authors": [
                {
                    "name": "Franck Nijhof",
                    "email": "opensource@frenck.dev",
                    "homepage": "https://frenck.dev",
                    "role": "Open source developer"
                },
                {
                    "name": "Contributors",
                    "homepage": "https://github.com/PHPCSStandards/composer-installer/graphs/contributors"
                }
            ],
            "description": "PHP_CodeSniffer Standards Composer Installer Plugin",
            "keywords": [
                "PHPCodeSniffer",
                "PHP_CodeSniffer",
                "code quality",
                "codesniffer",
                "composer",
                "installer",
                "phpcbf",
                "phpcs",
                "plugin",
                "qa",
                "quality",
                "standard",
                "standards",
                "style guide",
                "stylecheck",
                "tests"
            ],
            "support": {
                "issues": "https://github.com/PHPCSStandards/composer-installer/issues",
                "security": "https://github.com/PHPCSStandards/composer-installer/security/policy",
                "source": "https://github.com/PHPCSStandards/composer-installer"
            },
            "funding": [
                {
                    "url": "https://github.com/PHPCSStandards",
                    "type": "github"
                },
                {
                    "url": "https://github.com/jrfnl",
                    "type": "github"
                },
                {
                    "url": "https://opencollective.com/php_codesniffer",
                    "type": "open_collective"
                },
                {
                    "url": "https://thanks.dev/u/gh/phpcsstandards",
                    "type": "thanks_dev"
                }
            ],
            "time": "2025-07-17T20:45:56+00:00"
        },
        {
            "name": "doctrine/instantiator",
            "version": "2.0.0",
            "source": {
                "type": "git",
                "url": "https://github.com/doctrine/instantiator.git",
                "reference": "c6222283fa3f4ac679f8b9ced9a4e23f163e80d0"
            },
            "dist": {
                "type": "zip",
                "url": "https://api.github.com/repos/doctrine/instantiator/zipball/c6222283fa3f4ac679f8b9ced9a4e23f163e80d0",
                "reference": "c6222283fa3f4ac679f8b9ced9a4e23f163e80d0",
                "shasum": ""
            },
            "require": {
                "php": "^8.1"
            },
            "require-dev": {
                "doctrine/coding-standard": "^11",
                "ext-pdo": "*",
                "ext-phar": "*",
                "phpbench/phpbench": "^1.2",
                "phpstan/phpstan": "^1.9.4",
                "phpstan/phpstan-phpunit": "^1.3",
                "phpunit/phpunit": "^9.5.27",
                "vimeo/psalm": "^5.4"
            },
            "type": "library",
            "autoload": {
                "psr-4": {
                    "Doctrine\\Instantiator\\": "src/Doctrine/Instantiator/"
                }
            },
            "notification-url": "https://packagist.org/downloads/",
            "license": [
                "MIT"
            ],
            "authors": [
                {
                    "name": "Marco Pivetta",
                    "email": "ocramius@gmail.com",
                    "homepage": "https://ocramius.github.io/"
                }
            ],
            "description": "A small, lightweight utility to instantiate objects in PHP without invoking their constructors",
            "homepage": "https://www.doctrine-project.org/projects/instantiator.html",
            "keywords": [
                "constructor",
                "instantiate"
            ],
            "support": {
                "issues": "https://github.com/doctrine/instantiator/issues",
                "source": "https://github.com/doctrine/instantiator/tree/2.0.0"
            },
            "funding": [
                {
                    "url": "https://www.doctrine-project.org/sponsorship.html",
                    "type": "custom"
                },
                {
                    "url": "https://www.patreon.com/phpdoctrine",
                    "type": "patreon"
                },
                {
                    "url": "https://tidelift.com/funding/github/packagist/doctrine%2Finstantiator",
                    "type": "tidelift"
                }
            ],
            "time": "2022-12-30T00:23:10+00:00"
        },
        {
            "name": "kwn/php-rdkafka-stubs",
            "version": "v2.2.1",
            "source": {
                "type": "git",
                "url": "https://github.com/kwn/php-rdkafka-stubs.git",
                "reference": "23b865d6b3e8fe1f080aa7371dc1da3339361996"
            },
            "dist": {
                "type": "zip",
                "url": "https://api.github.com/repos/kwn/php-rdkafka-stubs/zipball/23b865d6b3e8fe1f080aa7371dc1da3339361996",
                "reference": "23b865d6b3e8fe1f080aa7371dc1da3339361996",
                "shasum": ""
            },
            "require": {
                "ext-rdkafka": ">=4.0"
            },
            "require-dev": {
                "phpunit/phpunit": "^8.2.4"
            },
            "type": "library",
            "notification-url": "https://packagist.org/downloads/",
            "license": [
                "MIT"
            ],
            "authors": [
                {
                    "name": "Karol Wnuk",
                    "email": "k.wnuk@ascetic.pl"
                }
            ],
            "description": "Rdkafka extension stubs for your IDE",
            "support": {
                "issues": "https://github.com/kwn/php-rdkafka-stubs/issues",
                "source": "https://github.com/kwn/php-rdkafka-stubs/tree/v2.2.1"
            },
            "time": "2022-08-16T15:27:51+00:00"
        },
        {
            "name": "myclabs/deep-copy",
            "version": "1.13.4",
            "source": {
                "type": "git",
                "url": "https://github.com/myclabs/DeepCopy.git",
                "reference": "07d290f0c47959fd5eed98c95ee5602db07e0b6a"
            },
            "dist": {
                "type": "zip",
                "url": "https://api.github.com/repos/myclabs/DeepCopy/zipball/07d290f0c47959fd5eed98c95ee5602db07e0b6a",
                "reference": "07d290f0c47959fd5eed98c95ee5602db07e0b6a",
                "shasum": ""
            },
            "require": {
                "php": "^7.1 || ^8.0"
            },
            "conflict": {
                "doctrine/collections": "<1.6.8",
                "doctrine/common": "<2.13.3 || >=3 <3.2.2"
            },
            "require-dev": {
                "doctrine/collections": "^1.6.8",
                "doctrine/common": "^2.13.3 || ^3.2.2",
                "phpspec/prophecy": "^1.10",
                "phpunit/phpunit": "^7.5.20 || ^8.5.23 || ^9.5.13"
            },
            "type": "library",
            "autoload": {
                "files": [
                    "src/DeepCopy/deep_copy.php"
                ],
                "psr-4": {
                    "DeepCopy\\": "src/DeepCopy/"
                }
            },
            "notification-url": "https://packagist.org/downloads/",
            "license": [
                "MIT"
            ],
            "description": "Create deep copies (clones) of your objects",
            "keywords": [
                "clone",
                "copy",
                "duplicate",
                "object",
                "object graph"
            ],
            "support": {
                "issues": "https://github.com/myclabs/DeepCopy/issues",
                "source": "https://github.com/myclabs/DeepCopy/tree/1.13.4"
            },
            "funding": [
                {
                    "url": "https://tidelift.com/funding/github/packagist/myclabs/deep-copy",
                    "type": "tidelift"
                }
            ],
            "time": "2025-08-01T08:46:24+00:00"
        },
        {
            "name": "nikic/php-parser",
            "version": "v5.6.1",
            "source": {
                "type": "git",
                "url": "https://github.com/nikic/PHP-Parser.git",
                "reference": "f103601b29efebd7ff4a1ca7b3eeea9e3336a2a2"
            },
            "dist": {
                "type": "zip",
                "url": "https://api.github.com/repos/nikic/PHP-Parser/zipball/f103601b29efebd7ff4a1ca7b3eeea9e3336a2a2",
                "reference": "f103601b29efebd7ff4a1ca7b3eeea9e3336a2a2",
                "shasum": ""
            },
            "require": {
                "ext-ctype": "*",
                "ext-json": "*",
                "ext-tokenizer": "*",
                "php": ">=7.4"
            },
            "require-dev": {
                "ircmaxell/php-yacc": "^0.0.7",
                "phpunit/phpunit": "^9.0"
            },
            "bin": [
                "bin/php-parse"
            ],
            "type": "library",
            "extra": {
                "branch-alias": {
                    "dev-master": "5.x-dev"
                }
            },
            "autoload": {
                "psr-4": {
                    "PhpParser\\": "lib/PhpParser"
                }
            },
            "notification-url": "https://packagist.org/downloads/",
            "license": [
                "BSD-3-Clause"
            ],
            "authors": [
                {
                    "name": "Nikita Popov"
                }
            ],
            "description": "A PHP parser written in PHP",
            "keywords": [
                "parser",
                "php"
            ],
            "support": {
                "issues": "https://github.com/nikic/PHP-Parser/issues",
                "source": "https://github.com/nikic/PHP-Parser/tree/v5.6.1"
            },
            "time": "2025-08-13T20:13:15+00:00"
        },
        {
            "name": "phar-io/manifest",
            "version": "2.0.4",
            "source": {
                "type": "git",
                "url": "https://github.com/phar-io/manifest.git",
                "reference": "54750ef60c58e43759730615a392c31c80e23176"
            },
            "dist": {
                "type": "zip",
                "url": "https://api.github.com/repos/phar-io/manifest/zipball/54750ef60c58e43759730615a392c31c80e23176",
                "reference": "54750ef60c58e43759730615a392c31c80e23176",
                "shasum": ""
            },
            "require": {
                "ext-dom": "*",
                "ext-libxml": "*",
                "ext-phar": "*",
                "ext-xmlwriter": "*",
                "phar-io/version": "^3.0.1",
                "php": "^7.2 || ^8.0"
            },
            "type": "library",
            "extra": {
                "branch-alias": {
                    "dev-master": "2.0.x-dev"
                }
            },
            "autoload": {
                "classmap": [
                    "src/"
                ]
            },
            "notification-url": "https://packagist.org/downloads/",
            "license": [
                "BSD-3-Clause"
            ],
            "authors": [
                {
                    "name": "Arne Blankerts",
                    "email": "arne@blankerts.de",
                    "role": "Developer"
                },
                {
                    "name": "Sebastian Heuer",
                    "email": "sebastian@phpeople.de",
                    "role": "Developer"
                },
                {
                    "name": "Sebastian Bergmann",
                    "email": "sebastian@phpunit.de",
                    "role": "Developer"
                }
            ],
            "description": "Component for reading phar.io manifest information from a PHP Archive (PHAR)",
            "support": {
                "issues": "https://github.com/phar-io/manifest/issues",
                "source": "https://github.com/phar-io/manifest/tree/2.0.4"
            },
            "funding": [
                {
                    "url": "https://github.com/theseer",
                    "type": "github"
                }
            ],
            "time": "2024-03-03T12:33:53+00:00"
        },
        {
            "name": "phar-io/version",
            "version": "3.2.1",
            "source": {
                "type": "git",
                "url": "https://github.com/phar-io/version.git",
                "reference": "4f7fd7836c6f332bb2933569e566a0d6c4cbed74"
            },
            "dist": {
                "type": "zip",
                "url": "https://api.github.com/repos/phar-io/version/zipball/4f7fd7836c6f332bb2933569e566a0d6c4cbed74",
                "reference": "4f7fd7836c6f332bb2933569e566a0d6c4cbed74",
                "shasum": ""
            },
            "require": {
                "php": "^7.2 || ^8.0"
            },
            "type": "library",
            "autoload": {
                "classmap": [
                    "src/"
                ]
            },
            "notification-url": "https://packagist.org/downloads/",
            "license": [
                "BSD-3-Clause"
            ],
            "authors": [
                {
                    "name": "Arne Blankerts",
                    "email": "arne@blankerts.de",
                    "role": "Developer"
                },
                {
                    "name": "Sebastian Heuer",
                    "email": "sebastian@phpeople.de",
                    "role": "Developer"
                },
                {
                    "name": "Sebastian Bergmann",
                    "email": "sebastian@phpunit.de",
                    "role": "Developer"
                }
            ],
            "description": "Library for handling version information and constraints",
            "support": {
                "issues": "https://github.com/phar-io/version/issues",
                "source": "https://github.com/phar-io/version/tree/3.2.1"
            },
            "time": "2022-02-21T01:04:05+00:00"
        },
        {
            "name": "phpstan/phpdoc-parser",
            "version": "2.3.0",
            "source": {
                "type": "git",
                "url": "https://github.com/phpstan/phpdoc-parser.git",
                "reference": "1e0cd5370df5dd2e556a36b9c62f62e555870495"
            },
            "dist": {
                "type": "zip",
                "url": "https://api.github.com/repos/phpstan/phpdoc-parser/zipball/1e0cd5370df5dd2e556a36b9c62f62e555870495",
                "reference": "1e0cd5370df5dd2e556a36b9c62f62e555870495",
                "shasum": ""
            },
            "require": {
                "php": "^7.4 || ^8.0"
            },
            "require-dev": {
                "doctrine/annotations": "^2.0",
                "nikic/php-parser": "^5.3.0",
                "php-parallel-lint/php-parallel-lint": "^1.2",
                "phpstan/extension-installer": "^1.0",
                "phpstan/phpstan": "^2.0",
                "phpstan/phpstan-phpunit": "^2.0",
                "phpstan/phpstan-strict-rules": "^2.0",
                "phpunit/phpunit": "^9.6",
                "symfony/process": "^5.2"
            },
            "type": "library",
            "autoload": {
                "psr-4": {
                    "PHPStan\\PhpDocParser\\": [
                        "src/"
                    ]
                }
            },
            "notification-url": "https://packagist.org/downloads/",
            "license": [
                "MIT"
            ],
            "description": "PHPDoc parser with support for nullable, intersection and generic types",
            "support": {
                "issues": "https://github.com/phpstan/phpdoc-parser/issues",
                "source": "https://github.com/phpstan/phpdoc-parser/tree/2.3.0"
            },
            "time": "2025-08-30T15:50:23+00:00"
        },
        {
            "name": "phpstan/phpstan",
<<<<<<< HEAD
            "version": "1.12.29",
            "source": {
                "type": "git",
                "url": "https://github.com/phpstan/phpstan.git",
                "reference": "0835c625a38ac6484f050077116b6668bc3ab57d"
            },
            "dist": {
                "type": "zip",
                "url": "https://api.github.com/repos/phpstan/phpstan/zipball/0835c625a38ac6484f050077116b6668bc3ab57d",
                "reference": "0835c625a38ac6484f050077116b6668bc3ab57d",
=======
            "version": "1.12.32",
            "dist": {
                "type": "zip",
                "url": "https://api.github.com/repos/phpstan/phpstan/zipball/2770dcdf5078d0b0d53f94317e06affe88419aa8",
                "reference": "2770dcdf5078d0b0d53f94317e06affe88419aa8",
>>>>>>> cdfb9546
                "shasum": ""
            },
            "require": {
                "php": "^7.2|^8.0"
            },
            "conflict": {
                "phpstan/phpstan-shim": "*"
            },
            "bin": [
                "phpstan",
                "phpstan.phar"
            ],
            "type": "library",
            "autoload": {
                "files": [
                    "bootstrap.php"
                ]
            },
            "notification-url": "https://packagist.org/downloads/",
            "license": [
                "MIT"
            ],
            "description": "PHPStan - PHP Static Analysis Tool",
            "keywords": [
                "dev",
                "static analysis"
            ],
            "support": {
                "docs": "https://phpstan.org/user-guide/getting-started",
                "forum": "https://github.com/phpstan/phpstan/discussions",
                "issues": "https://github.com/phpstan/phpstan/issues",
                "security": "https://github.com/phpstan/phpstan/security/policy",
                "source": "https://github.com/phpstan/phpstan-src"
            },
            "funding": [
                {
                    "url": "https://github.com/ondrejmirtes",
                    "type": "github"
                },
                {
                    "url": "https://github.com/phpstan",
                    "type": "github"
                }
            ],
<<<<<<< HEAD
            "time": "2025-09-16T08:46:57+00:00"
=======
            "time": "2025-09-30T10:16:31+00:00"
>>>>>>> cdfb9546
        },
        {
            "name": "phpunit/php-code-coverage",
            "version": "9.2.32",
            "source": {
                "type": "git",
                "url": "https://github.com/sebastianbergmann/php-code-coverage.git",
                "reference": "85402a822d1ecf1db1096959413d35e1c37cf1a5"
            },
            "dist": {
                "type": "zip",
                "url": "https://api.github.com/repos/sebastianbergmann/php-code-coverage/zipball/85402a822d1ecf1db1096959413d35e1c37cf1a5",
                "reference": "85402a822d1ecf1db1096959413d35e1c37cf1a5",
                "shasum": ""
            },
            "require": {
                "ext-dom": "*",
                "ext-libxml": "*",
                "ext-xmlwriter": "*",
                "nikic/php-parser": "^4.19.1 || ^5.1.0",
                "php": ">=7.3",
                "phpunit/php-file-iterator": "^3.0.6",
                "phpunit/php-text-template": "^2.0.4",
                "sebastian/code-unit-reverse-lookup": "^2.0.3",
                "sebastian/complexity": "^2.0.3",
                "sebastian/environment": "^5.1.5",
                "sebastian/lines-of-code": "^1.0.4",
                "sebastian/version": "^3.0.2",
                "theseer/tokenizer": "^1.2.3"
            },
            "require-dev": {
                "phpunit/phpunit": "^9.6"
            },
            "suggest": {
                "ext-pcov": "PHP extension that provides line coverage",
                "ext-xdebug": "PHP extension that provides line coverage as well as branch and path coverage"
            },
            "type": "library",
            "extra": {
                "branch-alias": {
                    "dev-main": "9.2.x-dev"
                }
            },
            "autoload": {
                "classmap": [
                    "src/"
                ]
            },
            "notification-url": "https://packagist.org/downloads/",
            "license": [
                "BSD-3-Clause"
            ],
            "authors": [
                {
                    "name": "Sebastian Bergmann",
                    "email": "sebastian@phpunit.de",
                    "role": "lead"
                }
            ],
            "description": "Library that provides collection, processing, and rendering functionality for PHP code coverage information.",
            "homepage": "https://github.com/sebastianbergmann/php-code-coverage",
            "keywords": [
                "coverage",
                "testing",
                "xunit"
            ],
            "support": {
                "issues": "https://github.com/sebastianbergmann/php-code-coverage/issues",
                "security": "https://github.com/sebastianbergmann/php-code-coverage/security/policy",
                "source": "https://github.com/sebastianbergmann/php-code-coverage/tree/9.2.32"
            },
            "funding": [
                {
                    "url": "https://github.com/sebastianbergmann",
                    "type": "github"
                }
            ],
            "time": "2024-08-22T04:23:01+00:00"
        },
        {
            "name": "phpunit/php-file-iterator",
            "version": "3.0.6",
            "source": {
                "type": "git",
                "url": "https://github.com/sebastianbergmann/php-file-iterator.git",
                "reference": "cf1c2e7c203ac650e352f4cc675a7021e7d1b3cf"
            },
            "dist": {
                "type": "zip",
                "url": "https://api.github.com/repos/sebastianbergmann/php-file-iterator/zipball/cf1c2e7c203ac650e352f4cc675a7021e7d1b3cf",
                "reference": "cf1c2e7c203ac650e352f4cc675a7021e7d1b3cf",
                "shasum": ""
            },
            "require": {
                "php": ">=7.3"
            },
            "require-dev": {
                "phpunit/phpunit": "^9.3"
            },
            "type": "library",
            "extra": {
                "branch-alias": {
                    "dev-master": "3.0-dev"
                }
            },
            "autoload": {
                "classmap": [
                    "src/"
                ]
            },
            "notification-url": "https://packagist.org/downloads/",
            "license": [
                "BSD-3-Clause"
            ],
            "authors": [
                {
                    "name": "Sebastian Bergmann",
                    "email": "sebastian@phpunit.de",
                    "role": "lead"
                }
            ],
            "description": "FilterIterator implementation that filters files based on a list of suffixes.",
            "homepage": "https://github.com/sebastianbergmann/php-file-iterator/",
            "keywords": [
                "filesystem",
                "iterator"
            ],
            "support": {
                "issues": "https://github.com/sebastianbergmann/php-file-iterator/issues",
                "source": "https://github.com/sebastianbergmann/php-file-iterator/tree/3.0.6"
            },
            "funding": [
                {
                    "url": "https://github.com/sebastianbergmann",
                    "type": "github"
                }
            ],
            "time": "2021-12-02T12:48:52+00:00"
        },
        {
            "name": "phpunit/php-invoker",
            "version": "3.1.1",
            "source": {
                "type": "git",
                "url": "https://github.com/sebastianbergmann/php-invoker.git",
                "reference": "5a10147d0aaf65b58940a0b72f71c9ac0423cc67"
            },
            "dist": {
                "type": "zip",
                "url": "https://api.github.com/repos/sebastianbergmann/php-invoker/zipball/5a10147d0aaf65b58940a0b72f71c9ac0423cc67",
                "reference": "5a10147d0aaf65b58940a0b72f71c9ac0423cc67",
                "shasum": ""
            },
            "require": {
                "php": ">=7.3"
            },
            "require-dev": {
                "ext-pcntl": "*",
                "phpunit/phpunit": "^9.3"
            },
            "suggest": {
                "ext-pcntl": "*"
            },
            "type": "library",
            "extra": {
                "branch-alias": {
                    "dev-master": "3.1-dev"
                }
            },
            "autoload": {
                "classmap": [
                    "src/"
                ]
            },
            "notification-url": "https://packagist.org/downloads/",
            "license": [
                "BSD-3-Clause"
            ],
            "authors": [
                {
                    "name": "Sebastian Bergmann",
                    "email": "sebastian@phpunit.de",
                    "role": "lead"
                }
            ],
            "description": "Invoke callables with a timeout",
            "homepage": "https://github.com/sebastianbergmann/php-invoker/",
            "keywords": [
                "process"
            ],
            "support": {
                "issues": "https://github.com/sebastianbergmann/php-invoker/issues",
                "source": "https://github.com/sebastianbergmann/php-invoker/tree/3.1.1"
            },
            "funding": [
                {
                    "url": "https://github.com/sebastianbergmann",
                    "type": "github"
                }
            ],
            "time": "2020-09-28T05:58:55+00:00"
        },
        {
            "name": "phpunit/php-text-template",
            "version": "2.0.4",
            "source": {
                "type": "git",
                "url": "https://github.com/sebastianbergmann/php-text-template.git",
                "reference": "5da5f67fc95621df9ff4c4e5a84d6a8a2acf7c28"
            },
            "dist": {
                "type": "zip",
                "url": "https://api.github.com/repos/sebastianbergmann/php-text-template/zipball/5da5f67fc95621df9ff4c4e5a84d6a8a2acf7c28",
                "reference": "5da5f67fc95621df9ff4c4e5a84d6a8a2acf7c28",
                "shasum": ""
            },
            "require": {
                "php": ">=7.3"
            },
            "require-dev": {
                "phpunit/phpunit": "^9.3"
            },
            "type": "library",
            "extra": {
                "branch-alias": {
                    "dev-master": "2.0-dev"
                }
            },
            "autoload": {
                "classmap": [
                    "src/"
                ]
            },
            "notification-url": "https://packagist.org/downloads/",
            "license": [
                "BSD-3-Clause"
            ],
            "authors": [
                {
                    "name": "Sebastian Bergmann",
                    "email": "sebastian@phpunit.de",
                    "role": "lead"
                }
            ],
            "description": "Simple template engine.",
            "homepage": "https://github.com/sebastianbergmann/php-text-template/",
            "keywords": [
                "template"
            ],
            "support": {
                "issues": "https://github.com/sebastianbergmann/php-text-template/issues",
                "source": "https://github.com/sebastianbergmann/php-text-template/tree/2.0.4"
            },
            "funding": [
                {
                    "url": "https://github.com/sebastianbergmann",
                    "type": "github"
                }
            ],
            "time": "2020-10-26T05:33:50+00:00"
        },
        {
            "name": "phpunit/php-timer",
            "version": "5.0.3",
            "source": {
                "type": "git",
                "url": "https://github.com/sebastianbergmann/php-timer.git",
                "reference": "5a63ce20ed1b5bf577850e2c4e87f4aa902afbd2"
            },
            "dist": {
                "type": "zip",
                "url": "https://api.github.com/repos/sebastianbergmann/php-timer/zipball/5a63ce20ed1b5bf577850e2c4e87f4aa902afbd2",
                "reference": "5a63ce20ed1b5bf577850e2c4e87f4aa902afbd2",
                "shasum": ""
            },
            "require": {
                "php": ">=7.3"
            },
            "require-dev": {
                "phpunit/phpunit": "^9.3"
            },
            "type": "library",
            "extra": {
                "branch-alias": {
                    "dev-master": "5.0-dev"
                }
            },
            "autoload": {
                "classmap": [
                    "src/"
                ]
            },
            "notification-url": "https://packagist.org/downloads/",
            "license": [
                "BSD-3-Clause"
            ],
            "authors": [
                {
                    "name": "Sebastian Bergmann",
                    "email": "sebastian@phpunit.de",
                    "role": "lead"
                }
            ],
            "description": "Utility class for timing",
            "homepage": "https://github.com/sebastianbergmann/php-timer/",
            "keywords": [
                "timer"
            ],
            "support": {
                "issues": "https://github.com/sebastianbergmann/php-timer/issues",
                "source": "https://github.com/sebastianbergmann/php-timer/tree/5.0.3"
            },
            "funding": [
                {
                    "url": "https://github.com/sebastianbergmann",
                    "type": "github"
                }
            ],
            "time": "2020-10-26T13:16:10+00:00"
        },
        {
            "name": "phpunit/phpunit",
<<<<<<< HEAD
            "version": "9.6.27",
            "source": {
                "type": "git",
                "url": "https://github.com/sebastianbergmann/phpunit.git",
                "reference": "0a9aa4440b6a9528cf360071502628d717af3e0a"
            },
            "dist": {
                "type": "zip",
                "url": "https://api.github.com/repos/sebastianbergmann/phpunit/zipball/0a9aa4440b6a9528cf360071502628d717af3e0a",
                "reference": "0a9aa4440b6a9528cf360071502628d717af3e0a",
=======
            "version": "9.6.29",
            "source": {
                "type": "git",
                "url": "https://github.com/sebastianbergmann/phpunit.git",
                "reference": "9ecfec57835a5581bc888ea7e13b51eb55ab9dd3"
            },
            "dist": {
                "type": "zip",
                "url": "https://api.github.com/repos/sebastianbergmann/phpunit/zipball/9ecfec57835a5581bc888ea7e13b51eb55ab9dd3",
                "reference": "9ecfec57835a5581bc888ea7e13b51eb55ab9dd3",
>>>>>>> cdfb9546
                "shasum": ""
            },
            "require": {
                "doctrine/instantiator": "^1.5.0 || ^2",
                "ext-dom": "*",
                "ext-json": "*",
                "ext-libxml": "*",
                "ext-mbstring": "*",
                "ext-xml": "*",
                "ext-xmlwriter": "*",
                "myclabs/deep-copy": "^1.13.4",
                "phar-io/manifest": "^2.0.4",
                "phar-io/version": "^3.2.1",
                "php": ">=7.3",
                "phpunit/php-code-coverage": "^9.2.32",
                "phpunit/php-file-iterator": "^3.0.6",
                "phpunit/php-invoker": "^3.1.1",
                "phpunit/php-text-template": "^2.0.4",
                "phpunit/php-timer": "^5.0.3",
                "sebastian/cli-parser": "^1.0.2",
                "sebastian/code-unit": "^1.0.8",
                "sebastian/comparator": "^4.0.9",
                "sebastian/diff": "^4.0.6",
                "sebastian/environment": "^5.1.5",
                "sebastian/exporter": "^4.0.8",
                "sebastian/global-state": "^5.0.8",
                "sebastian/object-enumerator": "^4.0.4",
                "sebastian/resource-operations": "^3.0.4",
                "sebastian/type": "^3.2.1",
                "sebastian/version": "^3.0.2"
            },
            "suggest": {
                "ext-soap": "To be able to generate mocks based on WSDL files",
                "ext-xdebug": "PHP extension that provides line coverage as well as branch and path coverage"
            },
            "bin": [
                "phpunit"
            ],
            "type": "library",
            "extra": {
                "branch-alias": {
                    "dev-master": "9.6-dev"
                }
            },
            "autoload": {
                "files": [
                    "src/Framework/Assert/Functions.php"
                ],
                "classmap": [
                    "src/"
                ]
            },
            "notification-url": "https://packagist.org/downloads/",
            "license": [
                "BSD-3-Clause"
            ],
            "authors": [
                {
                    "name": "Sebastian Bergmann",
                    "email": "sebastian@phpunit.de",
                    "role": "lead"
                }
            ],
            "description": "The PHP Unit Testing framework.",
            "homepage": "https://phpunit.de/",
            "keywords": [
                "phpunit",
                "testing",
                "xunit"
            ],
            "support": {
                "issues": "https://github.com/sebastianbergmann/phpunit/issues",
                "security": "https://github.com/sebastianbergmann/phpunit/security/policy",
<<<<<<< HEAD
                "source": "https://github.com/sebastianbergmann/phpunit/tree/9.6.27"
=======
                "source": "https://github.com/sebastianbergmann/phpunit/tree/9.6.29"
>>>>>>> cdfb9546
            },
            "funding": [
                {
                    "url": "https://phpunit.de/sponsors.html",
                    "type": "custom"
                },
                {
                    "url": "https://github.com/sebastianbergmann",
                    "type": "github"
                },
                {
                    "url": "https://liberapay.com/sebastianbergmann",
                    "type": "liberapay"
                },
                {
                    "url": "https://thanks.dev/u/gh/sebastianbergmann",
                    "type": "thanks_dev"
                },
                {
                    "url": "https://tidelift.com/funding/github/packagist/phpunit/phpunit",
                    "type": "tidelift"
                }
            ],
<<<<<<< HEAD
            "time": "2025-09-14T06:18:03+00:00"
=======
            "time": "2025-09-24T06:29:11+00:00"
>>>>>>> cdfb9546
        },
        {
            "name": "sebastian/cli-parser",
            "version": "1.0.2",
            "source": {
                "type": "git",
                "url": "https://github.com/sebastianbergmann/cli-parser.git",
                "reference": "2b56bea83a09de3ac06bb18b92f068e60cc6f50b"
            },
            "dist": {
                "type": "zip",
                "url": "https://api.github.com/repos/sebastianbergmann/cli-parser/zipball/2b56bea83a09de3ac06bb18b92f068e60cc6f50b",
                "reference": "2b56bea83a09de3ac06bb18b92f068e60cc6f50b",
                "shasum": ""
            },
            "require": {
                "php": ">=7.3"
            },
            "require-dev": {
                "phpunit/phpunit": "^9.3"
            },
            "type": "library",
            "extra": {
                "branch-alias": {
                    "dev-master": "1.0-dev"
                }
            },
            "autoload": {
                "classmap": [
                    "src/"
                ]
            },
            "notification-url": "https://packagist.org/downloads/",
            "license": [
                "BSD-3-Clause"
            ],
            "authors": [
                {
                    "name": "Sebastian Bergmann",
                    "email": "sebastian@phpunit.de",
                    "role": "lead"
                }
            ],
            "description": "Library for parsing CLI options",
            "homepage": "https://github.com/sebastianbergmann/cli-parser",
            "support": {
                "issues": "https://github.com/sebastianbergmann/cli-parser/issues",
                "source": "https://github.com/sebastianbergmann/cli-parser/tree/1.0.2"
            },
            "funding": [
                {
                    "url": "https://github.com/sebastianbergmann",
                    "type": "github"
                }
            ],
            "time": "2024-03-02T06:27:43+00:00"
        },
        {
            "name": "sebastian/code-unit",
            "version": "1.0.8",
            "source": {
                "type": "git",
                "url": "https://github.com/sebastianbergmann/code-unit.git",
                "reference": "1fc9f64c0927627ef78ba436c9b17d967e68e120"
            },
            "dist": {
                "type": "zip",
                "url": "https://api.github.com/repos/sebastianbergmann/code-unit/zipball/1fc9f64c0927627ef78ba436c9b17d967e68e120",
                "reference": "1fc9f64c0927627ef78ba436c9b17d967e68e120",
                "shasum": ""
            },
            "require": {
                "php": ">=7.3"
            },
            "require-dev": {
                "phpunit/phpunit": "^9.3"
            },
            "type": "library",
            "extra": {
                "branch-alias": {
                    "dev-master": "1.0-dev"
                }
            },
            "autoload": {
                "classmap": [
                    "src/"
                ]
            },
            "notification-url": "https://packagist.org/downloads/",
            "license": [
                "BSD-3-Clause"
            ],
            "authors": [
                {
                    "name": "Sebastian Bergmann",
                    "email": "sebastian@phpunit.de",
                    "role": "lead"
                }
            ],
            "description": "Collection of value objects that represent the PHP code units",
            "homepage": "https://github.com/sebastianbergmann/code-unit",
            "support": {
                "issues": "https://github.com/sebastianbergmann/code-unit/issues",
                "source": "https://github.com/sebastianbergmann/code-unit/tree/1.0.8"
            },
            "funding": [
                {
                    "url": "https://github.com/sebastianbergmann",
                    "type": "github"
                }
            ],
            "time": "2020-10-26T13:08:54+00:00"
        },
        {
            "name": "sebastian/code-unit-reverse-lookup",
            "version": "2.0.3",
            "source": {
                "type": "git",
                "url": "https://github.com/sebastianbergmann/code-unit-reverse-lookup.git",
                "reference": "ac91f01ccec49fb77bdc6fd1e548bc70f7faa3e5"
            },
            "dist": {
                "type": "zip",
                "url": "https://api.github.com/repos/sebastianbergmann/code-unit-reverse-lookup/zipball/ac91f01ccec49fb77bdc6fd1e548bc70f7faa3e5",
                "reference": "ac91f01ccec49fb77bdc6fd1e548bc70f7faa3e5",
                "shasum": ""
            },
            "require": {
                "php": ">=7.3"
            },
            "require-dev": {
                "phpunit/phpunit": "^9.3"
            },
            "type": "library",
            "extra": {
                "branch-alias": {
                    "dev-master": "2.0-dev"
                }
            },
            "autoload": {
                "classmap": [
                    "src/"
                ]
            },
            "notification-url": "https://packagist.org/downloads/",
            "license": [
                "BSD-3-Clause"
            ],
            "authors": [
                {
                    "name": "Sebastian Bergmann",
                    "email": "sebastian@phpunit.de"
                }
            ],
            "description": "Looks up which function or method a line of code belongs to",
            "homepage": "https://github.com/sebastianbergmann/code-unit-reverse-lookup/",
            "support": {
                "issues": "https://github.com/sebastianbergmann/code-unit-reverse-lookup/issues",
                "source": "https://github.com/sebastianbergmann/code-unit-reverse-lookup/tree/2.0.3"
            },
            "funding": [
                {
                    "url": "https://github.com/sebastianbergmann",
                    "type": "github"
                }
            ],
            "time": "2020-09-28T05:30:19+00:00"
        },
        {
            "name": "sebastian/comparator",
            "version": "4.0.9",
            "source": {
                "type": "git",
                "url": "https://github.com/sebastianbergmann/comparator.git",
                "reference": "67a2df3a62639eab2cc5906065e9805d4fd5dfc5"
            },
            "dist": {
                "type": "zip",
                "url": "https://api.github.com/repos/sebastianbergmann/comparator/zipball/67a2df3a62639eab2cc5906065e9805d4fd5dfc5",
                "reference": "67a2df3a62639eab2cc5906065e9805d4fd5dfc5",
                "shasum": ""
            },
            "require": {
                "php": ">=7.3",
                "sebastian/diff": "^4.0",
                "sebastian/exporter": "^4.0"
            },
            "require-dev": {
                "phpunit/phpunit": "^9.3"
            },
            "type": "library",
            "extra": {
                "branch-alias": {
                    "dev-master": "4.0-dev"
                }
            },
            "autoload": {
                "classmap": [
                    "src/"
                ]
            },
            "notification-url": "https://packagist.org/downloads/",
            "license": [
                "BSD-3-Clause"
            ],
            "authors": [
                {
                    "name": "Sebastian Bergmann",
                    "email": "sebastian@phpunit.de"
                },
                {
                    "name": "Jeff Welch",
                    "email": "whatthejeff@gmail.com"
                },
                {
                    "name": "Volker Dusch",
                    "email": "github@wallbash.com"
                },
                {
                    "name": "Bernhard Schussek",
                    "email": "bschussek@2bepublished.at"
                }
            ],
            "description": "Provides the functionality to compare PHP values for equality",
            "homepage": "https://github.com/sebastianbergmann/comparator",
            "keywords": [
                "comparator",
                "compare",
                "equality"
            ],
            "support": {
                "issues": "https://github.com/sebastianbergmann/comparator/issues",
                "source": "https://github.com/sebastianbergmann/comparator/tree/4.0.9"
            },
            "funding": [
                {
                    "url": "https://github.com/sebastianbergmann",
                    "type": "github"
                },
                {
                    "url": "https://liberapay.com/sebastianbergmann",
                    "type": "liberapay"
                },
                {
                    "url": "https://thanks.dev/u/gh/sebastianbergmann",
                    "type": "thanks_dev"
                },
                {
                    "url": "https://tidelift.com/funding/github/packagist/sebastian/comparator",
                    "type": "tidelift"
                }
            ],
            "time": "2025-08-10T06:51:50+00:00"
        },
        {
            "name": "sebastian/complexity",
            "version": "2.0.3",
            "source": {
                "type": "git",
                "url": "https://github.com/sebastianbergmann/complexity.git",
                "reference": "25f207c40d62b8b7aa32f5ab026c53561964053a"
            },
            "dist": {
                "type": "zip",
                "url": "https://api.github.com/repos/sebastianbergmann/complexity/zipball/25f207c40d62b8b7aa32f5ab026c53561964053a",
                "reference": "25f207c40d62b8b7aa32f5ab026c53561964053a",
                "shasum": ""
            },
            "require": {
                "nikic/php-parser": "^4.18 || ^5.0",
                "php": ">=7.3"
            },
            "require-dev": {
                "phpunit/phpunit": "^9.3"
            },
            "type": "library",
            "extra": {
                "branch-alias": {
                    "dev-master": "2.0-dev"
                }
            },
            "autoload": {
                "classmap": [
                    "src/"
                ]
            },
            "notification-url": "https://packagist.org/downloads/",
            "license": [
                "BSD-3-Clause"
            ],
            "authors": [
                {
                    "name": "Sebastian Bergmann",
                    "email": "sebastian@phpunit.de",
                    "role": "lead"
                }
            ],
            "description": "Library for calculating the complexity of PHP code units",
            "homepage": "https://github.com/sebastianbergmann/complexity",
            "support": {
                "issues": "https://github.com/sebastianbergmann/complexity/issues",
                "source": "https://github.com/sebastianbergmann/complexity/tree/2.0.3"
            },
            "funding": [
                {
                    "url": "https://github.com/sebastianbergmann",
                    "type": "github"
                }
            ],
            "time": "2023-12-22T06:19:30+00:00"
        },
        {
            "name": "sebastian/diff",
            "version": "4.0.6",
            "source": {
                "type": "git",
                "url": "https://github.com/sebastianbergmann/diff.git",
                "reference": "ba01945089c3a293b01ba9badc29ad55b106b0bc"
            },
            "dist": {
                "type": "zip",
                "url": "https://api.github.com/repos/sebastianbergmann/diff/zipball/ba01945089c3a293b01ba9badc29ad55b106b0bc",
                "reference": "ba01945089c3a293b01ba9badc29ad55b106b0bc",
                "shasum": ""
            },
            "require": {
                "php": ">=7.3"
            },
            "require-dev": {
                "phpunit/phpunit": "^9.3",
                "symfony/process": "^4.2 || ^5"
            },
            "type": "library",
            "extra": {
                "branch-alias": {
                    "dev-master": "4.0-dev"
                }
            },
            "autoload": {
                "classmap": [
                    "src/"
                ]
            },
            "notification-url": "https://packagist.org/downloads/",
            "license": [
                "BSD-3-Clause"
            ],
            "authors": [
                {
                    "name": "Sebastian Bergmann",
                    "email": "sebastian@phpunit.de"
                },
                {
                    "name": "Kore Nordmann",
                    "email": "mail@kore-nordmann.de"
                }
            ],
            "description": "Diff implementation",
            "homepage": "https://github.com/sebastianbergmann/diff",
            "keywords": [
                "diff",
                "udiff",
                "unidiff",
                "unified diff"
            ],
            "support": {
                "issues": "https://github.com/sebastianbergmann/diff/issues",
                "source": "https://github.com/sebastianbergmann/diff/tree/4.0.6"
            },
            "funding": [
                {
                    "url": "https://github.com/sebastianbergmann",
                    "type": "github"
                }
            ],
            "time": "2024-03-02T06:30:58+00:00"
        },
        {
            "name": "sebastian/environment",
            "version": "5.1.5",
            "source": {
                "type": "git",
                "url": "https://github.com/sebastianbergmann/environment.git",
                "reference": "830c43a844f1f8d5b7a1f6d6076b784454d8b7ed"
            },
            "dist": {
                "type": "zip",
                "url": "https://api.github.com/repos/sebastianbergmann/environment/zipball/830c43a844f1f8d5b7a1f6d6076b784454d8b7ed",
                "reference": "830c43a844f1f8d5b7a1f6d6076b784454d8b7ed",
                "shasum": ""
            },
            "require": {
                "php": ">=7.3"
            },
            "require-dev": {
                "phpunit/phpunit": "^9.3"
            },
            "suggest": {
                "ext-posix": "*"
            },
            "type": "library",
            "extra": {
                "branch-alias": {
                    "dev-master": "5.1-dev"
                }
            },
            "autoload": {
                "classmap": [
                    "src/"
                ]
            },
            "notification-url": "https://packagist.org/downloads/",
            "license": [
                "BSD-3-Clause"
            ],
            "authors": [
                {
                    "name": "Sebastian Bergmann",
                    "email": "sebastian@phpunit.de"
                }
            ],
            "description": "Provides functionality to handle HHVM/PHP environments",
            "homepage": "http://www.github.com/sebastianbergmann/environment",
            "keywords": [
                "Xdebug",
                "environment",
                "hhvm"
            ],
            "support": {
                "issues": "https://github.com/sebastianbergmann/environment/issues",
                "source": "https://github.com/sebastianbergmann/environment/tree/5.1.5"
            },
            "funding": [
                {
                    "url": "https://github.com/sebastianbergmann",
                    "type": "github"
                }
            ],
            "time": "2023-02-03T06:03:51+00:00"
        },
        {
            "name": "sebastian/exporter",
            "version": "4.0.8",
            "source": {
                "type": "git",
                "url": "https://github.com/sebastianbergmann/exporter.git",
                "reference": "14c6ba52f95a36c3d27c835d65efc7123c446e8c"
            },
            "dist": {
                "type": "zip",
                "url": "https://api.github.com/repos/sebastianbergmann/exporter/zipball/14c6ba52f95a36c3d27c835d65efc7123c446e8c",
                "reference": "14c6ba52f95a36c3d27c835d65efc7123c446e8c",
                "shasum": ""
            },
            "require": {
                "php": ">=7.3",
                "sebastian/recursion-context": "^4.0"
            },
            "require-dev": {
                "ext-mbstring": "*",
                "phpunit/phpunit": "^9.3"
            },
            "type": "library",
            "extra": {
                "branch-alias": {
                    "dev-master": "4.0-dev"
                }
            },
            "autoload": {
                "classmap": [
                    "src/"
                ]
            },
            "notification-url": "https://packagist.org/downloads/",
            "license": [
                "BSD-3-Clause"
            ],
            "authors": [
                {
                    "name": "Sebastian Bergmann",
                    "email": "sebastian@phpunit.de"
                },
                {
                    "name": "Jeff Welch",
                    "email": "whatthejeff@gmail.com"
                },
                {
                    "name": "Volker Dusch",
                    "email": "github@wallbash.com"
                },
                {
                    "name": "Adam Harvey",
                    "email": "aharvey@php.net"
                },
                {
                    "name": "Bernhard Schussek",
                    "email": "bschussek@gmail.com"
                }
            ],
            "description": "Provides the functionality to export PHP variables for visualization",
            "homepage": "https://www.github.com/sebastianbergmann/exporter",
            "keywords": [
                "export",
                "exporter"
            ],
            "support": {
                "issues": "https://github.com/sebastianbergmann/exporter/issues",
                "source": "https://github.com/sebastianbergmann/exporter/tree/4.0.8"
            },
            "funding": [
                {
                    "url": "https://github.com/sebastianbergmann",
                    "type": "github"
                },
                {
                    "url": "https://liberapay.com/sebastianbergmann",
                    "type": "liberapay"
                },
                {
                    "url": "https://thanks.dev/u/gh/sebastianbergmann",
                    "type": "thanks_dev"
                },
                {
                    "url": "https://tidelift.com/funding/github/packagist/sebastian/exporter",
                    "type": "tidelift"
                }
            ],
            "time": "2025-09-24T06:03:27+00:00"
        },
        {
            "name": "sebastian/global-state",
            "version": "5.0.8",
            "source": {
                "type": "git",
                "url": "https://github.com/sebastianbergmann/global-state.git",
                "reference": "b6781316bdcd28260904e7cc18ec983d0d2ef4f6"
            },
            "dist": {
                "type": "zip",
                "url": "https://api.github.com/repos/sebastianbergmann/global-state/zipball/b6781316bdcd28260904e7cc18ec983d0d2ef4f6",
                "reference": "b6781316bdcd28260904e7cc18ec983d0d2ef4f6",
                "shasum": ""
            },
            "require": {
                "php": ">=7.3",
                "sebastian/object-reflector": "^2.0",
                "sebastian/recursion-context": "^4.0"
            },
            "require-dev": {
                "ext-dom": "*",
                "phpunit/phpunit": "^9.3"
            },
            "suggest": {
                "ext-uopz": "*"
            },
            "type": "library",
            "extra": {
                "branch-alias": {
                    "dev-master": "5.0-dev"
                }
            },
            "autoload": {
                "classmap": [
                    "src/"
                ]
            },
            "notification-url": "https://packagist.org/downloads/",
            "license": [
                "BSD-3-Clause"
            ],
            "authors": [
                {
                    "name": "Sebastian Bergmann",
                    "email": "sebastian@phpunit.de"
                }
            ],
            "description": "Snapshotting of global state",
            "homepage": "http://www.github.com/sebastianbergmann/global-state",
            "keywords": [
                "global state"
            ],
            "support": {
                "issues": "https://github.com/sebastianbergmann/global-state/issues",
                "source": "https://github.com/sebastianbergmann/global-state/tree/5.0.8"
            },
            "funding": [
                {
                    "url": "https://github.com/sebastianbergmann",
                    "type": "github"
                },
                {
                    "url": "https://liberapay.com/sebastianbergmann",
                    "type": "liberapay"
                },
                {
                    "url": "https://thanks.dev/u/gh/sebastianbergmann",
                    "type": "thanks_dev"
                },
                {
                    "url": "https://tidelift.com/funding/github/packagist/sebastian/global-state",
                    "type": "tidelift"
                }
            ],
            "time": "2025-08-10T07:10:35+00:00"
        },
        {
            "name": "sebastian/lines-of-code",
            "version": "1.0.4",
            "source": {
                "type": "git",
                "url": "https://github.com/sebastianbergmann/lines-of-code.git",
                "reference": "e1e4a170560925c26d424b6a03aed157e7dcc5c5"
            },
            "dist": {
                "type": "zip",
                "url": "https://api.github.com/repos/sebastianbergmann/lines-of-code/zipball/e1e4a170560925c26d424b6a03aed157e7dcc5c5",
                "reference": "e1e4a170560925c26d424b6a03aed157e7dcc5c5",
                "shasum": ""
            },
            "require": {
                "nikic/php-parser": "^4.18 || ^5.0",
                "php": ">=7.3"
            },
            "require-dev": {
                "phpunit/phpunit": "^9.3"
            },
            "type": "library",
            "extra": {
                "branch-alias": {
                    "dev-master": "1.0-dev"
                }
            },
            "autoload": {
                "classmap": [
                    "src/"
                ]
            },
            "notification-url": "https://packagist.org/downloads/",
            "license": [
                "BSD-3-Clause"
            ],
            "authors": [
                {
                    "name": "Sebastian Bergmann",
                    "email": "sebastian@phpunit.de",
                    "role": "lead"
                }
            ],
            "description": "Library for counting the lines of code in PHP source code",
            "homepage": "https://github.com/sebastianbergmann/lines-of-code",
            "support": {
                "issues": "https://github.com/sebastianbergmann/lines-of-code/issues",
                "source": "https://github.com/sebastianbergmann/lines-of-code/tree/1.0.4"
            },
            "funding": [
                {
                    "url": "https://github.com/sebastianbergmann",
                    "type": "github"
                }
            ],
            "time": "2023-12-22T06:20:34+00:00"
        },
        {
            "name": "sebastian/object-enumerator",
            "version": "4.0.4",
            "source": {
                "type": "git",
                "url": "https://github.com/sebastianbergmann/object-enumerator.git",
                "reference": "5c9eeac41b290a3712d88851518825ad78f45c71"
            },
            "dist": {
                "type": "zip",
                "url": "https://api.github.com/repos/sebastianbergmann/object-enumerator/zipball/5c9eeac41b290a3712d88851518825ad78f45c71",
                "reference": "5c9eeac41b290a3712d88851518825ad78f45c71",
                "shasum": ""
            },
            "require": {
                "php": ">=7.3",
                "sebastian/object-reflector": "^2.0",
                "sebastian/recursion-context": "^4.0"
            },
            "require-dev": {
                "phpunit/phpunit": "^9.3"
            },
            "type": "library",
            "extra": {
                "branch-alias": {
                    "dev-master": "4.0-dev"
                }
            },
            "autoload": {
                "classmap": [
                    "src/"
                ]
            },
            "notification-url": "https://packagist.org/downloads/",
            "license": [
                "BSD-3-Clause"
            ],
            "authors": [
                {
                    "name": "Sebastian Bergmann",
                    "email": "sebastian@phpunit.de"
                }
            ],
            "description": "Traverses array structures and object graphs to enumerate all referenced objects",
            "homepage": "https://github.com/sebastianbergmann/object-enumerator/",
            "support": {
                "issues": "https://github.com/sebastianbergmann/object-enumerator/issues",
                "source": "https://github.com/sebastianbergmann/object-enumerator/tree/4.0.4"
            },
            "funding": [
                {
                    "url": "https://github.com/sebastianbergmann",
                    "type": "github"
                }
            ],
            "time": "2020-10-26T13:12:34+00:00"
        },
        {
            "name": "sebastian/object-reflector",
            "version": "2.0.4",
            "source": {
                "type": "git",
                "url": "https://github.com/sebastianbergmann/object-reflector.git",
                "reference": "b4f479ebdbf63ac605d183ece17d8d7fe49c15c7"
            },
            "dist": {
                "type": "zip",
                "url": "https://api.github.com/repos/sebastianbergmann/object-reflector/zipball/b4f479ebdbf63ac605d183ece17d8d7fe49c15c7",
                "reference": "b4f479ebdbf63ac605d183ece17d8d7fe49c15c7",
                "shasum": ""
            },
            "require": {
                "php": ">=7.3"
            },
            "require-dev": {
                "phpunit/phpunit": "^9.3"
            },
            "type": "library",
            "extra": {
                "branch-alias": {
                    "dev-master": "2.0-dev"
                }
            },
            "autoload": {
                "classmap": [
                    "src/"
                ]
            },
            "notification-url": "https://packagist.org/downloads/",
            "license": [
                "BSD-3-Clause"
            ],
            "authors": [
                {
                    "name": "Sebastian Bergmann",
                    "email": "sebastian@phpunit.de"
                }
            ],
            "description": "Allows reflection of object attributes, including inherited and non-public ones",
            "homepage": "https://github.com/sebastianbergmann/object-reflector/",
            "support": {
                "issues": "https://github.com/sebastianbergmann/object-reflector/issues",
                "source": "https://github.com/sebastianbergmann/object-reflector/tree/2.0.4"
            },
            "funding": [
                {
                    "url": "https://github.com/sebastianbergmann",
                    "type": "github"
                }
            ],
            "time": "2020-10-26T13:14:26+00:00"
        },
        {
            "name": "sebastian/recursion-context",
            "version": "4.0.6",
            "source": {
                "type": "git",
                "url": "https://github.com/sebastianbergmann/recursion-context.git",
                "reference": "539c6691e0623af6dc6f9c20384c120f963465a0"
            },
            "dist": {
                "type": "zip",
                "url": "https://api.github.com/repos/sebastianbergmann/recursion-context/zipball/539c6691e0623af6dc6f9c20384c120f963465a0",
                "reference": "539c6691e0623af6dc6f9c20384c120f963465a0",
                "shasum": ""
            },
            "require": {
                "php": ">=7.3"
            },
            "require-dev": {
                "phpunit/phpunit": "^9.3"
            },
            "type": "library",
            "extra": {
                "branch-alias": {
                    "dev-master": "4.0-dev"
                }
            },
            "autoload": {
                "classmap": [
                    "src/"
                ]
            },
            "notification-url": "https://packagist.org/downloads/",
            "license": [
                "BSD-3-Clause"
            ],
            "authors": [
                {
                    "name": "Sebastian Bergmann",
                    "email": "sebastian@phpunit.de"
                },
                {
                    "name": "Jeff Welch",
                    "email": "whatthejeff@gmail.com"
                },
                {
                    "name": "Adam Harvey",
                    "email": "aharvey@php.net"
                }
            ],
            "description": "Provides functionality to recursively process PHP variables",
            "homepage": "https://github.com/sebastianbergmann/recursion-context",
            "support": {
                "issues": "https://github.com/sebastianbergmann/recursion-context/issues",
                "source": "https://github.com/sebastianbergmann/recursion-context/tree/4.0.6"
            },
            "funding": [
                {
                    "url": "https://github.com/sebastianbergmann",
                    "type": "github"
                },
                {
                    "url": "https://liberapay.com/sebastianbergmann",
                    "type": "liberapay"
                },
                {
                    "url": "https://thanks.dev/u/gh/sebastianbergmann",
                    "type": "thanks_dev"
                },
                {
                    "url": "https://tidelift.com/funding/github/packagist/sebastian/recursion-context",
                    "type": "tidelift"
                }
            ],
            "time": "2025-08-10T06:57:39+00:00"
        },
        {
            "name": "sebastian/resource-operations",
            "version": "3.0.4",
            "source": {
                "type": "git",
                "url": "https://github.com/sebastianbergmann/resource-operations.git",
                "reference": "05d5692a7993ecccd56a03e40cd7e5b09b1d404e"
            },
            "dist": {
                "type": "zip",
                "url": "https://api.github.com/repos/sebastianbergmann/resource-operations/zipball/05d5692a7993ecccd56a03e40cd7e5b09b1d404e",
                "reference": "05d5692a7993ecccd56a03e40cd7e5b09b1d404e",
                "shasum": ""
            },
            "require": {
                "php": ">=7.3"
            },
            "require-dev": {
                "phpunit/phpunit": "^9.0"
            },
            "type": "library",
            "extra": {
                "branch-alias": {
                    "dev-main": "3.0-dev"
                }
            },
            "autoload": {
                "classmap": [
                    "src/"
                ]
            },
            "notification-url": "https://packagist.org/downloads/",
            "license": [
                "BSD-3-Clause"
            ],
            "authors": [
                {
                    "name": "Sebastian Bergmann",
                    "email": "sebastian@phpunit.de"
                }
            ],
            "description": "Provides a list of PHP built-in functions that operate on resources",
            "homepage": "https://www.github.com/sebastianbergmann/resource-operations",
            "support": {
                "source": "https://github.com/sebastianbergmann/resource-operations/tree/3.0.4"
            },
            "funding": [
                {
                    "url": "https://github.com/sebastianbergmann",
                    "type": "github"
                }
            ],
            "time": "2024-03-14T16:00:52+00:00"
        },
        {
            "name": "sebastian/type",
            "version": "3.2.1",
            "source": {
                "type": "git",
                "url": "https://github.com/sebastianbergmann/type.git",
                "reference": "75e2c2a32f5e0b3aef905b9ed0b179b953b3d7c7"
            },
            "dist": {
                "type": "zip",
                "url": "https://api.github.com/repos/sebastianbergmann/type/zipball/75e2c2a32f5e0b3aef905b9ed0b179b953b3d7c7",
                "reference": "75e2c2a32f5e0b3aef905b9ed0b179b953b3d7c7",
                "shasum": ""
            },
            "require": {
                "php": ">=7.3"
            },
            "require-dev": {
                "phpunit/phpunit": "^9.5"
            },
            "type": "library",
            "extra": {
                "branch-alias": {
                    "dev-master": "3.2-dev"
                }
            },
            "autoload": {
                "classmap": [
                    "src/"
                ]
            },
            "notification-url": "https://packagist.org/downloads/",
            "license": [
                "BSD-3-Clause"
            ],
            "authors": [
                {
                    "name": "Sebastian Bergmann",
                    "email": "sebastian@phpunit.de",
                    "role": "lead"
                }
            ],
            "description": "Collection of value objects that represent the types of the PHP type system",
            "homepage": "https://github.com/sebastianbergmann/type",
            "support": {
                "issues": "https://github.com/sebastianbergmann/type/issues",
                "source": "https://github.com/sebastianbergmann/type/tree/3.2.1"
            },
            "funding": [
                {
                    "url": "https://github.com/sebastianbergmann",
                    "type": "github"
                }
            ],
            "time": "2023-02-03T06:13:03+00:00"
        },
        {
            "name": "sebastian/version",
            "version": "3.0.2",
            "source": {
                "type": "git",
                "url": "https://github.com/sebastianbergmann/version.git",
                "reference": "c6c1022351a901512170118436c764e473f6de8c"
            },
            "dist": {
                "type": "zip",
                "url": "https://api.github.com/repos/sebastianbergmann/version/zipball/c6c1022351a901512170118436c764e473f6de8c",
                "reference": "c6c1022351a901512170118436c764e473f6de8c",
                "shasum": ""
            },
            "require": {
                "php": ">=7.3"
            },
            "type": "library",
            "extra": {
                "branch-alias": {
                    "dev-master": "3.0-dev"
                }
            },
            "autoload": {
                "classmap": [
                    "src/"
                ]
            },
            "notification-url": "https://packagist.org/downloads/",
            "license": [
                "BSD-3-Clause"
            ],
            "authors": [
                {
                    "name": "Sebastian Bergmann",
                    "email": "sebastian@phpunit.de",
                    "role": "lead"
                }
            ],
            "description": "Library that helps with managing the version number of Git-hosted PHP projects",
            "homepage": "https://github.com/sebastianbergmann/version",
            "support": {
                "issues": "https://github.com/sebastianbergmann/version/issues",
                "source": "https://github.com/sebastianbergmann/version/tree/3.0.2"
            },
            "funding": [
                {
                    "url": "https://github.com/sebastianbergmann",
                    "type": "github"
                }
            ],
            "time": "2020-09-28T06:39:44+00:00"
        },
        {
            "name": "slevomat/coding-standard",
            "version": "8.22.1",
            "source": {
                "type": "git",
                "url": "https://github.com/slevomat/coding-standard.git",
                "reference": "1dd80bf3b93692bedb21a6623c496887fad05fec"
            },
            "dist": {
                "type": "zip",
                "url": "https://api.github.com/repos/slevomat/coding-standard/zipball/1dd80bf3b93692bedb21a6623c496887fad05fec",
                "reference": "1dd80bf3b93692bedb21a6623c496887fad05fec",
                "shasum": ""
            },
            "require": {
                "dealerdirect/phpcodesniffer-composer-installer": "^0.6.2 || ^0.7 || ^1.1.2",
                "php": "^7.4 || ^8.0",
                "phpstan/phpdoc-parser": "^2.3.0",
                "squizlabs/php_codesniffer": "^3.13.4"
            },
            "require-dev": {
                "phing/phing": "3.0.1|3.1.0",
                "php-parallel-lint/php-parallel-lint": "1.4.0",
                "phpstan/phpstan": "2.1.24",
                "phpstan/phpstan-deprecation-rules": "2.0.3",
                "phpstan/phpstan-phpunit": "2.0.7",
                "phpstan/phpstan-strict-rules": "2.0.6",
                "phpunit/phpunit": "9.6.8|10.5.48|11.4.4|11.5.36|12.3.10"
            },
            "type": "phpcodesniffer-standard",
            "extra": {
                "branch-alias": {
                    "dev-master": "8.x-dev"
                }
            },
            "autoload": {
                "psr-4": {
                    "SlevomatCodingStandard\\": "SlevomatCodingStandard/"
                }
            },
            "notification-url": "https://packagist.org/downloads/",
            "license": [
                "MIT"
            ],
            "description": "Slevomat Coding Standard for PHP_CodeSniffer complements Consistence Coding Standard by providing sniffs with additional checks.",
            "keywords": [
                "dev",
                "phpcs"
            ],
            "support": {
                "issues": "https://github.com/slevomat/coding-standard/issues",
                "source": "https://github.com/slevomat/coding-standard/tree/8.22.1"
            },
            "funding": [
                {
                    "url": "https://github.com/kukulich",
                    "type": "github"
                },
                {
                    "url": "https://tidelift.com/funding/github/packagist/slevomat/coding-standard",
                    "type": "tidelift"
                }
            ],
            "time": "2025-09-13T08:53:30+00:00"
        },
        {
            "name": "squizlabs/php_codesniffer",
            "version": "3.13.4",
            "source": {
                "type": "git",
                "url": "https://github.com/PHPCSStandards/PHP_CodeSniffer.git",
                "reference": "ad545ea9c1b7d270ce0fc9cbfb884161cd706119"
            },
            "dist": {
                "type": "zip",
                "url": "https://api.github.com/repos/PHPCSStandards/PHP_CodeSniffer/zipball/ad545ea9c1b7d270ce0fc9cbfb884161cd706119",
                "reference": "ad545ea9c1b7d270ce0fc9cbfb884161cd706119",
                "shasum": ""
            },
            "require": {
                "ext-simplexml": "*",
                "ext-tokenizer": "*",
                "ext-xmlwriter": "*",
                "php": ">=5.4.0"
            },
            "require-dev": {
                "phpunit/phpunit": "^4.0 || ^5.0 || ^6.0 || ^7.0 || ^8.0 || ^9.3.4"
            },
            "bin": [
                "bin/phpcbf",
                "bin/phpcs"
            ],
            "type": "library",
            "extra": {
                "branch-alias": {
                    "dev-master": "3.x-dev"
                }
            },
            "notification-url": "https://packagist.org/downloads/",
            "license": [
                "BSD-3-Clause"
            ],
            "authors": [
                {
                    "name": "Greg Sherwood",
                    "role": "Former lead"
                },
                {
                    "name": "Juliette Reinders Folmer",
                    "role": "Current lead"
                },
                {
                    "name": "Contributors",
                    "homepage": "https://github.com/PHPCSStandards/PHP_CodeSniffer/graphs/contributors"
                }
            ],
            "description": "PHP_CodeSniffer tokenizes PHP, JavaScript and CSS files and detects violations of a defined set of coding standards.",
            "homepage": "https://github.com/PHPCSStandards/PHP_CodeSniffer",
            "keywords": [
                "phpcs",
                "standards",
                "static analysis"
            ],
            "support": {
                "issues": "https://github.com/PHPCSStandards/PHP_CodeSniffer/issues",
                "security": "https://github.com/PHPCSStandards/PHP_CodeSniffer/security/policy",
                "source": "https://github.com/PHPCSStandards/PHP_CodeSniffer",
                "wiki": "https://github.com/PHPCSStandards/PHP_CodeSniffer/wiki"
            },
            "funding": [
                {
                    "url": "https://github.com/PHPCSStandards",
                    "type": "github"
                },
                {
                    "url": "https://github.com/jrfnl",
                    "type": "github"
                },
                {
                    "url": "https://opencollective.com/php_codesniffer",
                    "type": "open_collective"
                },
                {
                    "url": "https://thanks.dev/u/gh/phpcsstandards",
                    "type": "thanks_dev"
                }
            ],
            "time": "2025-09-05T05:47:09+00:00"
        },
        {
            "name": "swoole/ide-helper",
            "version": "5.0.3",
            "source": {
                "type": "git",
                "url": "https://github.com/swoole/ide-helper.git",
                "reference": "4b6e615cb27c251b6248b8bd9501edbd02a45c18"
            },
            "dist": {
                "type": "zip",
                "url": "https://api.github.com/repos/swoole/ide-helper/zipball/4b6e615cb27c251b6248b8bd9501edbd02a45c18",
                "reference": "4b6e615cb27c251b6248b8bd9501edbd02a45c18",
                "shasum": ""
            },
            "type": "library",
            "notification-url": "https://packagist.org/downloads/",
            "license": [
                "Apache-2.0"
            ],
            "authors": [
                {
                    "name": "Team Swoole",
                    "email": "team@swoole.com"
                }
            ],
            "description": "IDE help files for Swoole.",
            "support": {
                "issues": "https://github.com/swoole/ide-helper/issues",
                "source": "https://github.com/swoole/ide-helper/tree/5.0.3"
            },
            "time": "2023-04-28T22:20:18+00:00"
        },
        {
            "name": "theseer/tokenizer",
            "version": "1.2.3",
            "source": {
                "type": "git",
                "url": "https://github.com/theseer/tokenizer.git",
                "reference": "737eda637ed5e28c3413cb1ebe8bb52cbf1ca7a2"
            },
            "dist": {
                "type": "zip",
                "url": "https://api.github.com/repos/theseer/tokenizer/zipball/737eda637ed5e28c3413cb1ebe8bb52cbf1ca7a2",
                "reference": "737eda637ed5e28c3413cb1ebe8bb52cbf1ca7a2",
                "shasum": ""
            },
            "require": {
                "ext-dom": "*",
                "ext-tokenizer": "*",
                "ext-xmlwriter": "*",
                "php": "^7.2 || ^8.0"
            },
            "type": "library",
            "autoload": {
                "classmap": [
                    "src/"
                ]
            },
            "notification-url": "https://packagist.org/downloads/",
            "license": [
                "BSD-3-Clause"
            ],
            "authors": [
                {
                    "name": "Arne Blankerts",
                    "email": "arne@blankerts.de",
                    "role": "Developer"
                }
            ],
            "description": "A small library for converting tokenized PHP source code into XML and potentially other formats",
            "support": {
                "issues": "https://github.com/theseer/tokenizer/issues",
                "source": "https://github.com/theseer/tokenizer/tree/1.2.3"
            },
            "funding": [
                {
                    "url": "https://github.com/theseer",
                    "type": "github"
                }
            ],
            "time": "2024-03-03T12:36:25+00:00"
        }
    ],
    "aliases": [],
    "minimum-stability": "stable",
    "stability-flags": {
        "manticoresoftware/buddy-core": 20
    },
    "prefer-stable": false,
    "prefer-lowest": false,
    "platform": {},
    "platform-dev": {},
    "platform-overrides": {
        "php": "8.1.0"
    },
    "plugin-api-version": "2.2.0"
}<|MERGE_RESOLUTION|>--- conflicted
+++ resolved
@@ -630,18 +630,6 @@
         },
         {
             "name": "justinrainbow/json-schema",
-<<<<<<< HEAD
-            "version": "6.5.2",
-            "source": {
-                "type": "git",
-                "url": "https://github.com/jsonrainbow/json-schema.git",
-                "reference": "ac0d369c09653cf7af561f6d91a705bc617a87b8"
-            },
-            "dist": {
-                "type": "zip",
-                "url": "https://api.github.com/repos/jsonrainbow/json-schema/zipball/ac0d369c09653cf7af561f6d91a705bc617a87b8",
-                "reference": "ac0d369c09653cf7af561f6d91a705bc617a87b8",
-=======
             "version": "6.6.0",
             "source": {
                 "type": "git",
@@ -652,7 +640,6 @@
                 "type": "zip",
                 "url": "https://api.github.com/repos/jsonrainbow/json-schema/zipball/68ba7677532803cc0c5900dd5a4d730537f2b2f3",
                 "reference": "68ba7677532803cc0c5900dd5a4d730537f2b2f3",
->>>>>>> cdfb9546
                 "shasum": ""
             },
             "require": {
@@ -712,15 +699,9 @@
             ],
             "support": {
                 "issues": "https://github.com/jsonrainbow/json-schema/issues",
-<<<<<<< HEAD
-                "source": "https://github.com/jsonrainbow/json-schema/tree/6.5.2"
-            },
-            "time": "2025-09-09T09:42:27+00:00"
-=======
                 "source": "https://github.com/jsonrainbow/json-schema/tree/6.6.0"
             },
             "time": "2025-10-10T11:34:09+00:00"
->>>>>>> cdfb9546
         },
         {
             "name": "manticoresoftware/buddy-core",
@@ -728,21 +709,12 @@
             "source": {
                 "type": "git",
                 "url": "https://github.com/manticoresoftware/buddy-core.git",
-<<<<<<< HEAD
-                "reference": "9fd1c76812288453e362394294109045abc42036"
-            },
-            "dist": {
-                "type": "zip",
-                "url": "https://api.github.com/repos/manticoresoftware/buddy-core/zipball/9fd1c76812288453e362394294109045abc42036",
-                "reference": "9fd1c76812288453e362394294109045abc42036",
-=======
                 "reference": "1c508e670c787a2d5558533e6435bcf4c69a846a"
             },
             "dist": {
                 "type": "zip",
                 "url": "https://api.github.com/repos/manticoresoftware/buddy-core/zipball/1c508e670c787a2d5558533e6435bcf4c69a846a",
                 "reference": "1c508e670c787a2d5558533e6435bcf4c69a846a",
->>>>>>> cdfb9546
                 "shasum": ""
             },
             "require": {
@@ -781,11 +753,7 @@
                 "issues": "https://github.com/manticoresoftware/buddy-core/issues",
                 "source": "https://github.com/manticoresoftware/buddy-core/tree/main"
             },
-<<<<<<< HEAD
-            "time": "2025-09-16T09:03:24+00:00"
-=======
             "time": "2025-10-21T11:56:11+00:00"
->>>>>>> cdfb9546
         },
         {
             "name": "manticoresoftware/manticoresearch-backup",
@@ -3558,24 +3526,11 @@
         },
         {
             "name": "phpstan/phpstan",
-<<<<<<< HEAD
-            "version": "1.12.29",
-            "source": {
-                "type": "git",
-                "url": "https://github.com/phpstan/phpstan.git",
-                "reference": "0835c625a38ac6484f050077116b6668bc3ab57d"
-            },
-            "dist": {
-                "type": "zip",
-                "url": "https://api.github.com/repos/phpstan/phpstan/zipball/0835c625a38ac6484f050077116b6668bc3ab57d",
-                "reference": "0835c625a38ac6484f050077116b6668bc3ab57d",
-=======
             "version": "1.12.32",
             "dist": {
                 "type": "zip",
                 "url": "https://api.github.com/repos/phpstan/phpstan/zipball/2770dcdf5078d0b0d53f94317e06affe88419aa8",
                 "reference": "2770dcdf5078d0b0d53f94317e06affe88419aa8",
->>>>>>> cdfb9546
                 "shasum": ""
             },
             "require": {
@@ -3620,11 +3575,7 @@
                     "type": "github"
                 }
             ],
-<<<<<<< HEAD
-            "time": "2025-09-16T08:46:57+00:00"
-=======
             "time": "2025-09-30T10:16:31+00:00"
->>>>>>> cdfb9546
         },
         {
             "name": "phpunit/php-code-coverage",
@@ -3947,18 +3898,6 @@
         },
         {
             "name": "phpunit/phpunit",
-<<<<<<< HEAD
-            "version": "9.6.27",
-            "source": {
-                "type": "git",
-                "url": "https://github.com/sebastianbergmann/phpunit.git",
-                "reference": "0a9aa4440b6a9528cf360071502628d717af3e0a"
-            },
-            "dist": {
-                "type": "zip",
-                "url": "https://api.github.com/repos/sebastianbergmann/phpunit/zipball/0a9aa4440b6a9528cf360071502628d717af3e0a",
-                "reference": "0a9aa4440b6a9528cf360071502628d717af3e0a",
-=======
             "version": "9.6.29",
             "source": {
                 "type": "git",
@@ -3969,7 +3908,6 @@
                 "type": "zip",
                 "url": "https://api.github.com/repos/sebastianbergmann/phpunit/zipball/9ecfec57835a5581bc888ea7e13b51eb55ab9dd3",
                 "reference": "9ecfec57835a5581bc888ea7e13b51eb55ab9dd3",
->>>>>>> cdfb9546
                 "shasum": ""
             },
             "require": {
@@ -4043,11 +3981,7 @@
             "support": {
                 "issues": "https://github.com/sebastianbergmann/phpunit/issues",
                 "security": "https://github.com/sebastianbergmann/phpunit/security/policy",
-<<<<<<< HEAD
-                "source": "https://github.com/sebastianbergmann/phpunit/tree/9.6.27"
-=======
                 "source": "https://github.com/sebastianbergmann/phpunit/tree/9.6.29"
->>>>>>> cdfb9546
             },
             "funding": [
                 {
@@ -4071,11 +4005,7 @@
                     "type": "tidelift"
                 }
             ],
-<<<<<<< HEAD
-            "time": "2025-09-14T06:18:03+00:00"
-=======
             "time": "2025-09-24T06:29:11+00:00"
->>>>>>> cdfb9546
         },
         {
             "name": "sebastian/cli-parser",
