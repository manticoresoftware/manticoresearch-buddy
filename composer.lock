--- conflicted
+++ resolved
@@ -4,7 +4,7 @@
         "Read more about it at https://getcomposer.org/doc/01-basic-usage.md#installing-dependencies",
         "This file is @generated automatically"
     ],
-    "content-hash": "c3c450f2663ae1fd78847a0fda9b89d5",
+    "content-hash": "0b57ec4fb5e66b63bf751bb9391369d8",
     "packages": [
         {
             "name": "composer/ca-bundle",
@@ -811,30 +811,21 @@
         },
         {
             "name": "manticoresoftware/buddy-core",
-            "version": "dev-feature/workers",
+            "version": "dev-main",
             "source": {
                 "type": "git",
                 "url": "https://github.com/manticoresoftware/buddy-core.git",
-<<<<<<< HEAD
-                "reference": "afaf75887c3fb0e70a682cb8d7b462c95286b6ac"
-            },
-            "dist": {
-                "type": "zip",
-                "url": "https://api.github.com/repos/manticoresoftware/buddy-core/zipball/afaf75887c3fb0e70a682cb8d7b462c95286b6ac",
-                "reference": "afaf75887c3fb0e70a682cb8d7b462c95286b6ac",
-=======
                 "reference": "aeb438445c27ecebc2b4c78ee60a06aeb76c43e9"
             },
             "dist": {
                 "type": "zip",
                 "url": "https://api.github.com/repos/manticoresoftware/buddy-core/zipball/aeb438445c27ecebc2b4c78ee60a06aeb76c43e9",
                 "reference": "aeb438445c27ecebc2b4c78ee60a06aeb76c43e9",
->>>>>>> 585cddb4
                 "shasum": ""
             },
             "require": {
                 "composer/composer": "^2.5",
-                "manticoresoftware/php-sql-parser": "v4.6.0-patch5",
+                "manticoresoftware/php-sql-parser": "v4.6.0-patch4",
                 "php-ds/php-ds": "^1.4",
                 "symfony/console": "^6.2",
                 "symfony/dependency-injection": "^6.1"
@@ -845,6 +836,7 @@
                 "slevomat/coding-standard": "^8.5",
                 "squizlabs/php_codesniffer": "^3.7"
             },
+            "default-branch": true,
             "type": "library",
             "autoload": {
                 "psr-4": {
@@ -865,13 +857,9 @@
             "description": "The Buddy Core to develop your own plugin for Manticore Search",
             "support": {
                 "issues": "https://github.com/manticoresoftware/buddy-core/issues",
-                "source": "https://github.com/manticoresoftware/buddy-core/tree/feature/workers"
-            },
-<<<<<<< HEAD
-            "time": "2024-04-04T14:57:43+00:00"
-=======
+                "source": "https://github.com/manticoresoftware/buddy-core/tree/main"
+            },
             "time": "2024-04-15T10:05:22+00:00"
->>>>>>> 585cddb4
         },
         {
             "name": "manticoresoftware/manticoresearch-backup",
@@ -987,16 +975,16 @@
         },
         {
             "name": "manticoresoftware/php-sql-parser",
-            "version": "v4.6.0-patch5",
+            "version": "v4.6.0-patch4",
             "source": {
                 "type": "git",
                 "url": "https://github.com/manticoresoftware/PHP-SQL-Parser.git",
-                "reference": "207ed7bb9bdb7bbd96c71fa44c301f051c965e72"
-            },
-            "dist": {
-                "type": "zip",
-                "url": "https://api.github.com/repos/manticoresoftware/PHP-SQL-Parser/zipball/207ed7bb9bdb7bbd96c71fa44c301f051c965e72",
-                "reference": "207ed7bb9bdb7bbd96c71fa44c301f051c965e72",
+                "reference": "0034db8c6e2ec62267c5b10d4aa2009eb2787956"
+            },
+            "dist": {
+                "type": "zip",
+                "url": "https://api.github.com/repos/manticoresoftware/PHP-SQL-Parser/zipball/0034db8c6e2ec62267c5b10d4aa2009eb2787956",
+                "reference": "0034db8c6e2ec62267c5b10d4aa2009eb2787956",
                 "shasum": ""
             },
             "require": {
@@ -1043,7 +1031,7 @@
                 "issues": "https://github.com/greenlion/PHP-SQL-Parser/issues",
                 "source": "https://github.com/greenlion/PHP-SQL-Parser"
             },
-            "time": "2024-04-04T14:47:19+00:00"
+            "time": "2024-03-28T13:51:47+00:00"
         },
         {
             "name": "manticoresoftware/telemetry",
@@ -3397,44 +3385,6 @@
                 }
             ],
             "time": "2022-12-30T00:23:10+00:00"
-        },
-        {
-            "name": "kwn/php-rdkafka-stubs",
-            "version": "v2.2.1",
-            "source": {
-                "type": "git",
-                "url": "https://github.com/kwn/php-rdkafka-stubs.git",
-                "reference": "23b865d6b3e8fe1f080aa7371dc1da3339361996"
-            },
-            "dist": {
-                "type": "zip",
-                "url": "https://api.github.com/repos/kwn/php-rdkafka-stubs/zipball/23b865d6b3e8fe1f080aa7371dc1da3339361996",
-                "reference": "23b865d6b3e8fe1f080aa7371dc1da3339361996",
-                "shasum": ""
-            },
-            "require": {
-                "ext-rdkafka": ">=4.0"
-            },
-            "require-dev": {
-                "phpunit/phpunit": "^8.2.4"
-            },
-            "type": "library",
-            "notification-url": "https://packagist.org/downloads/",
-            "license": [
-                "MIT"
-            ],
-            "authors": [
-                {
-                    "name": "Karol Wnuk",
-                    "email": "k.wnuk@ascetic.pl"
-                }
-            ],
-            "description": "Rdkafka extension stubs for your IDE",
-            "support": {
-                "issues": "https://github.com/kwn/php-rdkafka-stubs/issues",
-                "source": "https://github.com/kwn/php-rdkafka-stubs/tree/v2.2.1"
-            },
-            "time": "2022-08-16T15:27:51+00:00"
         },
         {
             "name": "myclabs/deep-copy",
@@ -5307,38 +5257,6 @@
             "time": "2024-03-31T21:03:09+00:00"
         },
         {
-            "name": "swoole/ide-helper",
-            "version": "5.0.3",
-            "source": {
-                "type": "git",
-                "url": "https://github.com/swoole/ide-helper.git",
-                "reference": "4b6e615cb27c251b6248b8bd9501edbd02a45c18"
-            },
-            "dist": {
-                "type": "zip",
-                "url": "https://api.github.com/repos/swoole/ide-helper/zipball/4b6e615cb27c251b6248b8bd9501edbd02a45c18",
-                "reference": "4b6e615cb27c251b6248b8bd9501edbd02a45c18",
-                "shasum": ""
-            },
-            "type": "library",
-            "notification-url": "https://packagist.org/downloads/",
-            "license": [
-                "Apache-2.0"
-            ],
-            "authors": [
-                {
-                    "name": "Team Swoole",
-                    "email": "team@swoole.com"
-                }
-            ],
-            "description": "IDE help files for Swoole.",
-            "support": {
-                "issues": "https://github.com/swoole/ide-helper/issues",
-                "source": "https://github.com/swoole/ide-helper/tree/5.0.3"
-            },
-            "time": "2023-04-28T22:20:18+00:00"
-        },
-        {
             "name": "theseer/tokenizer",
             "version": "1.2.3",
             "source": {
