--- conflicted
+++ resolved
@@ -715,21 +715,12 @@
             "source": {
                 "type": "git",
                 "url": "https://github.com/manticoresoftware/buddy-core.git",
-<<<<<<< HEAD
-                "reference": "1941dd658440b893ead4029d198813514c6038a0"
-            },
-            "dist": {
-                "type": "zip",
-                "url": "https://api.github.com/repos/manticoresoftware/buddy-core/zipball/1941dd658440b893ead4029d198813514c6038a0",
-                "reference": "1941dd658440b893ead4029d198813514c6038a0",
-=======
                 "reference": "ab8e9a84618658a7a75d2b2c30cda5f289d9bf7f"
             },
             "dist": {
                 "type": "zip",
                 "url": "https://api.github.com/repos/manticoresoftware/buddy-core/zipball/ab8e9a84618658a7a75d2b2c30cda5f289d9bf7f",
                 "reference": "ab8e9a84618658a7a75d2b2c30cda5f289d9bf7f",
->>>>>>> 3a661d86
                 "shasum": ""
             },
             "require": {
@@ -768,11 +759,7 @@
                 "issues": "https://github.com/manticoresoftware/buddy-core/issues",
                 "source": "https://github.com/manticoresoftware/buddy-core/tree/main"
             },
-<<<<<<< HEAD
-            "time": "2025-01-17T09:19:26+00:00"
-=======
             "time": "2025-01-21T09:39:01+00:00"
->>>>>>> 3a661d86
         },
         {
             "name": "manticoresoftware/manticoresearch-backup",
