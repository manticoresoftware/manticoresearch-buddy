--- conflicted
+++ resolved
@@ -4,7 +4,7 @@
         "Read more about it at https://getcomposer.org/doc/01-basic-usage.md#installing-dependencies",
         "This file is @generated automatically"
     ],
-    "content-hash": "c3c450f2663ae1fd78847a0fda9b89d5",
+    "content-hash": "0b57ec4fb5e66b63bf751bb9391369d8",
     "packages": [
         {
             "name": "composer/ca-bundle",
@@ -811,34 +811,21 @@
         },
         {
             "name": "manticoresoftware/buddy-core",
-            "version": "dev-feature/workers",
+            "version": "dev-main",
             "source": {
                 "type": "git",
                 "url": "https://github.com/manticoresoftware/buddy-core.git",
-<<<<<<< HEAD
-                "reference": "870ed9b00f529bb8c8f5c6dc004a8f011dc7ed94"
-            },
-            "dist": {
-                "type": "zip",
-                "url": "https://api.github.com/repos/manticoresoftware/buddy-core/zipball/870ed9b00f529bb8c8f5c6dc004a8f011dc7ed94",
-                "reference": "870ed9b00f529bb8c8f5c6dc004a8f011dc7ed94",
-=======
-                "reference": "3fb7e043f427f1b785eb9879f20fe45b35928252"
-            },
-            "dist": {
-                "type": "zip",
-                "url": "https://api.github.com/repos/manticoresoftware/buddy-core/zipball/3fb7e043f427f1b785eb9879f20fe45b35928252",
-                "reference": "3fb7e043f427f1b785eb9879f20fe45b35928252",
->>>>>>> 415ca196
+                "reference": "c9de1f27680090bdac71de2284c9d94d8b6f63f6"
+            },
+            "dist": {
+                "type": "zip",
+                "url": "https://api.github.com/repos/manticoresoftware/buddy-core/zipball/c9de1f27680090bdac71de2284c9d94d8b6f63f6",
+                "reference": "c9de1f27680090bdac71de2284c9d94d8b6f63f6",
                 "shasum": ""
             },
             "require": {
                 "composer/composer": "^2.5",
-<<<<<<< HEAD
-                "manticoresoftware/php-sql-parser": "v4.6.0-patch5",
-=======
-                "manticoresoftware/php-sql-parser": "v4.6.0-patch4",
->>>>>>> 415ca196
+                "manticoresoftware/php-sql-parser": "v4.6.0-patch2",
                 "php-ds/php-ds": "^1.4",
                 "symfony/console": "^6.2",
                 "symfony/dependency-injection": "^6.1"
@@ -849,6 +836,7 @@
                 "slevomat/coding-standard": "^8.5",
                 "squizlabs/php_codesniffer": "^3.7"
             },
+            "default-branch": true,
             "type": "library",
             "autoload": {
                 "psr-4": {
@@ -869,13 +857,9 @@
             "description": "The Buddy Core to develop your own plugin for Manticore Search",
             "support": {
                 "issues": "https://github.com/manticoresoftware/buddy-core/issues",
-                "source": "https://github.com/manticoresoftware/buddy-core/tree/feature/workers"
-            },
-<<<<<<< HEAD
-            "time": "2024-04-04T14:53:58+00:00"
-=======
-            "time": "2024-04-03T12:13:43+00:00"
->>>>>>> 415ca196
+                "source": "https://github.com/manticoresoftware/buddy-core/tree/main"
+            },
+            "time": "2024-03-18T07:54:19+00:00"
         },
         {
             "name": "manticoresoftware/manticoresearch-backup",
@@ -991,29 +975,16 @@
         },
         {
             "name": "manticoresoftware/php-sql-parser",
-<<<<<<< HEAD
-            "version": "v4.6.0-patch5",
+            "version": "v4.6.0-patch2",
             "source": {
                 "type": "git",
                 "url": "https://github.com/manticoresoftware/PHP-SQL-Parser.git",
-                "reference": "207ed7bb9bdb7bbd96c71fa44c301f051c965e72"
-            },
-            "dist": {
-                "type": "zip",
-                "url": "https://api.github.com/repos/manticoresoftware/PHP-SQL-Parser/zipball/207ed7bb9bdb7bbd96c71fa44c301f051c965e72",
-                "reference": "207ed7bb9bdb7bbd96c71fa44c301f051c965e72",
-=======
-            "version": "v4.6.0-patch4",
-            "source": {
-                "type": "git",
-                "url": "https://github.com/manticoresoftware/PHP-SQL-Parser.git",
-                "reference": "0034db8c6e2ec62267c5b10d4aa2009eb2787956"
-            },
-            "dist": {
-                "type": "zip",
-                "url": "https://api.github.com/repos/manticoresoftware/PHP-SQL-Parser/zipball/0034db8c6e2ec62267c5b10d4aa2009eb2787956",
-                "reference": "0034db8c6e2ec62267c5b10d4aa2009eb2787956",
->>>>>>> 415ca196
+                "reference": "c928f6dbb1c88303bc346b5bd0ca2e63e0e10b70"
+            },
+            "dist": {
+                "type": "zip",
+                "url": "https://api.github.com/repos/manticoresoftware/PHP-SQL-Parser/zipball/c928f6dbb1c88303bc346b5bd0ca2e63e0e10b70",
+                "reference": "c928f6dbb1c88303bc346b5bd0ca2e63e0e10b70",
                 "shasum": ""
             },
             "require": {
@@ -1060,11 +1031,7 @@
                 "issues": "https://github.com/greenlion/PHP-SQL-Parser/issues",
                 "source": "https://github.com/greenlion/PHP-SQL-Parser"
             },
-<<<<<<< HEAD
-            "time": "2024-04-04T14:47:19+00:00"
-=======
-            "time": "2024-03-28T13:51:47+00:00"
->>>>>>> 415ca196
+            "time": "2024-03-14T14:23:30+00:00"
         },
         {
             "name": "manticoresoftware/telemetry",
@@ -3420,44 +3387,6 @@
             "time": "2022-12-30T00:23:10+00:00"
         },
         {
-            "name": "kwn/php-rdkafka-stubs",
-            "version": "v2.2.1",
-            "source": {
-                "type": "git",
-                "url": "https://github.com/kwn/php-rdkafka-stubs.git",
-                "reference": "23b865d6b3e8fe1f080aa7371dc1da3339361996"
-            },
-            "dist": {
-                "type": "zip",
-                "url": "https://api.github.com/repos/kwn/php-rdkafka-stubs/zipball/23b865d6b3e8fe1f080aa7371dc1da3339361996",
-                "reference": "23b865d6b3e8fe1f080aa7371dc1da3339361996",
-                "shasum": ""
-            },
-            "require": {
-                "ext-rdkafka": ">=4.0"
-            },
-            "require-dev": {
-                "phpunit/phpunit": "^8.2.4"
-            },
-            "type": "library",
-            "notification-url": "https://packagist.org/downloads/",
-            "license": [
-                "MIT"
-            ],
-            "authors": [
-                {
-                    "name": "Karol Wnuk",
-                    "email": "k.wnuk@ascetic.pl"
-                }
-            ],
-            "description": "Rdkafka extension stubs for your IDE",
-            "support": {
-                "issues": "https://github.com/kwn/php-rdkafka-stubs/issues",
-                "source": "https://github.com/kwn/php-rdkafka-stubs/tree/v2.2.1"
-            },
-            "time": "2022-08-16T15:27:51+00:00"
-        },
-        {
             "name": "myclabs/deep-copy",
             "version": "1.11.1",
             "source": {
@@ -3694,29 +3623,16 @@
         },
         {
             "name": "phpstan/phpdoc-parser",
-<<<<<<< HEAD
-            "version": "1.28.0",
+            "version": "1.26.0",
             "source": {
                 "type": "git",
                 "url": "https://github.com/phpstan/phpdoc-parser.git",
-                "reference": "cd06d6b1a1b3c75b0b83f97577869fd85a3cd4fb"
-            },
-            "dist": {
-                "type": "zip",
-                "url": "https://api.github.com/repos/phpstan/phpdoc-parser/zipball/cd06d6b1a1b3c75b0b83f97577869fd85a3cd4fb",
-                "reference": "cd06d6b1a1b3c75b0b83f97577869fd85a3cd4fb",
-=======
-            "version": "1.27.0",
-            "source": {
-                "type": "git",
-                "url": "https://github.com/phpstan/phpdoc-parser.git",
-                "reference": "86e4d5a4b036f8f0be1464522f4c6b584c452757"
-            },
-            "dist": {
-                "type": "zip",
-                "url": "https://api.github.com/repos/phpstan/phpdoc-parser/zipball/86e4d5a4b036f8f0be1464522f4c6b584c452757",
-                "reference": "86e4d5a4b036f8f0be1464522f4c6b584c452757",
->>>>>>> 415ca196
+                "reference": "231e3186624c03d7e7c890ec662b81e6b0405227"
+            },
+            "dist": {
+                "type": "zip",
+                "url": "https://api.github.com/repos/phpstan/phpdoc-parser/zipball/231e3186624c03d7e7c890ec662b81e6b0405227",
+                "reference": "231e3186624c03d7e7c890ec662b81e6b0405227",
                 "shasum": ""
             },
             "require": {
@@ -3748,15 +3664,9 @@
             "description": "PHPDoc parser with support for nullable, intersection and generic types",
             "support": {
                 "issues": "https://github.com/phpstan/phpdoc-parser/issues",
-<<<<<<< HEAD
-                "source": "https://github.com/phpstan/phpdoc-parser/tree/1.28.0"
-            },
-            "time": "2024-04-03T18:51:33+00:00"
-=======
-                "source": "https://github.com/phpstan/phpdoc-parser/tree/1.27.0"
-            },
-            "time": "2024-03-21T13:14:53+00:00"
->>>>>>> 415ca196
+                "source": "https://github.com/phpstan/phpdoc-parser/tree/1.26.0"
+            },
+            "time": "2024-02-23T16:05:55+00:00"
         },
         {
             "name": "phpstan/phpstan",
@@ -5348,42 +5258,7 @@
                     "type": "open_collective"
                 }
             ],
-            "time": "2024-03-31T21:03:09+00:00"
-<<<<<<< HEAD
-        },
-        {
-            "name": "swoole/ide-helper",
-            "version": "5.0.3",
-            "source": {
-                "type": "git",
-                "url": "https://github.com/swoole/ide-helper.git",
-                "reference": "4b6e615cb27c251b6248b8bd9501edbd02a45c18"
-            },
-            "dist": {
-                "type": "zip",
-                "url": "https://api.github.com/repos/swoole/ide-helper/zipball/4b6e615cb27c251b6248b8bd9501edbd02a45c18",
-                "reference": "4b6e615cb27c251b6248b8bd9501edbd02a45c18",
-                "shasum": ""
-            },
-            "type": "library",
-            "notification-url": "https://packagist.org/downloads/",
-            "license": [
-                "Apache-2.0"
-            ],
-            "authors": [
-                {
-                    "name": "Team Swoole",
-                    "email": "team@swoole.com"
-                }
-            ],
-            "description": "IDE help files for Swoole.",
-            "support": {
-                "issues": "https://github.com/swoole/ide-helper/issues",
-                "source": "https://github.com/swoole/ide-helper/tree/5.0.3"
-            },
-            "time": "2023-04-28T22:20:18+00:00"
-=======
->>>>>>> 415ca196
+            "time": "2024-02-16T15:06:51+00:00"
         },
         {
             "name": "theseer/tokenizer",
