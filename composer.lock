{
    "_readme": [
        "This file locks the dependencies of your project to a known state",
        "Read more about it at https://getcomposer.org/doc/01-basic-usage.md#installing-dependencies",
        "This file is @generated automatically"
    ],
    "content-hash": "f8b8f7446a01b57af60c5fcd61adb8c7",
    "packages": [
        {
            "name": "composer/ca-bundle",
            "version": "1.5.9",
            "source": {
                "type": "git",
                "url": "https://github.com/composer/ca-bundle.git",
                "reference": "1905981ee626e6f852448b7aaa978f8666c5bc54"
            },
            "dist": {
                "type": "zip",
                "url": "https://api.github.com/repos/composer/ca-bundle/zipball/1905981ee626e6f852448b7aaa978f8666c5bc54",
                "reference": "1905981ee626e6f852448b7aaa978f8666c5bc54",
                "shasum": ""
            },
            "require": {
                "ext-openssl": "*",
                "ext-pcre": "*",
                "php": "^7.2 || ^8.0"
            },
            "require-dev": {
                "phpstan/phpstan": "^1.10",
                "phpunit/phpunit": "^8 || ^9",
                "psr/log": "^1.0 || ^2.0 || ^3.0",
                "symfony/process": "^4.0 || ^5.0 || ^6.0 || ^7.0"
            },
            "type": "library",
            "extra": {
                "branch-alias": {
                    "dev-main": "1.x-dev"
                }
            },
            "autoload": {
                "psr-4": {
                    "Composer\\CaBundle\\": "src"
                }
            },
            "notification-url": "https://packagist.org/downloads/",
            "license": [
                "MIT"
            ],
            "authors": [
                {
                    "name": "Jordi Boggiano",
                    "email": "j.boggiano@seld.be",
                    "homepage": "http://seld.be"
                }
            ],
            "description": "Lets you find a path to the system CA bundle, and includes a fallback to the Mozilla CA bundle.",
            "keywords": [
                "cabundle",
                "cacert",
                "certificate",
                "ssl",
                "tls"
            ],
            "support": {
                "irc": "irc://irc.freenode.org/composer",
                "issues": "https://github.com/composer/ca-bundle/issues",
                "source": "https://github.com/composer/ca-bundle/tree/1.5.9"
            },
            "funding": [
                {
                    "url": "https://packagist.com",
                    "type": "custom"
                },
                {
                    "url": "https://github.com/composer",
                    "type": "github"
                }
            ],
            "time": "2025-11-06T11:46:17+00:00"
        },
        {
            "name": "composer/class-map-generator",
            "version": "1.7.0",
            "source": {
                "type": "git",
                "url": "https://github.com/composer/class-map-generator.git",
                "reference": "2373419b7709815ed323ebf18c3c72d03ff4a8a6"
            },
            "dist": {
                "type": "zip",
                "url": "https://api.github.com/repos/composer/class-map-generator/zipball/2373419b7709815ed323ebf18c3c72d03ff4a8a6",
                "reference": "2373419b7709815ed323ebf18c3c72d03ff4a8a6",
                "shasum": ""
            },
            "require": {
                "composer/pcre": "^2.1 || ^3.1",
                "php": "^7.2 || ^8.0",
                "symfony/finder": "^4.4 || ^5.3 || ^6 || ^7 || ^8"
            },
            "require-dev": {
                "phpstan/phpstan": "^1.12 || ^2",
                "phpstan/phpstan-deprecation-rules": "^1 || ^2",
                "phpstan/phpstan-phpunit": "^1 || ^2",
                "phpstan/phpstan-strict-rules": "^1.1 || ^2",
                "phpunit/phpunit": "^8",
                "symfony/filesystem": "^5.4 || ^6 || ^7 || ^8"
            },
            "type": "library",
            "extra": {
                "branch-alias": {
                    "dev-main": "1.x-dev"
                }
            },
            "autoload": {
                "psr-4": {
                    "Composer\\ClassMapGenerator\\": "src"
                }
            },
            "notification-url": "https://packagist.org/downloads/",
            "license": [
                "MIT"
            ],
            "authors": [
                {
                    "name": "Jordi Boggiano",
                    "email": "j.boggiano@seld.be",
                    "homepage": "https://seld.be"
                }
            ],
            "description": "Utilities to scan PHP code and generate class maps.",
            "keywords": [
                "classmap"
            ],
            "support": {
                "issues": "https://github.com/composer/class-map-generator/issues",
                "source": "https://github.com/composer/class-map-generator/tree/1.7.0"
            },
            "funding": [
                {
                    "url": "https://packagist.com",
                    "type": "custom"
                },
                {
                    "url": "https://github.com/composer",
                    "type": "github"
                }
            ],
            "time": "2025-11-19T10:41:15+00:00"
        },
        {
            "name": "composer/composer",
            "version": "2.9.2",
            "source": {
                "type": "git",
                "url": "https://github.com/composer/composer.git",
                "reference": "8d5358f147c63a3a681b002076deff8c90e0b19d"
            },
            "dist": {
                "type": "zip",
                "url": "https://api.github.com/repos/composer/composer/zipball/8d5358f147c63a3a681b002076deff8c90e0b19d",
                "reference": "8d5358f147c63a3a681b002076deff8c90e0b19d",
                "shasum": ""
            },
            "require": {
                "composer/ca-bundle": "^1.5",
                "composer/class-map-generator": "^1.4.0",
                "composer/metadata-minifier": "^1.0",
                "composer/pcre": "^2.3 || ^3.3",
                "composer/semver": "^3.3",
                "composer/spdx-licenses": "^1.5.7",
                "composer/xdebug-handler": "^2.0.2 || ^3.0.3",
                "ext-json": "*",
                "justinrainbow/json-schema": "^6.5.1",
                "php": "^7.2.5 || ^8.0",
                "psr/log": "^1.0 || ^2.0 || ^3.0",
                "react/promise": "^3.3",
                "seld/jsonlint": "^1.4",
                "seld/phar-utils": "^1.2",
                "seld/signal-handler": "^2.0",
                "symfony/console": "^5.4.47 || ^6.4.25 || ^7.1.10 || ^8.0",
                "symfony/filesystem": "^5.4.45 || ^6.4.24 || ^7.1.10 || ^8.0",
                "symfony/finder": "^5.4.45 || ^6.4.24 || ^7.1.10 || ^8.0",
                "symfony/polyfill-php73": "^1.24",
                "symfony/polyfill-php80": "^1.24",
                "symfony/polyfill-php81": "^1.24",
                "symfony/polyfill-php84": "^1.30",
                "symfony/process": "^5.4.47 || ^6.4.25 || ^7.1.10 || ^8.0"
            },
            "require-dev": {
                "phpstan/phpstan": "^1.11.8",
                "phpstan/phpstan-deprecation-rules": "^1.2.0",
                "phpstan/phpstan-phpunit": "^1.4.0",
                "phpstan/phpstan-strict-rules": "^1.6.0",
                "phpstan/phpstan-symfony": "^1.4.0",
                "symfony/phpunit-bridge": "^6.4.25 || ^7.3.3 || ^8.0"
            },
            "suggest": {
                "ext-curl": "Provides HTTP support (will fallback to PHP streams if missing)",
                "ext-openssl": "Enables access to repositories and packages over HTTPS",
                "ext-zip": "Allows direct extraction of ZIP archives (unzip/7z binaries will be used instead if available)",
                "ext-zlib": "Enables gzip for HTTP requests"
            },
            "bin": [
                "bin/composer"
            ],
            "type": "library",
            "extra": {
                "phpstan": {
                    "includes": [
                        "phpstan/rules.neon"
                    ]
                },
                "branch-alias": {
                    "dev-main": "2.9-dev"
                }
            },
            "autoload": {
                "psr-4": {
                    "Composer\\": "src/Composer/"
                }
            },
            "notification-url": "https://packagist.org/downloads/",
            "license": [
                "MIT"
            ],
            "authors": [
                {
                    "name": "Nils Adermann",
                    "email": "naderman@naderman.de",
                    "homepage": "https://www.naderman.de"
                },
                {
                    "name": "Jordi Boggiano",
                    "email": "j.boggiano@seld.be",
                    "homepage": "https://seld.be"
                }
            ],
            "description": "Composer helps you declare, manage and install dependencies of PHP projects. It ensures you have the right stack everywhere.",
            "homepage": "https://getcomposer.org/",
            "keywords": [
                "autoload",
                "dependency",
                "package"
            ],
            "support": {
                "irc": "ircs://irc.libera.chat:6697/composer",
                "issues": "https://github.com/composer/composer/issues",
                "security": "https://github.com/composer/composer/security/policy",
                "source": "https://github.com/composer/composer/tree/2.9.2"
            },
            "funding": [
                {
                    "url": "https://packagist.com",
                    "type": "custom"
                },
                {
                    "url": "https://github.com/composer",
                    "type": "github"
                }
            ],
            "time": "2025-11-19T20:57:25+00:00"
        },
        {
            "name": "composer/metadata-minifier",
            "version": "1.0.0",
            "source": {
                "type": "git",
                "url": "https://github.com/composer/metadata-minifier.git",
                "reference": "c549d23829536f0d0e984aaabbf02af91f443207"
            },
            "dist": {
                "type": "zip",
                "url": "https://api.github.com/repos/composer/metadata-minifier/zipball/c549d23829536f0d0e984aaabbf02af91f443207",
                "reference": "c549d23829536f0d0e984aaabbf02af91f443207",
                "shasum": ""
            },
            "require": {
                "php": "^5.3.2 || ^7.0 || ^8.0"
            },
            "require-dev": {
                "composer/composer": "^2",
                "phpstan/phpstan": "^0.12.55",
                "symfony/phpunit-bridge": "^4.2 || ^5"
            },
            "type": "library",
            "extra": {
                "branch-alias": {
                    "dev-main": "1.x-dev"
                }
            },
            "autoload": {
                "psr-4": {
                    "Composer\\MetadataMinifier\\": "src"
                }
            },
            "notification-url": "https://packagist.org/downloads/",
            "license": [
                "MIT"
            ],
            "authors": [
                {
                    "name": "Jordi Boggiano",
                    "email": "j.boggiano@seld.be",
                    "homepage": "http://seld.be"
                }
            ],
            "description": "Small utility library that handles metadata minification and expansion.",
            "keywords": [
                "composer",
                "compression"
            ],
            "support": {
                "issues": "https://github.com/composer/metadata-minifier/issues",
                "source": "https://github.com/composer/metadata-minifier/tree/1.0.0"
            },
            "funding": [
                {
                    "url": "https://packagist.com",
                    "type": "custom"
                },
                {
                    "url": "https://github.com/composer",
                    "type": "github"
                },
                {
                    "url": "https://tidelift.com/funding/github/packagist/composer/composer",
                    "type": "tidelift"
                }
            ],
            "time": "2021-04-07T13:37:33+00:00"
        },
        {
            "name": "composer/pcre",
            "version": "3.3.2",
            "source": {
                "type": "git",
                "url": "https://github.com/composer/pcre.git",
                "reference": "b2bed4734f0cc156ee1fe9c0da2550420d99a21e"
            },
            "dist": {
                "type": "zip",
                "url": "https://api.github.com/repos/composer/pcre/zipball/b2bed4734f0cc156ee1fe9c0da2550420d99a21e",
                "reference": "b2bed4734f0cc156ee1fe9c0da2550420d99a21e",
                "shasum": ""
            },
            "require": {
                "php": "^7.4 || ^8.0"
            },
            "conflict": {
                "phpstan/phpstan": "<1.11.10"
            },
            "require-dev": {
                "phpstan/phpstan": "^1.12 || ^2",
                "phpstan/phpstan-strict-rules": "^1 || ^2",
                "phpunit/phpunit": "^8 || ^9"
            },
            "type": "library",
            "extra": {
                "phpstan": {
                    "includes": [
                        "extension.neon"
                    ]
                },
                "branch-alias": {
                    "dev-main": "3.x-dev"
                }
            },
            "autoload": {
                "psr-4": {
                    "Composer\\Pcre\\": "src"
                }
            },
            "notification-url": "https://packagist.org/downloads/",
            "license": [
                "MIT"
            ],
            "authors": [
                {
                    "name": "Jordi Boggiano",
                    "email": "j.boggiano@seld.be",
                    "homepage": "http://seld.be"
                }
            ],
            "description": "PCRE wrapping library that offers type-safe preg_* replacements.",
            "keywords": [
                "PCRE",
                "preg",
                "regex",
                "regular expression"
            ],
            "support": {
                "issues": "https://github.com/composer/pcre/issues",
                "source": "https://github.com/composer/pcre/tree/3.3.2"
            },
            "funding": [
                {
                    "url": "https://packagist.com",
                    "type": "custom"
                },
                {
                    "url": "https://github.com/composer",
                    "type": "github"
                },
                {
                    "url": "https://tidelift.com/funding/github/packagist/composer/composer",
                    "type": "tidelift"
                }
            ],
            "time": "2024-11-12T16:29:46+00:00"
        },
        {
            "name": "composer/semver",
            "version": "3.4.4",
            "source": {
                "type": "git",
                "url": "https://github.com/composer/semver.git",
                "reference": "198166618906cb2de69b95d7d47e5fa8aa1b2b95"
            },
            "dist": {
                "type": "zip",
                "url": "https://api.github.com/repos/composer/semver/zipball/198166618906cb2de69b95d7d47e5fa8aa1b2b95",
                "reference": "198166618906cb2de69b95d7d47e5fa8aa1b2b95",
                "shasum": ""
            },
            "require": {
                "php": "^5.3.2 || ^7.0 || ^8.0"
            },
            "require-dev": {
                "phpstan/phpstan": "^1.11",
                "symfony/phpunit-bridge": "^3 || ^7"
            },
            "type": "library",
            "extra": {
                "branch-alias": {
                    "dev-main": "3.x-dev"
                }
            },
            "autoload": {
                "psr-4": {
                    "Composer\\Semver\\": "src"
                }
            },
            "notification-url": "https://packagist.org/downloads/",
            "license": [
                "MIT"
            ],
            "authors": [
                {
                    "name": "Nils Adermann",
                    "email": "naderman@naderman.de",
                    "homepage": "http://www.naderman.de"
                },
                {
                    "name": "Jordi Boggiano",
                    "email": "j.boggiano@seld.be",
                    "homepage": "http://seld.be"
                },
                {
                    "name": "Rob Bast",
                    "email": "rob.bast@gmail.com",
                    "homepage": "http://robbast.nl"
                }
            ],
            "description": "Semver library that offers utilities, version constraint parsing and validation.",
            "keywords": [
                "semantic",
                "semver",
                "validation",
                "versioning"
            ],
            "support": {
                "irc": "ircs://irc.libera.chat:6697/composer",
                "issues": "https://github.com/composer/semver/issues",
                "source": "https://github.com/composer/semver/tree/3.4.4"
            },
            "funding": [
                {
                    "url": "https://packagist.com",
                    "type": "custom"
                },
                {
                    "url": "https://github.com/composer",
                    "type": "github"
                }
            ],
            "time": "2025-08-20T19:15:30+00:00"
        },
        {
            "name": "composer/spdx-licenses",
            "version": "1.5.9",
            "source": {
                "type": "git",
                "url": "https://github.com/composer/spdx-licenses.git",
                "reference": "edf364cefe8c43501e21e88110aac10b284c3c9f"
            },
            "dist": {
                "type": "zip",
                "url": "https://api.github.com/repos/composer/spdx-licenses/zipball/edf364cefe8c43501e21e88110aac10b284c3c9f",
                "reference": "edf364cefe8c43501e21e88110aac10b284c3c9f",
                "shasum": ""
            },
            "require": {
                "php": "^5.3.2 || ^7.0 || ^8.0"
            },
            "require-dev": {
                "phpstan/phpstan": "^1.11",
                "symfony/phpunit-bridge": "^3 || ^7"
            },
            "type": "library",
            "extra": {
                "branch-alias": {
                    "dev-main": "1.x-dev"
                }
            },
            "autoload": {
                "psr-4": {
                    "Composer\\Spdx\\": "src"
                }
            },
            "notification-url": "https://packagist.org/downloads/",
            "license": [
                "MIT"
            ],
            "authors": [
                {
                    "name": "Nils Adermann",
                    "email": "naderman@naderman.de",
                    "homepage": "http://www.naderman.de"
                },
                {
                    "name": "Jordi Boggiano",
                    "email": "j.boggiano@seld.be",
                    "homepage": "http://seld.be"
                },
                {
                    "name": "Rob Bast",
                    "email": "rob.bast@gmail.com",
                    "homepage": "http://robbast.nl"
                }
            ],
            "description": "SPDX licenses list and validation library.",
            "keywords": [
                "license",
                "spdx",
                "validator"
            ],
            "support": {
                "irc": "ircs://irc.libera.chat:6697/composer",
                "issues": "https://github.com/composer/spdx-licenses/issues",
                "source": "https://github.com/composer/spdx-licenses/tree/1.5.9"
            },
            "funding": [
                {
                    "url": "https://packagist.com",
                    "type": "custom"
                },
                {
                    "url": "https://github.com/composer",
                    "type": "github"
                },
                {
                    "url": "https://tidelift.com/funding/github/packagist/composer/composer",
                    "type": "tidelift"
                }
            ],
            "time": "2025-05-12T21:07:07+00:00"
        },
        {
            "name": "composer/xdebug-handler",
            "version": "3.0.5",
            "source": {
                "type": "git",
                "url": "https://github.com/composer/xdebug-handler.git",
                "reference": "6c1925561632e83d60a44492e0b344cf48ab85ef"
            },
            "dist": {
                "type": "zip",
                "url": "https://api.github.com/repos/composer/xdebug-handler/zipball/6c1925561632e83d60a44492e0b344cf48ab85ef",
                "reference": "6c1925561632e83d60a44492e0b344cf48ab85ef",
                "shasum": ""
            },
            "require": {
                "composer/pcre": "^1 || ^2 || ^3",
                "php": "^7.2.5 || ^8.0",
                "psr/log": "^1 || ^2 || ^3"
            },
            "require-dev": {
                "phpstan/phpstan": "^1.0",
                "phpstan/phpstan-strict-rules": "^1.1",
                "phpunit/phpunit": "^8.5 || ^9.6 || ^10.5"
            },
            "type": "library",
            "autoload": {
                "psr-4": {
                    "Composer\\XdebugHandler\\": "src"
                }
            },
            "notification-url": "https://packagist.org/downloads/",
            "license": [
                "MIT"
            ],
            "authors": [
                {
                    "name": "John Stevenson",
                    "email": "john-stevenson@blueyonder.co.uk"
                }
            ],
            "description": "Restarts a process without Xdebug.",
            "keywords": [
                "Xdebug",
                "performance"
            ],
            "support": {
                "irc": "ircs://irc.libera.chat:6697/composer",
                "issues": "https://github.com/composer/xdebug-handler/issues",
                "source": "https://github.com/composer/xdebug-handler/tree/3.0.5"
            },
            "funding": [
                {
                    "url": "https://packagist.com",
                    "type": "custom"
                },
                {
                    "url": "https://github.com/composer",
                    "type": "github"
                },
                {
                    "url": "https://tidelift.com/funding/github/packagist/composer/composer",
                    "type": "tidelift"
                }
            ],
            "time": "2024-05-06T16:37:16+00:00"
        },
        {
            "name": "justinrainbow/json-schema",
<<<<<<< HEAD
            "version": "6.5.2",
            "source": {
                "type": "git",
                "url": "https://github.com/jsonrainbow/json-schema.git",
                "reference": "ac0d369c09653cf7af561f6d91a705bc617a87b8"
            },
            "dist": {
                "type": "zip",
                "url": "https://api.github.com/repos/jsonrainbow/json-schema/zipball/ac0d369c09653cf7af561f6d91a705bc617a87b8",
                "reference": "ac0d369c09653cf7af561f6d91a705bc617a87b8",
=======
            "version": "6.6.1",
            "source": {
                "type": "git",
                "url": "https://github.com/jsonrainbow/json-schema.git",
                "reference": "fd8e5c6b1badb998844ad34ce0abcd71a0aeb396"
            },
            "dist": {
                "type": "zip",
                "url": "https://api.github.com/repos/jsonrainbow/json-schema/zipball/fd8e5c6b1badb998844ad34ce0abcd71a0aeb396",
                "reference": "fd8e5c6b1badb998844ad34ce0abcd71a0aeb396",
>>>>>>> 2706844c
                "shasum": ""
            },
            "require": {
                "ext-json": "*",
                "marc-mabe/php-enum": "^4.0",
                "php": "^7.2 || ^8.0"
            },
            "require-dev": {
                "friendsofphp/php-cs-fixer": "3.3.0",
                "json-schema/json-schema-test-suite": "^23.2",
                "marc-mabe/php-enum-phpstan": "^2.0",
                "phpspec/prophecy": "^1.19",
                "phpstan/phpstan": "^1.12",
                "phpunit/phpunit": "^8.5"
            },
            "bin": [
                "bin/validate-json"
            ],
            "type": "library",
            "extra": {
                "branch-alias": {
                    "dev-master": "6.x-dev"
                }
            },
            "autoload": {
                "psr-4": {
                    "JsonSchema\\": "src/JsonSchema/"
                }
            },
            "notification-url": "https://packagist.org/downloads/",
            "license": [
                "MIT"
            ],
            "authors": [
                {
                    "name": "Bruno Prieto Reis",
                    "email": "bruno.p.reis@gmail.com"
                },
                {
                    "name": "Justin Rainbow",
                    "email": "justin.rainbow@gmail.com"
                },
                {
                    "name": "Igor Wiedler",
                    "email": "igor@wiedler.ch"
                },
                {
                    "name": "Robert Schönthal",
                    "email": "seroscho@googlemail.com"
                }
            ],
            "description": "A library to validate a json schema.",
            "homepage": "https://github.com/jsonrainbow/json-schema",
            "keywords": [
                "json",
                "schema"
            ],
            "support": {
                "issues": "https://github.com/jsonrainbow/json-schema/issues",
<<<<<<< HEAD
                "source": "https://github.com/jsonrainbow/json-schema/tree/6.5.2"
            },
            "time": "2025-09-09T09:42:27+00:00"
=======
                "source": "https://github.com/jsonrainbow/json-schema/tree/6.6.1"
            },
            "time": "2025-11-07T18:30:29+00:00"
>>>>>>> 2706844c
        },
        {
            "name": "manticoresoftware/buddy-core",
            "version": "dev-main",
            "source": {
                "type": "git",
                "url": "https://github.com/manticoresoftware/buddy-core.git",
<<<<<<< HEAD
                "reference": "9fd1c76812288453e362394294109045abc42036"
            },
            "dist": {
                "type": "zip",
                "url": "https://api.github.com/repos/manticoresoftware/buddy-core/zipball/9fd1c76812288453e362394294109045abc42036",
                "reference": "9fd1c76812288453e362394294109045abc42036",
=======
                "reference": "f9163d60dd961b0b01280ec72278e3be5ba625f7"
            },
            "dist": {
                "type": "zip",
                "url": "https://api.github.com/repos/manticoresoftware/buddy-core/zipball/f9163d60dd961b0b01280ec72278e3be5ba625f7",
                "reference": "f9163d60dd961b0b01280ec72278e3be5ba625f7",
>>>>>>> 2706844c
                "shasum": ""
            },
            "require": {
                "composer/composer": "^2.5",
                "manticoresoftware/php-sql-parser": "v4.6.0-patch15",
                "php-ds/php-ds": "^1.4",
                "symfony/console": "^6.2",
                "symfony/dependency-injection": "^6.1"
            },
            "require-dev": {
                "phpstan/phpstan": "^1.8",
                "phpunit/phpunit": "^9.5",
                "slevomat/coding-standard": "^8.5",
                "squizlabs/php_codesniffer": "^3.7"
            },
            "default-branch": true,
            "type": "library",
            "autoload": {
                "psr-4": {
                    "Manticoresearch\\Buddy\\Core\\": "src/",
                    "Manticoresearch\\Buddy\\CoreTest\\": "test/src/"
                }
            },
            "notification-url": "https://packagist.org/downloads/",
            "license": [
                "GPL-2.0-or-later"
            ],
            "authors": [
                {
                    "name": "Manticore Software Co. Ltd",
                    "email": "contact@manticoresearch.com"
                }
            ],
            "description": "The Buddy Core to develop your own plugin for Manticore Search",
            "support": {
                "issues": "https://github.com/manticoresoftware/buddy-core/issues",
                "source": "https://github.com/manticoresoftware/buddy-core/tree/main"
            },
<<<<<<< HEAD
            "time": "2025-09-16T09:03:24+00:00"
=======
            "time": "2025-11-25T12:26:21+00:00"
>>>>>>> 2706844c
        },
        {
            "name": "manticoresoftware/manticoresearch-backup",
            "version": "1.9.6",
            "source": {
                "type": "git",
                "url": "https://github.com/manticoresoftware/manticoresearch-backup.git",
                "reference": "5247d0661aa4145d52f5ef222783add38f89e5e3"
            },
            "dist": {
                "type": "zip",
                "url": "https://api.github.com/repos/manticoresoftware/manticoresearch-backup/zipball/5247d0661aa4145d52f5ef222783add38f89e5e3",
                "reference": "5247d0661aa4145d52f5ef222783add38f89e5e3",
                "shasum": ""
            },
            "require": {
                "manticoresoftware/telemetry": "^0.1.9",
                "php": ">=8.1"
            },
            "require-dev": {
                "phpstan/phpstan": "^1.8",
                "phpunit/phpunit": "^9.5",
                "slevomat/coding-standard": "^8.5",
                "squizlabs/php_codesniffer": "^3.7"
            },
            "type": "library",
            "autoload": {
                "files": [
                    "src/func.php"
                ],
                "psr-4": {
                    "Manticoresearch\\Backup\\": "src/"
                }
            },
            "notification-url": "https://packagist.org/downloads/",
            "license": [
                "GPL-3.0-or-later"
            ],
            "authors": [
                {
                    "name": "Manticore Software LTD",
                    "email": "contact@manticoresoftware.com"
                }
            ],
            "description": "Backup tool for Manticore Search",
            "keywords": [
                "backup",
                "manticoresearch",
                "search"
            ],
            "support": {
                "issues": "https://github.com/manticoresoftware/manticoresearch-backup/issues",
                "source": "https://github.com/manticoresoftware/manticoresearch-backup/tree/1.9.6"
            },
            "time": "2025-07-05T03:04:26+00:00"
        },
        {
            "name": "manticoresoftware/openmetrics",
            "version": "v0.1.0",
            "source": {
                "type": "git",
                "url": "https://github.com/manticoresoftware/exposition-text.git",
                "reference": "4054ad5b63da8874974801df5977189bafa0374b"
            },
            "dist": {
                "type": "zip",
                "url": "https://api.github.com/repos/manticoresoftware/exposition-text/zipball/4054ad5b63da8874974801df5977189bafa0374b",
                "reference": "4054ad5b63da8874974801df5977189bafa0374b",
                "shasum": ""
            },
            "require": {
                "php": ">=8.1"
            },
            "require-dev": {
                "ext-xdebug": "*",
                "hollodotme/phpunit-testdox-markdown": "~1.0.0",
                "tm/tooly-composer-script": "~1.4"
            },
            "type": "library",
            "extra": {
                "tools": {
                    "phpunit8": {
                        "url": "https://phar.phpunit.de/phpunit-8.phar",
                        "replace": true,
                        "only-dev": true
                    }
                }
            },
            "autoload": {
                "psr-4": {
                    "OpenMetrics\\Exposition\\Text\\": "src/"
                }
            },
            "notification-url": "https://packagist.org/downloads/",
            "license": [
                "MIT"
            ],
            "authors": [
                {
                    "name": "Holger Woltersdorf",
                    "email": "hw@hollo.me"
                },
                {
                    "name": "Manticore Software",
                    "email": "contact@manticoresearch.com"
                }
            ],
            "description": "Implementation of the text exposition format of OpenMetrics",
            "support": {
                "source": "https://github.com/manticoresoftware/exposition-text/tree/v0.1.0"
            },
            "time": "2022-10-27T05:48:35+00:00"
        },
        {
            "name": "manticoresoftware/php-sql-parser",
            "version": "v4.6.0-patch15",
            "source": {
                "type": "git",
                "url": "https://github.com/manticoresoftware/PHP-SQL-Parser.git",
                "reference": "d41889a06ae1903faf5f5be5fb409bfc7b77bcf7"
            },
            "dist": {
                "type": "zip",
                "url": "https://api.github.com/repos/manticoresoftware/PHP-SQL-Parser/zipball/d41889a06ae1903faf5f5be5fb409bfc7b77bcf7",
                "reference": "d41889a06ae1903faf5f5be5fb409bfc7b77bcf7",
                "shasum": ""
            },
            "require": {
                "php": ">=5.3.2"
            },
            "require-dev": {
                "analog/analog": "^1.0.6",
                "phpunit/phpunit": "^9.5.13",
                "squizlabs/php_codesniffer": "^2.8.1"
            },
            "type": "library",
            "autoload": {
                "psr-0": {
                    "PHPSQLParser\\": "src/"
                }
            },
            "notification-url": "https://packagist.org/downloads/",
            "license": [
                "BSD-3-Clause"
            ],
            "authors": [
                {
                    "name": "Justin Swanhart",
                    "email": "greenlion@gmail.com",
                    "homepage": "http://code.google.com/u/greenlion@gmail.com/",
                    "role": "Owner"
                },
                {
                    "name": "André Rothe",
                    "email": "phosco@gmx.de",
                    "homepage": "https://www.phosco.info",
                    "role": "Committer"
                }
            ],
            "description": "A pure PHP SQL (non validating) parser w/ focus on MySQL dialect of SQL",
            "homepage": "https://github.com/greenlion/PHP-SQL-Parser",
            "keywords": [
                "creator",
                "mysql",
                "parser",
                "sql"
            ],
            "support": {
                "issues": "https://github.com/greenlion/PHP-SQL-Parser/issues",
                "source": "https://github.com/greenlion/PHP-SQL-Parser"
            },
            "time": "2025-05-26T09:52:22+00:00"
        },
        {
            "name": "manticoresoftware/telemetry",
            "version": "0.1.23",
            "source": {
                "type": "git",
                "url": "https://github.com/manticoresoftware/telemetry-lib.git",
                "reference": "8e2efd649a04d449b87fcc7de1261f13dac184bd"
            },
            "dist": {
                "type": "zip",
                "url": "https://api.github.com/repos/manticoresoftware/telemetry-lib/zipball/8e2efd649a04d449b87fcc7de1261f13dac184bd",
                "reference": "8e2efd649a04d449b87fcc7de1261f13dac184bd",
                "shasum": ""
            },
            "require": {
                "manticoresoftware/openmetrics": "^v0.1.0",
                "php": ">=8.1"
            },
            "require-dev": {
                "phpstan/phpstan": "^1.8",
                "phpunit/phpunit": "^9.5",
                "slevomat/coding-standard": "^8.5",
                "squizlabs/php_codesniffer": "^3.7"
            },
            "type": "library",
            "autoload": {
                "psr-4": {
                    "Manticoresoftware\\Telemetry\\": "src/"
                }
            },
            "notification-url": "https://packagist.org/downloads/",
            "license": [
                "GPL-2.0-or-later"
            ],
            "authors": [
                {
                    "name": "Manticore Software Co. Ltd",
                    "email": "contact@manticoresearch.com"
                }
            ],
            "description": "Metric collection tool for PHP projects of Manticore Software",
            "keywords": [
                "analytics",
                "metric",
                "telemetry"
            ],
            "support": {
                "issues": "https://github.com/manticoresoftware/telemetry-lib/issues",
                "source": "https://github.com/manticoresoftware/telemetry-lib/tree/0.1.23"
            },
            "time": "2024-03-20T07:42:24+00:00"
        },
        {
            "name": "marc-mabe/php-enum",
            "version": "v4.7.2",
            "source": {
                "type": "git",
                "url": "https://github.com/marc-mabe/php-enum.git",
                "reference": "bb426fcdd65c60fb3638ef741e8782508fda7eef"
            },
            "dist": {
                "type": "zip",
                "url": "https://api.github.com/repos/marc-mabe/php-enum/zipball/bb426fcdd65c60fb3638ef741e8782508fda7eef",
                "reference": "bb426fcdd65c60fb3638ef741e8782508fda7eef",
                "shasum": ""
            },
            "require": {
                "ext-reflection": "*",
                "php": "^7.1 | ^8.0"
            },
            "require-dev": {
                "phpbench/phpbench": "^0.16.10 || ^1.0.4",
                "phpstan/phpstan": "^1.3.1",
                "phpunit/phpunit": "^7.5.20 | ^8.5.22 | ^9.5.11",
                "vimeo/psalm": "^4.17.0 | ^5.26.1"
            },
            "type": "library",
            "extra": {
                "branch-alias": {
                    "dev-3.x": "3.2-dev",
                    "dev-master": "4.7-dev"
                }
            },
            "autoload": {
                "psr-4": {
                    "MabeEnum\\": "src/"
                },
                "classmap": [
                    "stubs/Stringable.php"
                ]
            },
            "notification-url": "https://packagist.org/downloads/",
            "license": [
                "BSD-3-Clause"
            ],
            "authors": [
                {
                    "name": "Marc Bennewitz",
                    "email": "dev@mabe.berlin",
                    "homepage": "https://mabe.berlin/",
                    "role": "Lead"
                }
            ],
            "description": "Simple and fast implementation of enumerations with native PHP",
            "homepage": "https://github.com/marc-mabe/php-enum",
            "keywords": [
                "enum",
                "enum-map",
                "enum-set",
                "enumeration",
                "enumerator",
                "enummap",
                "enumset",
                "map",
                "set",
                "type",
                "type-hint",
                "typehint"
            ],
            "support": {
                "issues": "https://github.com/marc-mabe/php-enum/issues",
                "source": "https://github.com/marc-mabe/php-enum/tree/v4.7.2"
            },
            "time": "2025-09-14T11:18:39+00:00"
        },
        {
            "name": "php-ds/php-ds",
            "version": "v1.7.0",
            "source": {
                "type": "git",
                "url": "https://github.com/php-ds/polyfill.git",
                "reference": "017fb5cdfa52a1f13126c94987b04b884c44f9cd"
            },
            "dist": {
                "type": "zip",
                "url": "https://api.github.com/repos/php-ds/polyfill/zipball/017fb5cdfa52a1f13126c94987b04b884c44f9cd",
                "reference": "017fb5cdfa52a1f13126c94987b04b884c44f9cd",
                "shasum": ""
            },
            "require": {
                "ext-json": "*",
                "php": ">=7.4"
            },
            "provide": {
                "ext-ds": "1.5.0"
            },
            "require-dev": {
                "php-ds/tests": "^1.5"
            },
            "suggest": {
                "ext-ds": "to improve performance and reduce memory usage"
            },
            "type": "library",
            "autoload": {
                "psr-4": {
                    "Ds\\": "src"
                }
            },
            "notification-url": "https://packagist.org/downloads/",
            "license": [
                "MIT"
            ],
            "authors": [
                {
                    "name": "Rudi Theunissen",
                    "email": "rudolf.theunissen@gmail.com"
                }
            ],
            "description": "Specialized data structures as alternatives to the PHP array",
            "keywords": [
                "data structures",
                "ds",
                "php",
                "polyfill"
            ],
            "support": {
                "issues": "https://github.com/php-ds/polyfill/issues",
                "source": "https://github.com/php-ds/polyfill/tree/v1.7.0"
            },
            "time": "2025-05-18T04:50:53+00:00"
        },
        {
            "name": "psr/cache",
            "version": "3.0.0",
            "source": {
                "type": "git",
                "url": "https://github.com/php-fig/cache.git",
                "reference": "aa5030cfa5405eccfdcb1083ce040c2cb8d253bf"
            },
            "dist": {
                "type": "zip",
                "url": "https://api.github.com/repos/php-fig/cache/zipball/aa5030cfa5405eccfdcb1083ce040c2cb8d253bf",
                "reference": "aa5030cfa5405eccfdcb1083ce040c2cb8d253bf",
                "shasum": ""
            },
            "require": {
                "php": ">=8.0.0"
            },
            "type": "library",
            "extra": {
                "branch-alias": {
                    "dev-master": "1.0.x-dev"
                }
            },
            "autoload": {
                "psr-4": {
                    "Psr\\Cache\\": "src/"
                }
            },
            "notification-url": "https://packagist.org/downloads/",
            "license": [
                "MIT"
            ],
            "authors": [
                {
                    "name": "PHP-FIG",
                    "homepage": "https://www.php-fig.org/"
                }
            ],
            "description": "Common interface for caching libraries",
            "keywords": [
                "cache",
                "psr",
                "psr-6"
            ],
            "support": {
                "source": "https://github.com/php-fig/cache/tree/3.0.0"
            },
            "time": "2021-02-03T23:26:27+00:00"
        },
        {
            "name": "psr/container",
            "version": "2.0.2",
            "source": {
                "type": "git",
                "url": "https://github.com/php-fig/container.git",
                "reference": "c71ecc56dfe541dbd90c5360474fbc405f8d5963"
            },
            "dist": {
                "type": "zip",
                "url": "https://api.github.com/repos/php-fig/container/zipball/c71ecc56dfe541dbd90c5360474fbc405f8d5963",
                "reference": "c71ecc56dfe541dbd90c5360474fbc405f8d5963",
                "shasum": ""
            },
            "require": {
                "php": ">=7.4.0"
            },
            "type": "library",
            "extra": {
                "branch-alias": {
                    "dev-master": "2.0.x-dev"
                }
            },
            "autoload": {
                "psr-4": {
                    "Psr\\Container\\": "src/"
                }
            },
            "notification-url": "https://packagist.org/downloads/",
            "license": [
                "MIT"
            ],
            "authors": [
                {
                    "name": "PHP-FIG",
                    "homepage": "https://www.php-fig.org/"
                }
            ],
            "description": "Common Container Interface (PHP FIG PSR-11)",
            "homepage": "https://github.com/php-fig/container",
            "keywords": [
                "PSR-11",
                "container",
                "container-interface",
                "container-interop",
                "psr"
            ],
            "support": {
                "issues": "https://github.com/php-fig/container/issues",
                "source": "https://github.com/php-fig/container/tree/2.0.2"
            },
            "time": "2021-11-05T16:47:00+00:00"
        },
        {
            "name": "psr/log",
            "version": "3.0.2",
            "source": {
                "type": "git",
                "url": "https://github.com/php-fig/log.git",
                "reference": "f16e1d5863e37f8d8c2a01719f5b34baa2b714d3"
            },
            "dist": {
                "type": "zip",
                "url": "https://api.github.com/repos/php-fig/log/zipball/f16e1d5863e37f8d8c2a01719f5b34baa2b714d3",
                "reference": "f16e1d5863e37f8d8c2a01719f5b34baa2b714d3",
                "shasum": ""
            },
            "require": {
                "php": ">=8.0.0"
            },
            "type": "library",
            "extra": {
                "branch-alias": {
                    "dev-master": "3.x-dev"
                }
            },
            "autoload": {
                "psr-4": {
                    "Psr\\Log\\": "src"
                }
            },
            "notification-url": "https://packagist.org/downloads/",
            "license": [
                "MIT"
            ],
            "authors": [
                {
                    "name": "PHP-FIG",
                    "homepage": "https://www.php-fig.org/"
                }
            ],
            "description": "Common interface for logging libraries",
            "homepage": "https://github.com/php-fig/log",
            "keywords": [
                "log",
                "psr",
                "psr-3"
            ],
            "support": {
                "source": "https://github.com/php-fig/log/tree/3.0.2"
            },
            "time": "2024-09-11T13:17:53+00:00"
        },
        {
            "name": "react/promise",
            "version": "v3.3.0",
            "source": {
                "type": "git",
                "url": "https://github.com/reactphp/promise.git",
                "reference": "23444f53a813a3296c1368bb104793ce8d88f04a"
            },
            "dist": {
                "type": "zip",
                "url": "https://api.github.com/repos/reactphp/promise/zipball/23444f53a813a3296c1368bb104793ce8d88f04a",
                "reference": "23444f53a813a3296c1368bb104793ce8d88f04a",
                "shasum": ""
            },
            "require": {
                "php": ">=7.1.0"
            },
            "require-dev": {
                "phpstan/phpstan": "1.12.28 || 1.4.10",
                "phpunit/phpunit": "^9.6 || ^7.5"
            },
            "type": "library",
            "autoload": {
                "files": [
                    "src/functions_include.php"
                ],
                "psr-4": {
                    "React\\Promise\\": "src/"
                }
            },
            "notification-url": "https://packagist.org/downloads/",
            "license": [
                "MIT"
            ],
            "authors": [
                {
                    "name": "Jan Sorgalla",
                    "email": "jsorgalla@gmail.com",
                    "homepage": "https://sorgalla.com/"
                },
                {
                    "name": "Christian Lück",
                    "email": "christian@clue.engineering",
                    "homepage": "https://clue.engineering/"
                },
                {
                    "name": "Cees-Jan Kiewiet",
                    "email": "reactphp@ceesjankiewiet.nl",
                    "homepage": "https://wyrihaximus.net/"
                },
                {
                    "name": "Chris Boden",
                    "email": "cboden@gmail.com",
                    "homepage": "https://cboden.dev/"
                }
            ],
            "description": "A lightweight implementation of CommonJS Promises/A for PHP",
            "keywords": [
                "promise",
                "promises"
            ],
            "support": {
                "issues": "https://github.com/reactphp/promise/issues",
                "source": "https://github.com/reactphp/promise/tree/v3.3.0"
            },
            "funding": [
                {
                    "url": "https://opencollective.com/reactphp",
                    "type": "open_collective"
                }
            ],
            "time": "2025-08-19T18:57:03+00:00"
        },
        {
            "name": "seld/jsonlint",
            "version": "1.11.0",
            "source": {
                "type": "git",
                "url": "https://github.com/Seldaek/jsonlint.git",
                "reference": "1748aaf847fc731cfad7725aec413ee46f0cc3a2"
            },
            "dist": {
                "type": "zip",
                "url": "https://api.github.com/repos/Seldaek/jsonlint/zipball/1748aaf847fc731cfad7725aec413ee46f0cc3a2",
                "reference": "1748aaf847fc731cfad7725aec413ee46f0cc3a2",
                "shasum": ""
            },
            "require": {
                "php": "^5.3 || ^7.0 || ^8.0"
            },
            "require-dev": {
                "phpstan/phpstan": "^1.11",
                "phpunit/phpunit": "^4.8.35 || ^5.7 || ^6.0 || ^8.5.13"
            },
            "bin": [
                "bin/jsonlint"
            ],
            "type": "library",
            "autoload": {
                "psr-4": {
                    "Seld\\JsonLint\\": "src/Seld/JsonLint/"
                }
            },
            "notification-url": "https://packagist.org/downloads/",
            "license": [
                "MIT"
            ],
            "authors": [
                {
                    "name": "Jordi Boggiano",
                    "email": "j.boggiano@seld.be",
                    "homepage": "https://seld.be"
                }
            ],
            "description": "JSON Linter",
            "keywords": [
                "json",
                "linter",
                "parser",
                "validator"
            ],
            "support": {
                "issues": "https://github.com/Seldaek/jsonlint/issues",
                "source": "https://github.com/Seldaek/jsonlint/tree/1.11.0"
            },
            "funding": [
                {
                    "url": "https://github.com/Seldaek",
                    "type": "github"
                },
                {
                    "url": "https://tidelift.com/funding/github/packagist/seld/jsonlint",
                    "type": "tidelift"
                }
            ],
            "time": "2024-07-11T14:55:45+00:00"
        },
        {
            "name": "seld/phar-utils",
            "version": "1.2.1",
            "source": {
                "type": "git",
                "url": "https://github.com/Seldaek/phar-utils.git",
                "reference": "ea2f4014f163c1be4c601b9b7bd6af81ba8d701c"
            },
            "dist": {
                "type": "zip",
                "url": "https://api.github.com/repos/Seldaek/phar-utils/zipball/ea2f4014f163c1be4c601b9b7bd6af81ba8d701c",
                "reference": "ea2f4014f163c1be4c601b9b7bd6af81ba8d701c",
                "shasum": ""
            },
            "require": {
                "php": ">=5.3"
            },
            "type": "library",
            "extra": {
                "branch-alias": {
                    "dev-master": "1.x-dev"
                }
            },
            "autoload": {
                "psr-4": {
                    "Seld\\PharUtils\\": "src/"
                }
            },
            "notification-url": "https://packagist.org/downloads/",
            "license": [
                "MIT"
            ],
            "authors": [
                {
                    "name": "Jordi Boggiano",
                    "email": "j.boggiano@seld.be"
                }
            ],
            "description": "PHAR file format utilities, for when PHP phars you up",
            "keywords": [
                "phar"
            ],
            "support": {
                "issues": "https://github.com/Seldaek/phar-utils/issues",
                "source": "https://github.com/Seldaek/phar-utils/tree/1.2.1"
            },
            "time": "2022-08-31T10:31:18+00:00"
        },
        {
            "name": "seld/signal-handler",
            "version": "2.0.2",
            "source": {
                "type": "git",
                "url": "https://github.com/Seldaek/signal-handler.git",
                "reference": "04a6112e883ad76c0ada8e4a9f7520bbfdb6bb98"
            },
            "dist": {
                "type": "zip",
                "url": "https://api.github.com/repos/Seldaek/signal-handler/zipball/04a6112e883ad76c0ada8e4a9f7520bbfdb6bb98",
                "reference": "04a6112e883ad76c0ada8e4a9f7520bbfdb6bb98",
                "shasum": ""
            },
            "require": {
                "php": ">=7.2.0"
            },
            "require-dev": {
                "phpstan/phpstan": "^1",
                "phpstan/phpstan-deprecation-rules": "^1.0",
                "phpstan/phpstan-phpunit": "^1",
                "phpstan/phpstan-strict-rules": "^1.3",
                "phpunit/phpunit": "^7.5.20 || ^8.5.23",
                "psr/log": "^1 || ^2 || ^3"
            },
            "type": "library",
            "extra": {
                "branch-alias": {
                    "dev-main": "2.x-dev"
                }
            },
            "autoload": {
                "psr-4": {
                    "Seld\\Signal\\": "src/"
                }
            },
            "notification-url": "https://packagist.org/downloads/",
            "license": [
                "MIT"
            ],
            "authors": [
                {
                    "name": "Jordi Boggiano",
                    "email": "j.boggiano@seld.be",
                    "homepage": "http://seld.be"
                }
            ],
            "description": "Simple unix signal handler that silently fails where signals are not supported for easy cross-platform development",
            "keywords": [
                "posix",
                "sigint",
                "signal",
                "sigterm",
                "unix"
            ],
            "support": {
                "issues": "https://github.com/Seldaek/signal-handler/issues",
                "source": "https://github.com/Seldaek/signal-handler/tree/2.0.2"
            },
            "time": "2023-09-03T09:24:00+00:00"
        },
        {
            "name": "symfony/cache",
            "version": "v6.4.28",
            "source": {
                "type": "git",
                "url": "https://github.com/symfony/cache.git",
                "reference": "31628f36fc97c5714d181b3a8d29efb85c6a7677"
            },
            "dist": {
                "type": "zip",
                "url": "https://api.github.com/repos/symfony/cache/zipball/31628f36fc97c5714d181b3a8d29efb85c6a7677",
                "reference": "31628f36fc97c5714d181b3a8d29efb85c6a7677",
                "shasum": ""
            },
            "require": {
                "php": ">=8.1",
                "psr/cache": "^2.0|^3.0",
                "psr/log": "^1.1|^2|^3",
                "symfony/cache-contracts": "^2.5|^3",
                "symfony/service-contracts": "^2.5|^3",
                "symfony/var-exporter": "^6.3.6|^7.0"
            },
            "conflict": {
                "doctrine/dbal": "<2.13.1",
                "symfony/dependency-injection": "<5.4",
                "symfony/http-kernel": "<5.4",
                "symfony/var-dumper": "<5.4"
            },
            "provide": {
                "psr/cache-implementation": "2.0|3.0",
                "psr/simple-cache-implementation": "1.0|2.0|3.0",
                "symfony/cache-implementation": "1.1|2.0|3.0"
            },
            "require-dev": {
                "cache/integration-tests": "dev-master",
                "doctrine/dbal": "^2.13.1|^3|^4",
                "predis/predis": "^1.1|^2.0",
                "psr/simple-cache": "^1.0|^2.0|^3.0",
                "symfony/config": "^5.4|^6.0|^7.0",
                "symfony/dependency-injection": "^5.4|^6.0|^7.0",
                "symfony/filesystem": "^5.4|^6.0|^7.0",
                "symfony/http-kernel": "^5.4|^6.0|^7.0",
                "symfony/messenger": "^5.4|^6.0|^7.0",
                "symfony/var-dumper": "^5.4|^6.0|^7.0"
            },
            "type": "library",
            "autoload": {
                "psr-4": {
                    "Symfony\\Component\\Cache\\": ""
                },
                "classmap": [
                    "Traits/ValueWrapper.php"
                ],
                "exclude-from-classmap": [
                    "/Tests/"
                ]
            },
            "notification-url": "https://packagist.org/downloads/",
            "license": [
                "MIT"
            ],
            "authors": [
                {
                    "name": "Nicolas Grekas",
                    "email": "p@tchwork.com"
                },
                {
                    "name": "Symfony Community",
                    "homepage": "https://symfony.com/contributors"
                }
            ],
            "description": "Provides extended PSR-6, PSR-16 (and tags) implementations",
            "homepage": "https://symfony.com",
            "keywords": [
                "caching",
                "psr6"
            ],
            "support": {
                "source": "https://github.com/symfony/cache/tree/v6.4.28"
            },
            "funding": [
                {
                    "url": "https://symfony.com/sponsor",
                    "type": "custom"
                },
                {
                    "url": "https://github.com/fabpot",
                    "type": "github"
                },
                {
                    "url": "https://github.com/nicolas-grekas",
                    "type": "github"
                },
                {
                    "url": "https://tidelift.com/funding/github/packagist/symfony/symfony",
                    "type": "tidelift"
                }
            ],
            "time": "2025-10-30T08:37:02+00:00"
        },
        {
            "name": "symfony/cache-contracts",
            "version": "v3.6.0",
            "source": {
                "type": "git",
                "url": "https://github.com/symfony/cache-contracts.git",
                "reference": "5d68a57d66910405e5c0b63d6f0af941e66fc868"
            },
            "dist": {
                "type": "zip",
                "url": "https://api.github.com/repos/symfony/cache-contracts/zipball/5d68a57d66910405e5c0b63d6f0af941e66fc868",
                "reference": "5d68a57d66910405e5c0b63d6f0af941e66fc868",
                "shasum": ""
            },
            "require": {
                "php": ">=8.1",
                "psr/cache": "^3.0"
            },
            "type": "library",
            "extra": {
                "thanks": {
                    "url": "https://github.com/symfony/contracts",
                    "name": "symfony/contracts"
                },
                "branch-alias": {
                    "dev-main": "3.6-dev"
                }
            },
            "autoload": {
                "psr-4": {
                    "Symfony\\Contracts\\Cache\\": ""
                }
            },
            "notification-url": "https://packagist.org/downloads/",
            "license": [
                "MIT"
            ],
            "authors": [
                {
                    "name": "Nicolas Grekas",
                    "email": "p@tchwork.com"
                },
                {
                    "name": "Symfony Community",
                    "homepage": "https://symfony.com/contributors"
                }
            ],
            "description": "Generic abstractions related to caching",
            "homepage": "https://symfony.com",
            "keywords": [
                "abstractions",
                "contracts",
                "decoupling",
                "interfaces",
                "interoperability",
                "standards"
            ],
            "support": {
                "source": "https://github.com/symfony/cache-contracts/tree/v3.6.0"
            },
            "funding": [
                {
                    "url": "https://symfony.com/sponsor",
                    "type": "custom"
                },
                {
                    "url": "https://github.com/fabpot",
                    "type": "github"
                },
                {
                    "url": "https://tidelift.com/funding/github/packagist/symfony/symfony",
                    "type": "tidelift"
                }
            ],
            "time": "2025-03-13T15:25:07+00:00"
        },
        {
            "name": "symfony/console",
            "version": "v6.4.27",
            "source": {
                "type": "git",
                "url": "https://github.com/symfony/console.git",
                "reference": "13d3176cf8ad8ced24202844e9f95af11e2959fc"
            },
            "dist": {
                "type": "zip",
                "url": "https://api.github.com/repos/symfony/console/zipball/13d3176cf8ad8ced24202844e9f95af11e2959fc",
                "reference": "13d3176cf8ad8ced24202844e9f95af11e2959fc",
                "shasum": ""
            },
            "require": {
                "php": ">=8.1",
                "symfony/deprecation-contracts": "^2.5|^3",
                "symfony/polyfill-mbstring": "~1.0",
                "symfony/service-contracts": "^2.5|^3",
                "symfony/string": "^5.4|^6.0|^7.0"
            },
            "conflict": {
                "symfony/dependency-injection": "<5.4",
                "symfony/dotenv": "<5.4",
                "symfony/event-dispatcher": "<5.4",
                "symfony/lock": "<5.4",
                "symfony/process": "<5.4"
            },
            "provide": {
                "psr/log-implementation": "1.0|2.0|3.0"
            },
            "require-dev": {
                "psr/log": "^1|^2|^3",
                "symfony/config": "^5.4|^6.0|^7.0",
                "symfony/dependency-injection": "^5.4|^6.0|^7.0",
                "symfony/event-dispatcher": "^5.4|^6.0|^7.0",
                "symfony/http-foundation": "^6.4|^7.0",
                "symfony/http-kernel": "^6.4|^7.0",
                "symfony/lock": "^5.4|^6.0|^7.0",
                "symfony/messenger": "^5.4|^6.0|^7.0",
                "symfony/process": "^5.4|^6.0|^7.0",
                "symfony/stopwatch": "^5.4|^6.0|^7.0",
                "symfony/var-dumper": "^5.4|^6.0|^7.0"
            },
            "type": "library",
            "autoload": {
                "psr-4": {
                    "Symfony\\Component\\Console\\": ""
                },
                "exclude-from-classmap": [
                    "/Tests/"
                ]
            },
            "notification-url": "https://packagist.org/downloads/",
            "license": [
                "MIT"
            ],
            "authors": [
                {
                    "name": "Fabien Potencier",
                    "email": "fabien@symfony.com"
                },
                {
                    "name": "Symfony Community",
                    "homepage": "https://symfony.com/contributors"
                }
            ],
            "description": "Eases the creation of beautiful and testable command line interfaces",
            "homepage": "https://symfony.com",
            "keywords": [
                "cli",
                "command-line",
                "console",
                "terminal"
            ],
            "support": {
                "source": "https://github.com/symfony/console/tree/v6.4.27"
            },
            "funding": [
                {
                    "url": "https://symfony.com/sponsor",
                    "type": "custom"
                },
                {
                    "url": "https://github.com/fabpot",
                    "type": "github"
                },
                {
                    "url": "https://github.com/nicolas-grekas",
                    "type": "github"
                },
                {
                    "url": "https://tidelift.com/funding/github/packagist/symfony/symfony",
                    "type": "tidelift"
                }
            ],
            "time": "2025-10-06T10:25:16+00:00"
        },
        {
            "name": "symfony/dependency-injection",
            "version": "v6.4.26",
            "source": {
                "type": "git",
                "url": "https://github.com/symfony/dependency-injection.git",
                "reference": "5f311eaf0b321f8ec640f6bae12da43a14026898"
            },
            "dist": {
                "type": "zip",
                "url": "https://api.github.com/repos/symfony/dependency-injection/zipball/5f311eaf0b321f8ec640f6bae12da43a14026898",
                "reference": "5f311eaf0b321f8ec640f6bae12da43a14026898",
                "shasum": ""
            },
            "require": {
                "php": ">=8.1",
                "psr/container": "^1.1|^2.0",
                "symfony/deprecation-contracts": "^2.5|^3",
                "symfony/service-contracts": "^2.5|^3.0",
                "symfony/var-exporter": "^6.4.20|^7.2.5"
            },
            "conflict": {
                "ext-psr": "<1.1|>=2",
                "symfony/config": "<6.1",
                "symfony/finder": "<5.4",
                "symfony/proxy-manager-bridge": "<6.3",
                "symfony/yaml": "<5.4"
            },
            "provide": {
                "psr/container-implementation": "1.1|2.0",
                "symfony/service-implementation": "1.1|2.0|3.0"
            },
            "require-dev": {
                "symfony/config": "^6.1|^7.0",
                "symfony/expression-language": "^5.4|^6.0|^7.0",
                "symfony/yaml": "^5.4|^6.0|^7.0"
            },
            "type": "library",
            "autoload": {
                "psr-4": {
                    "Symfony\\Component\\DependencyInjection\\": ""
                },
                "exclude-from-classmap": [
                    "/Tests/"
                ]
            },
            "notification-url": "https://packagist.org/downloads/",
            "license": [
                "MIT"
            ],
            "authors": [
                {
                    "name": "Fabien Potencier",
                    "email": "fabien@symfony.com"
                },
                {
                    "name": "Symfony Community",
                    "homepage": "https://symfony.com/contributors"
                }
            ],
            "description": "Allows you to standardize and centralize the way objects are constructed in your application",
            "homepage": "https://symfony.com",
            "support": {
                "source": "https://github.com/symfony/dependency-injection/tree/v6.4.26"
            },
            "funding": [
                {
                    "url": "https://symfony.com/sponsor",
                    "type": "custom"
                },
                {
                    "url": "https://github.com/fabpot",
                    "type": "github"
                },
                {
                    "url": "https://github.com/nicolas-grekas",
                    "type": "github"
                },
                {
                    "url": "https://tidelift.com/funding/github/packagist/symfony/symfony",
                    "type": "tidelift"
                }
            ],
            "time": "2025-09-11T09:57:09+00:00"
        },
        {
            "name": "symfony/deprecation-contracts",
            "version": "v3.6.0",
            "source": {
                "type": "git",
                "url": "https://github.com/symfony/deprecation-contracts.git",
                "reference": "63afe740e99a13ba87ec199bb07bbdee937a5b62"
            },
            "dist": {
                "type": "zip",
                "url": "https://api.github.com/repos/symfony/deprecation-contracts/zipball/63afe740e99a13ba87ec199bb07bbdee937a5b62",
                "reference": "63afe740e99a13ba87ec199bb07bbdee937a5b62",
                "shasum": ""
            },
            "require": {
                "php": ">=8.1"
            },
            "type": "library",
            "extra": {
                "thanks": {
                    "url": "https://github.com/symfony/contracts",
                    "name": "symfony/contracts"
                },
                "branch-alias": {
                    "dev-main": "3.6-dev"
                }
            },
            "autoload": {
                "files": [
                    "function.php"
                ]
            },
            "notification-url": "https://packagist.org/downloads/",
            "license": [
                "MIT"
            ],
            "authors": [
                {
                    "name": "Nicolas Grekas",
                    "email": "p@tchwork.com"
                },
                {
                    "name": "Symfony Community",
                    "homepage": "https://symfony.com/contributors"
                }
            ],
            "description": "A generic function and convention to trigger deprecation notices",
            "homepage": "https://symfony.com",
            "support": {
                "source": "https://github.com/symfony/deprecation-contracts/tree/v3.6.0"
            },
            "funding": [
                {
                    "url": "https://symfony.com/sponsor",
                    "type": "custom"
                },
                {
                    "url": "https://github.com/fabpot",
                    "type": "github"
                },
                {
                    "url": "https://tidelift.com/funding/github/packagist/symfony/symfony",
                    "type": "tidelift"
                }
            ],
            "time": "2024-09-25T14:21:43+00:00"
        },
        {
            "name": "symfony/expression-language",
            "version": "v6.4.24",
            "source": {
                "type": "git",
                "url": "https://github.com/symfony/expression-language.git",
                "reference": "1ea0adaa53539ea7e70821ae9de49ebe03ae7091"
            },
            "dist": {
                "type": "zip",
                "url": "https://api.github.com/repos/symfony/expression-language/zipball/1ea0adaa53539ea7e70821ae9de49ebe03ae7091",
                "reference": "1ea0adaa53539ea7e70821ae9de49ebe03ae7091",
                "shasum": ""
            },
            "require": {
                "php": ">=8.1",
                "symfony/cache": "^5.4|^6.0|^7.0",
                "symfony/deprecation-contracts": "^2.5|^3",
                "symfony/service-contracts": "^2.5|^3"
            },
            "type": "library",
            "autoload": {
                "psr-4": {
                    "Symfony\\Component\\ExpressionLanguage\\": ""
                },
                "exclude-from-classmap": [
                    "/Tests/"
                ]
            },
            "notification-url": "https://packagist.org/downloads/",
            "license": [
                "MIT"
            ],
            "authors": [
                {
                    "name": "Fabien Potencier",
                    "email": "fabien@symfony.com"
                },
                {
                    "name": "Symfony Community",
                    "homepage": "https://symfony.com/contributors"
                }
            ],
            "description": "Provides an engine that can compile and evaluate expressions",
            "homepage": "https://symfony.com",
            "support": {
                "source": "https://github.com/symfony/expression-language/tree/v6.4.24"
            },
            "funding": [
                {
                    "url": "https://symfony.com/sponsor",
                    "type": "custom"
                },
                {
                    "url": "https://github.com/fabpot",
                    "type": "github"
                },
                {
                    "url": "https://github.com/nicolas-grekas",
                    "type": "github"
                },
                {
                    "url": "https://tidelift.com/funding/github/packagist/symfony/symfony",
                    "type": "tidelift"
                }
            ],
            "time": "2025-07-10T08:14:14+00:00"
        },
        {
            "name": "symfony/filesystem",
            "version": "v6.4.24",
            "source": {
                "type": "git",
                "url": "https://github.com/symfony/filesystem.git",
                "reference": "75ae2edb7cdcc0c53766c30b0a2512b8df574bd8"
            },
            "dist": {
                "type": "zip",
                "url": "https://api.github.com/repos/symfony/filesystem/zipball/75ae2edb7cdcc0c53766c30b0a2512b8df574bd8",
                "reference": "75ae2edb7cdcc0c53766c30b0a2512b8df574bd8",
                "shasum": ""
            },
            "require": {
                "php": ">=8.1",
                "symfony/polyfill-ctype": "~1.8",
                "symfony/polyfill-mbstring": "~1.8"
            },
            "require-dev": {
                "symfony/process": "^5.4|^6.4|^7.0"
            },
            "type": "library",
            "autoload": {
                "psr-4": {
                    "Symfony\\Component\\Filesystem\\": ""
                },
                "exclude-from-classmap": [
                    "/Tests/"
                ]
            },
            "notification-url": "https://packagist.org/downloads/",
            "license": [
                "MIT"
            ],
            "authors": [
                {
                    "name": "Fabien Potencier",
                    "email": "fabien@symfony.com"
                },
                {
                    "name": "Symfony Community",
                    "homepage": "https://symfony.com/contributors"
                }
            ],
            "description": "Provides basic utilities for the filesystem",
            "homepage": "https://symfony.com",
            "support": {
                "source": "https://github.com/symfony/filesystem/tree/v6.4.24"
            },
            "funding": [
                {
                    "url": "https://symfony.com/sponsor",
                    "type": "custom"
                },
                {
                    "url": "https://github.com/fabpot",
                    "type": "github"
                },
                {
                    "url": "https://github.com/nicolas-grekas",
                    "type": "github"
                },
                {
                    "url": "https://tidelift.com/funding/github/packagist/symfony/symfony",
                    "type": "tidelift"
                }
            ],
            "time": "2025-07-10T08:14:14+00:00"
        },
        {
            "name": "symfony/finder",
            "version": "v6.4.27",
            "source": {
                "type": "git",
                "url": "https://github.com/symfony/finder.git",
                "reference": "a1b6aa435d2fba50793b994a839c32b6064f063b"
            },
            "dist": {
                "type": "zip",
                "url": "https://api.github.com/repos/symfony/finder/zipball/a1b6aa435d2fba50793b994a839c32b6064f063b",
                "reference": "a1b6aa435d2fba50793b994a839c32b6064f063b",
                "shasum": ""
            },
            "require": {
                "php": ">=8.1"
            },
            "require-dev": {
                "symfony/filesystem": "^6.0|^7.0"
            },
            "type": "library",
            "autoload": {
                "psr-4": {
                    "Symfony\\Component\\Finder\\": ""
                },
                "exclude-from-classmap": [
                    "/Tests/"
                ]
            },
            "notification-url": "https://packagist.org/downloads/",
            "license": [
                "MIT"
            ],
            "authors": [
                {
                    "name": "Fabien Potencier",
                    "email": "fabien@symfony.com"
                },
                {
                    "name": "Symfony Community",
                    "homepage": "https://symfony.com/contributors"
                }
            ],
            "description": "Finds files and directories via an intuitive fluent interface",
            "homepage": "https://symfony.com",
            "support": {
                "source": "https://github.com/symfony/finder/tree/v6.4.27"
            },
            "funding": [
                {
                    "url": "https://symfony.com/sponsor",
                    "type": "custom"
                },
                {
                    "url": "https://github.com/fabpot",
                    "type": "github"
                },
                {
                    "url": "https://github.com/nicolas-grekas",
                    "type": "github"
                },
                {
                    "url": "https://tidelift.com/funding/github/packagist/symfony/symfony",
                    "type": "tidelift"
                }
            ],
            "time": "2025-10-15T18:32:00+00:00"
        },
        {
            "name": "symfony/polyfill-ctype",
            "version": "v1.33.0",
            "source": {
                "type": "git",
                "url": "https://github.com/symfony/polyfill-ctype.git",
                "reference": "a3cc8b044a6ea513310cbd48ef7333b384945638"
            },
            "dist": {
                "type": "zip",
                "url": "https://api.github.com/repos/symfony/polyfill-ctype/zipball/a3cc8b044a6ea513310cbd48ef7333b384945638",
                "reference": "a3cc8b044a6ea513310cbd48ef7333b384945638",
                "shasum": ""
            },
            "require": {
                "php": ">=7.2"
            },
            "provide": {
                "ext-ctype": "*"
            },
            "suggest": {
                "ext-ctype": "For best performance"
            },
            "type": "library",
            "extra": {
                "thanks": {
                    "url": "https://github.com/symfony/polyfill",
                    "name": "symfony/polyfill"
                }
            },
            "autoload": {
                "files": [
                    "bootstrap.php"
                ],
                "psr-4": {
                    "Symfony\\Polyfill\\Ctype\\": ""
                }
            },
            "notification-url": "https://packagist.org/downloads/",
            "license": [
                "MIT"
            ],
            "authors": [
                {
                    "name": "Gert de Pagter",
                    "email": "BackEndTea@gmail.com"
                },
                {
                    "name": "Symfony Community",
                    "homepage": "https://symfony.com/contributors"
                }
            ],
            "description": "Symfony polyfill for ctype functions",
            "homepage": "https://symfony.com",
            "keywords": [
                "compatibility",
                "ctype",
                "polyfill",
                "portable"
            ],
            "support": {
                "source": "https://github.com/symfony/polyfill-ctype/tree/v1.33.0"
            },
            "funding": [
                {
                    "url": "https://symfony.com/sponsor",
                    "type": "custom"
                },
                {
                    "url": "https://github.com/fabpot",
                    "type": "github"
                },
                {
                    "url": "https://github.com/nicolas-grekas",
                    "type": "github"
                },
                {
                    "url": "https://tidelift.com/funding/github/packagist/symfony/symfony",
                    "type": "tidelift"
                }
            ],
            "time": "2024-09-09T11:45:10+00:00"
        },
        {
            "name": "symfony/polyfill-intl-grapheme",
            "version": "v1.33.0",
            "source": {
                "type": "git",
                "url": "https://github.com/symfony/polyfill-intl-grapheme.git",
                "reference": "380872130d3a5dd3ace2f4010d95125fde5d5c70"
            },
            "dist": {
                "type": "zip",
                "url": "https://api.github.com/repos/symfony/polyfill-intl-grapheme/zipball/380872130d3a5dd3ace2f4010d95125fde5d5c70",
                "reference": "380872130d3a5dd3ace2f4010d95125fde5d5c70",
                "shasum": ""
            },
            "require": {
                "php": ">=7.2"
            },
            "suggest": {
                "ext-intl": "For best performance"
            },
            "type": "library",
            "extra": {
                "thanks": {
                    "url": "https://github.com/symfony/polyfill",
                    "name": "symfony/polyfill"
                }
            },
            "autoload": {
                "files": [
                    "bootstrap.php"
                ],
                "psr-4": {
                    "Symfony\\Polyfill\\Intl\\Grapheme\\": ""
                }
            },
            "notification-url": "https://packagist.org/downloads/",
            "license": [
                "MIT"
            ],
            "authors": [
                {
                    "name": "Nicolas Grekas",
                    "email": "p@tchwork.com"
                },
                {
                    "name": "Symfony Community",
                    "homepage": "https://symfony.com/contributors"
                }
            ],
            "description": "Symfony polyfill for intl's grapheme_* functions",
            "homepage": "https://symfony.com",
            "keywords": [
                "compatibility",
                "grapheme",
                "intl",
                "polyfill",
                "portable",
                "shim"
            ],
            "support": {
                "source": "https://github.com/symfony/polyfill-intl-grapheme/tree/v1.33.0"
            },
            "funding": [
                {
                    "url": "https://symfony.com/sponsor",
                    "type": "custom"
                },
                {
                    "url": "https://github.com/fabpot",
                    "type": "github"
                },
                {
                    "url": "https://github.com/nicolas-grekas",
                    "type": "github"
                },
                {
                    "url": "https://tidelift.com/funding/github/packagist/symfony/symfony",
                    "type": "tidelift"
                }
            ],
            "time": "2025-06-27T09:58:17+00:00"
        },
        {
            "name": "symfony/polyfill-intl-normalizer",
            "version": "v1.33.0",
            "source": {
                "type": "git",
                "url": "https://github.com/symfony/polyfill-intl-normalizer.git",
                "reference": "3833d7255cc303546435cb650316bff708a1c75c"
            },
            "dist": {
                "type": "zip",
                "url": "https://api.github.com/repos/symfony/polyfill-intl-normalizer/zipball/3833d7255cc303546435cb650316bff708a1c75c",
                "reference": "3833d7255cc303546435cb650316bff708a1c75c",
                "shasum": ""
            },
            "require": {
                "php": ">=7.2"
            },
            "suggest": {
                "ext-intl": "For best performance"
            },
            "type": "library",
            "extra": {
                "thanks": {
                    "url": "https://github.com/symfony/polyfill",
                    "name": "symfony/polyfill"
                }
            },
            "autoload": {
                "files": [
                    "bootstrap.php"
                ],
                "psr-4": {
                    "Symfony\\Polyfill\\Intl\\Normalizer\\": ""
                },
                "classmap": [
                    "Resources/stubs"
                ]
            },
            "notification-url": "https://packagist.org/downloads/",
            "license": [
                "MIT"
            ],
            "authors": [
                {
                    "name": "Nicolas Grekas",
                    "email": "p@tchwork.com"
                },
                {
                    "name": "Symfony Community",
                    "homepage": "https://symfony.com/contributors"
                }
            ],
            "description": "Symfony polyfill for intl's Normalizer class and related functions",
            "homepage": "https://symfony.com",
            "keywords": [
                "compatibility",
                "intl",
                "normalizer",
                "polyfill",
                "portable",
                "shim"
            ],
            "support": {
                "source": "https://github.com/symfony/polyfill-intl-normalizer/tree/v1.33.0"
            },
            "funding": [
                {
                    "url": "https://symfony.com/sponsor",
                    "type": "custom"
                },
                {
                    "url": "https://github.com/fabpot",
                    "type": "github"
                },
                {
                    "url": "https://github.com/nicolas-grekas",
                    "type": "github"
                },
                {
                    "url": "https://tidelift.com/funding/github/packagist/symfony/symfony",
                    "type": "tidelift"
                }
            ],
            "time": "2024-09-09T11:45:10+00:00"
        },
        {
            "name": "symfony/polyfill-mbstring",
            "version": "v1.33.0",
            "source": {
                "type": "git",
                "url": "https://github.com/symfony/polyfill-mbstring.git",
                "reference": "6d857f4d76bd4b343eac26d6b539585d2bc56493"
            },
            "dist": {
                "type": "zip",
                "url": "https://api.github.com/repos/symfony/polyfill-mbstring/zipball/6d857f4d76bd4b343eac26d6b539585d2bc56493",
                "reference": "6d857f4d76bd4b343eac26d6b539585d2bc56493",
                "shasum": ""
            },
            "require": {
                "ext-iconv": "*",
                "php": ">=7.2"
            },
            "provide": {
                "ext-mbstring": "*"
            },
            "suggest": {
                "ext-mbstring": "For best performance"
            },
            "type": "library",
            "extra": {
                "thanks": {
                    "url": "https://github.com/symfony/polyfill",
                    "name": "symfony/polyfill"
                }
            },
            "autoload": {
                "files": [
                    "bootstrap.php"
                ],
                "psr-4": {
                    "Symfony\\Polyfill\\Mbstring\\": ""
                }
            },
            "notification-url": "https://packagist.org/downloads/",
            "license": [
                "MIT"
            ],
            "authors": [
                {
                    "name": "Nicolas Grekas",
                    "email": "p@tchwork.com"
                },
                {
                    "name": "Symfony Community",
                    "homepage": "https://symfony.com/contributors"
                }
            ],
            "description": "Symfony polyfill for the Mbstring extension",
            "homepage": "https://symfony.com",
            "keywords": [
                "compatibility",
                "mbstring",
                "polyfill",
                "portable",
                "shim"
            ],
            "support": {
                "source": "https://github.com/symfony/polyfill-mbstring/tree/v1.33.0"
            },
            "funding": [
                {
                    "url": "https://symfony.com/sponsor",
                    "type": "custom"
                },
                {
                    "url": "https://github.com/fabpot",
                    "type": "github"
                },
                {
                    "url": "https://github.com/nicolas-grekas",
                    "type": "github"
                },
                {
                    "url": "https://tidelift.com/funding/github/packagist/symfony/symfony",
                    "type": "tidelift"
                }
            ],
            "time": "2024-12-23T08:48:59+00:00"
        },
        {
            "name": "symfony/polyfill-php73",
            "version": "v1.33.0",
            "source": {
                "type": "git",
                "url": "https://github.com/symfony/polyfill-php73.git",
                "reference": "0f68c03565dcaaf25a890667542e8bd75fe7e5bb"
            },
            "dist": {
                "type": "zip",
                "url": "https://api.github.com/repos/symfony/polyfill-php73/zipball/0f68c03565dcaaf25a890667542e8bd75fe7e5bb",
                "reference": "0f68c03565dcaaf25a890667542e8bd75fe7e5bb",
                "shasum": ""
            },
            "require": {
                "php": ">=7.2"
            },
            "type": "library",
            "extra": {
                "thanks": {
                    "url": "https://github.com/symfony/polyfill",
                    "name": "symfony/polyfill"
                }
            },
            "autoload": {
                "files": [
                    "bootstrap.php"
                ],
                "psr-4": {
                    "Symfony\\Polyfill\\Php73\\": ""
                },
                "classmap": [
                    "Resources/stubs"
                ]
            },
            "notification-url": "https://packagist.org/downloads/",
            "license": [
                "MIT"
            ],
            "authors": [
                {
                    "name": "Nicolas Grekas",
                    "email": "p@tchwork.com"
                },
                {
                    "name": "Symfony Community",
                    "homepage": "https://symfony.com/contributors"
                }
            ],
            "description": "Symfony polyfill backporting some PHP 7.3+ features to lower PHP versions",
            "homepage": "https://symfony.com",
            "keywords": [
                "compatibility",
                "polyfill",
                "portable",
                "shim"
            ],
            "support": {
                "source": "https://github.com/symfony/polyfill-php73/tree/v1.33.0"
            },
            "funding": [
                {
                    "url": "https://symfony.com/sponsor",
                    "type": "custom"
                },
                {
                    "url": "https://github.com/fabpot",
                    "type": "github"
                },
                {
                    "url": "https://github.com/nicolas-grekas",
                    "type": "github"
                },
                {
                    "url": "https://tidelift.com/funding/github/packagist/symfony/symfony",
                    "type": "tidelift"
                }
            ],
            "time": "2024-09-09T11:45:10+00:00"
        },
        {
            "name": "symfony/polyfill-php80",
            "version": "v1.33.0",
            "source": {
                "type": "git",
                "url": "https://github.com/symfony/polyfill-php80.git",
                "reference": "0cc9dd0f17f61d8131e7df6b84bd344899fe2608"
            },
            "dist": {
                "type": "zip",
                "url": "https://api.github.com/repos/symfony/polyfill-php80/zipball/0cc9dd0f17f61d8131e7df6b84bd344899fe2608",
                "reference": "0cc9dd0f17f61d8131e7df6b84bd344899fe2608",
                "shasum": ""
            },
            "require": {
                "php": ">=7.2"
            },
            "type": "library",
            "extra": {
                "thanks": {
                    "url": "https://github.com/symfony/polyfill",
                    "name": "symfony/polyfill"
                }
            },
            "autoload": {
                "files": [
                    "bootstrap.php"
                ],
                "psr-4": {
                    "Symfony\\Polyfill\\Php80\\": ""
                },
                "classmap": [
                    "Resources/stubs"
                ]
            },
            "notification-url": "https://packagist.org/downloads/",
            "license": [
                "MIT"
            ],
            "authors": [
                {
                    "name": "Ion Bazan",
                    "email": "ion.bazan@gmail.com"
                },
                {
                    "name": "Nicolas Grekas",
                    "email": "p@tchwork.com"
                },
                {
                    "name": "Symfony Community",
                    "homepage": "https://symfony.com/contributors"
                }
            ],
            "description": "Symfony polyfill backporting some PHP 8.0+ features to lower PHP versions",
            "homepage": "https://symfony.com",
            "keywords": [
                "compatibility",
                "polyfill",
                "portable",
                "shim"
            ],
            "support": {
                "source": "https://github.com/symfony/polyfill-php80/tree/v1.33.0"
            },
            "funding": [
                {
                    "url": "https://symfony.com/sponsor",
                    "type": "custom"
                },
                {
                    "url": "https://github.com/fabpot",
                    "type": "github"
                },
                {
                    "url": "https://github.com/nicolas-grekas",
                    "type": "github"
                },
                {
                    "url": "https://tidelift.com/funding/github/packagist/symfony/symfony",
                    "type": "tidelift"
                }
            ],
            "time": "2025-01-02T08:10:11+00:00"
        },
        {
            "name": "symfony/polyfill-php81",
            "version": "v1.33.0",
            "source": {
                "type": "git",
                "url": "https://github.com/symfony/polyfill-php81.git",
                "reference": "4a4cfc2d253c21a5ad0e53071df248ed48c6ce5c"
            },
            "dist": {
                "type": "zip",
                "url": "https://api.github.com/repos/symfony/polyfill-php81/zipball/4a4cfc2d253c21a5ad0e53071df248ed48c6ce5c",
                "reference": "4a4cfc2d253c21a5ad0e53071df248ed48c6ce5c",
                "shasum": ""
            },
            "require": {
                "php": ">=7.2"
            },
            "type": "library",
            "extra": {
                "thanks": {
                    "url": "https://github.com/symfony/polyfill",
                    "name": "symfony/polyfill"
                }
            },
            "autoload": {
                "files": [
                    "bootstrap.php"
                ],
                "psr-4": {
                    "Symfony\\Polyfill\\Php81\\": ""
                },
                "classmap": [
                    "Resources/stubs"
                ]
            },
            "notification-url": "https://packagist.org/downloads/",
            "license": [
                "MIT"
            ],
            "authors": [
                {
                    "name": "Nicolas Grekas",
                    "email": "p@tchwork.com"
                },
                {
                    "name": "Symfony Community",
                    "homepage": "https://symfony.com/contributors"
                }
            ],
            "description": "Symfony polyfill backporting some PHP 8.1+ features to lower PHP versions",
            "homepage": "https://symfony.com",
            "keywords": [
                "compatibility",
                "polyfill",
                "portable",
                "shim"
            ],
            "support": {
                "source": "https://github.com/symfony/polyfill-php81/tree/v1.33.0"
            },
            "funding": [
                {
                    "url": "https://symfony.com/sponsor",
                    "type": "custom"
                },
                {
                    "url": "https://github.com/fabpot",
                    "type": "github"
                },
                {
                    "url": "https://github.com/nicolas-grekas",
                    "type": "github"
                },
                {
                    "url": "https://tidelift.com/funding/github/packagist/symfony/symfony",
                    "type": "tidelift"
                }
            ],
            "time": "2024-09-09T11:45:10+00:00"
        },
        {
            "name": "symfony/polyfill-php84",
            "version": "v1.33.0",
            "source": {
                "type": "git",
                "url": "https://github.com/symfony/polyfill-php84.git",
                "reference": "d8ced4d875142b6a7426000426b8abc631d6b191"
            },
            "dist": {
                "type": "zip",
                "url": "https://api.github.com/repos/symfony/polyfill-php84/zipball/d8ced4d875142b6a7426000426b8abc631d6b191",
                "reference": "d8ced4d875142b6a7426000426b8abc631d6b191",
                "shasum": ""
            },
            "require": {
                "php": ">=7.2"
            },
            "type": "library",
            "extra": {
                "thanks": {
                    "url": "https://github.com/symfony/polyfill",
                    "name": "symfony/polyfill"
                }
            },
            "autoload": {
                "files": [
                    "bootstrap.php"
                ],
                "psr-4": {
                    "Symfony\\Polyfill\\Php84\\": ""
                },
                "classmap": [
                    "Resources/stubs"
                ]
            },
            "notification-url": "https://packagist.org/downloads/",
            "license": [
                "MIT"
            ],
            "authors": [
                {
                    "name": "Nicolas Grekas",
                    "email": "p@tchwork.com"
                },
                {
                    "name": "Symfony Community",
                    "homepage": "https://symfony.com/contributors"
                }
            ],
            "description": "Symfony polyfill backporting some PHP 8.4+ features to lower PHP versions",
            "homepage": "https://symfony.com",
            "keywords": [
                "compatibility",
                "polyfill",
                "portable",
                "shim"
            ],
            "support": {
                "source": "https://github.com/symfony/polyfill-php84/tree/v1.33.0"
            },
            "funding": [
                {
                    "url": "https://symfony.com/sponsor",
                    "type": "custom"
                },
                {
                    "url": "https://github.com/fabpot",
                    "type": "github"
                },
                {
                    "url": "https://github.com/nicolas-grekas",
                    "type": "github"
                },
                {
                    "url": "https://tidelift.com/funding/github/packagist/symfony/symfony",
                    "type": "tidelift"
                }
            ],
            "time": "2025-06-24T13:30:11+00:00"
        },
        {
            "name": "symfony/process",
            "version": "v6.4.26",
            "source": {
                "type": "git",
                "url": "https://github.com/symfony/process.git",
                "reference": "48bad913268c8cafabbf7034b39c8bb24fbc5ab8"
            },
            "dist": {
                "type": "zip",
                "url": "https://api.github.com/repos/symfony/process/zipball/48bad913268c8cafabbf7034b39c8bb24fbc5ab8",
                "reference": "48bad913268c8cafabbf7034b39c8bb24fbc5ab8",
                "shasum": ""
            },
            "require": {
                "php": ">=8.1"
            },
            "type": "library",
            "autoload": {
                "psr-4": {
                    "Symfony\\Component\\Process\\": ""
                },
                "exclude-from-classmap": [
                    "/Tests/"
                ]
            },
            "notification-url": "https://packagist.org/downloads/",
            "license": [
                "MIT"
            ],
            "authors": [
                {
                    "name": "Fabien Potencier",
                    "email": "fabien@symfony.com"
                },
                {
                    "name": "Symfony Community",
                    "homepage": "https://symfony.com/contributors"
                }
            ],
            "description": "Executes commands in sub-processes",
            "homepage": "https://symfony.com",
            "support": {
                "source": "https://github.com/symfony/process/tree/v6.4.26"
            },
            "funding": [
                {
                    "url": "https://symfony.com/sponsor",
                    "type": "custom"
                },
                {
                    "url": "https://github.com/fabpot",
                    "type": "github"
                },
                {
                    "url": "https://github.com/nicolas-grekas",
                    "type": "github"
                },
                {
                    "url": "https://tidelift.com/funding/github/packagist/symfony/symfony",
                    "type": "tidelift"
                }
            ],
            "time": "2025-09-11T09:57:09+00:00"
        },
        {
            "name": "symfony/service-contracts",
            "version": "v3.6.1",
            "source": {
                "type": "git",
                "url": "https://github.com/symfony/service-contracts.git",
                "reference": "45112560a3ba2d715666a509a0bc9521d10b6c43"
            },
            "dist": {
                "type": "zip",
                "url": "https://api.github.com/repos/symfony/service-contracts/zipball/45112560a3ba2d715666a509a0bc9521d10b6c43",
                "reference": "45112560a3ba2d715666a509a0bc9521d10b6c43",
                "shasum": ""
            },
            "require": {
                "php": ">=8.1",
                "psr/container": "^1.1|^2.0",
                "symfony/deprecation-contracts": "^2.5|^3"
            },
            "conflict": {
                "ext-psr": "<1.1|>=2"
            },
            "type": "library",
            "extra": {
                "thanks": {
                    "url": "https://github.com/symfony/contracts",
                    "name": "symfony/contracts"
                },
                "branch-alias": {
                    "dev-main": "3.6-dev"
                }
            },
            "autoload": {
                "psr-4": {
                    "Symfony\\Contracts\\Service\\": ""
                },
                "exclude-from-classmap": [
                    "/Test/"
                ]
            },
            "notification-url": "https://packagist.org/downloads/",
            "license": [
                "MIT"
            ],
            "authors": [
                {
                    "name": "Nicolas Grekas",
                    "email": "p@tchwork.com"
                },
                {
                    "name": "Symfony Community",
                    "homepage": "https://symfony.com/contributors"
                }
            ],
            "description": "Generic abstractions related to writing services",
            "homepage": "https://symfony.com",
            "keywords": [
                "abstractions",
                "contracts",
                "decoupling",
                "interfaces",
                "interoperability",
                "standards"
            ],
            "support": {
                "source": "https://github.com/symfony/service-contracts/tree/v3.6.1"
            },
            "funding": [
                {
                    "url": "https://symfony.com/sponsor",
                    "type": "custom"
                },
                {
                    "url": "https://github.com/fabpot",
                    "type": "github"
                },
                {
                    "url": "https://github.com/nicolas-grekas",
                    "type": "github"
                },
                {
                    "url": "https://tidelift.com/funding/github/packagist/symfony/symfony",
                    "type": "tidelift"
                }
            ],
            "time": "2025-07-15T11:30:57+00:00"
        },
        {
            "name": "symfony/string",
            "version": "v6.4.26",
            "source": {
                "type": "git",
                "url": "https://github.com/symfony/string.git",
                "reference": "5621f039a71a11c87c106c1c598bdcd04a19aeea"
            },
            "dist": {
                "type": "zip",
                "url": "https://api.github.com/repos/symfony/string/zipball/5621f039a71a11c87c106c1c598bdcd04a19aeea",
                "reference": "5621f039a71a11c87c106c1c598bdcd04a19aeea",
                "shasum": ""
            },
            "require": {
                "php": ">=8.1",
                "symfony/polyfill-ctype": "~1.8",
                "symfony/polyfill-intl-grapheme": "~1.0",
                "symfony/polyfill-intl-normalizer": "~1.0",
                "symfony/polyfill-mbstring": "~1.0"
            },
            "conflict": {
                "symfony/translation-contracts": "<2.5"
            },
            "require-dev": {
                "symfony/http-client": "^5.4|^6.0|^7.0",
                "symfony/intl": "^6.2|^7.0",
                "symfony/translation-contracts": "^2.5|^3.0",
                "symfony/var-exporter": "^5.4|^6.0|^7.0"
            },
            "type": "library",
            "autoload": {
                "files": [
                    "Resources/functions.php"
                ],
                "psr-4": {
                    "Symfony\\Component\\String\\": ""
                },
                "exclude-from-classmap": [
                    "/Tests/"
                ]
            },
            "notification-url": "https://packagist.org/downloads/",
            "license": [
                "MIT"
            ],
            "authors": [
                {
                    "name": "Nicolas Grekas",
                    "email": "p@tchwork.com"
                },
                {
                    "name": "Symfony Community",
                    "homepage": "https://symfony.com/contributors"
                }
            ],
            "description": "Provides an object-oriented API to strings and deals with bytes, UTF-8 code points and grapheme clusters in a unified way",
            "homepage": "https://symfony.com",
            "keywords": [
                "grapheme",
                "i18n",
                "string",
                "unicode",
                "utf-8",
                "utf8"
            ],
            "support": {
                "source": "https://github.com/symfony/string/tree/v6.4.26"
            },
            "funding": [
                {
                    "url": "https://symfony.com/sponsor",
                    "type": "custom"
                },
                {
                    "url": "https://github.com/fabpot",
                    "type": "github"
                },
                {
                    "url": "https://github.com/nicolas-grekas",
                    "type": "github"
                },
                {
                    "url": "https://tidelift.com/funding/github/packagist/symfony/symfony",
                    "type": "tidelift"
                }
            ],
            "time": "2025-09-11T14:32:46+00:00"
        },
        {
            "name": "symfony/var-exporter",
            "version": "v6.4.26",
            "source": {
                "type": "git",
                "url": "https://github.com/symfony/var-exporter.git",
                "reference": "466fcac5fa2e871f83d31173f80e9c2684743bfc"
            },
            "dist": {
                "type": "zip",
                "url": "https://api.github.com/repos/symfony/var-exporter/zipball/466fcac5fa2e871f83d31173f80e9c2684743bfc",
                "reference": "466fcac5fa2e871f83d31173f80e9c2684743bfc",
                "shasum": ""
            },
            "require": {
                "php": ">=8.1",
                "symfony/deprecation-contracts": "^2.5|^3"
            },
            "require-dev": {
                "symfony/property-access": "^6.4|^7.0",
                "symfony/serializer": "^6.4|^7.0",
                "symfony/var-dumper": "^5.4|^6.0|^7.0"
            },
            "type": "library",
            "autoload": {
                "psr-4": {
                    "Symfony\\Component\\VarExporter\\": ""
                },
                "exclude-from-classmap": [
                    "/Tests/"
                ]
            },
            "notification-url": "https://packagist.org/downloads/",
            "license": [
                "MIT"
            ],
            "authors": [
                {
                    "name": "Nicolas Grekas",
                    "email": "p@tchwork.com"
                },
                {
                    "name": "Symfony Community",
                    "homepage": "https://symfony.com/contributors"
                }
            ],
            "description": "Allows exporting any serializable PHP data structure to plain PHP code",
            "homepage": "https://symfony.com",
            "keywords": [
                "clone",
                "construct",
                "export",
                "hydrate",
                "instantiate",
                "lazy-loading",
                "proxy",
                "serialize"
            ],
            "support": {
                "source": "https://github.com/symfony/var-exporter/tree/v6.4.26"
            },
            "funding": [
                {
                    "url": "https://symfony.com/sponsor",
                    "type": "custom"
                },
                {
                    "url": "https://github.com/fabpot",
                    "type": "github"
                },
                {
                    "url": "https://github.com/nicolas-grekas",
                    "type": "github"
                },
                {
                    "url": "https://tidelift.com/funding/github/packagist/symfony/symfony",
                    "type": "tidelift"
                }
            ],
            "time": "2025-09-11T09:57:09+00:00"
        }
    ],
    "packages-dev": [
        {
            "name": "dealerdirect/phpcodesniffer-composer-installer",
            "version": "v1.2.0",
            "source": {
                "type": "git",
                "url": "https://github.com/PHPCSStandards/composer-installer.git",
                "reference": "845eb62303d2ca9b289ef216356568ccc075ffd1"
            },
            "dist": {
                "type": "zip",
                "url": "https://api.github.com/repos/PHPCSStandards/composer-installer/zipball/845eb62303d2ca9b289ef216356568ccc075ffd1",
                "reference": "845eb62303d2ca9b289ef216356568ccc075ffd1",
                "shasum": ""
            },
            "require": {
                "composer-plugin-api": "^2.2",
                "php": ">=5.4",
                "squizlabs/php_codesniffer": "^3.1.0 || ^4.0"
            },
            "require-dev": {
                "composer/composer": "^2.2",
                "ext-json": "*",
                "ext-zip": "*",
                "php-parallel-lint/php-parallel-lint": "^1.4.0",
                "phpcompatibility/php-compatibility": "^9.0 || ^10.0.0@dev",
                "yoast/phpunit-polyfills": "^1.0"
            },
            "type": "composer-plugin",
            "extra": {
                "class": "PHPCSStandards\\Composer\\Plugin\\Installers\\PHPCodeSniffer\\Plugin"
            },
            "autoload": {
                "psr-4": {
                    "PHPCSStandards\\Composer\\Plugin\\Installers\\PHPCodeSniffer\\": "src/"
                }
            },
            "notification-url": "https://packagist.org/downloads/",
            "license": [
                "MIT"
            ],
            "authors": [
                {
                    "name": "Franck Nijhof",
                    "email": "opensource@frenck.dev",
                    "homepage": "https://frenck.dev",
                    "role": "Open source developer"
                },
                {
                    "name": "Contributors",
                    "homepage": "https://github.com/PHPCSStandards/composer-installer/graphs/contributors"
                }
            ],
            "description": "PHP_CodeSniffer Standards Composer Installer Plugin",
            "keywords": [
                "PHPCodeSniffer",
                "PHP_CodeSniffer",
                "code quality",
                "codesniffer",
                "composer",
                "installer",
                "phpcbf",
                "phpcs",
                "plugin",
                "qa",
                "quality",
                "standard",
                "standards",
                "style guide",
                "stylecheck",
                "tests"
            ],
            "support": {
                "issues": "https://github.com/PHPCSStandards/composer-installer/issues",
                "security": "https://github.com/PHPCSStandards/composer-installer/security/policy",
                "source": "https://github.com/PHPCSStandards/composer-installer"
            },
            "funding": [
                {
                    "url": "https://github.com/PHPCSStandards",
                    "type": "github"
                },
                {
                    "url": "https://github.com/jrfnl",
                    "type": "github"
                },
                {
                    "url": "https://opencollective.com/php_codesniffer",
                    "type": "open_collective"
                },
                {
                    "url": "https://thanks.dev/u/gh/phpcsstandards",
                    "type": "thanks_dev"
                }
            ],
            "time": "2025-11-11T04:32:07+00:00"
        },
        {
            "name": "doctrine/instantiator",
            "version": "2.0.0",
            "source": {
                "type": "git",
                "url": "https://github.com/doctrine/instantiator.git",
                "reference": "c6222283fa3f4ac679f8b9ced9a4e23f163e80d0"
            },
            "dist": {
                "type": "zip",
                "url": "https://api.github.com/repos/doctrine/instantiator/zipball/c6222283fa3f4ac679f8b9ced9a4e23f163e80d0",
                "reference": "c6222283fa3f4ac679f8b9ced9a4e23f163e80d0",
                "shasum": ""
            },
            "require": {
                "php": "^8.1"
            },
            "require-dev": {
                "doctrine/coding-standard": "^11",
                "ext-pdo": "*",
                "ext-phar": "*",
                "phpbench/phpbench": "^1.2",
                "phpstan/phpstan": "^1.9.4",
                "phpstan/phpstan-phpunit": "^1.3",
                "phpunit/phpunit": "^9.5.27",
                "vimeo/psalm": "^5.4"
            },
            "type": "library",
            "autoload": {
                "psr-4": {
                    "Doctrine\\Instantiator\\": "src/Doctrine/Instantiator/"
                }
            },
            "notification-url": "https://packagist.org/downloads/",
            "license": [
                "MIT"
            ],
            "authors": [
                {
                    "name": "Marco Pivetta",
                    "email": "ocramius@gmail.com",
                    "homepage": "https://ocramius.github.io/"
                }
            ],
            "description": "A small, lightweight utility to instantiate objects in PHP without invoking their constructors",
            "homepage": "https://www.doctrine-project.org/projects/instantiator.html",
            "keywords": [
                "constructor",
                "instantiate"
            ],
            "support": {
                "issues": "https://github.com/doctrine/instantiator/issues",
                "source": "https://github.com/doctrine/instantiator/tree/2.0.0"
            },
            "funding": [
                {
                    "url": "https://www.doctrine-project.org/sponsorship.html",
                    "type": "custom"
                },
                {
                    "url": "https://www.patreon.com/phpdoctrine",
                    "type": "patreon"
                },
                {
                    "url": "https://tidelift.com/funding/github/packagist/doctrine%2Finstantiator",
                    "type": "tidelift"
                }
            ],
            "time": "2022-12-30T00:23:10+00:00"
        },
        {
            "name": "kwn/php-rdkafka-stubs",
            "version": "v2.2.1",
            "source": {
                "type": "git",
                "url": "https://github.com/kwn/php-rdkafka-stubs.git",
                "reference": "23b865d6b3e8fe1f080aa7371dc1da3339361996"
            },
            "dist": {
                "type": "zip",
                "url": "https://api.github.com/repos/kwn/php-rdkafka-stubs/zipball/23b865d6b3e8fe1f080aa7371dc1da3339361996",
                "reference": "23b865d6b3e8fe1f080aa7371dc1da3339361996",
                "shasum": ""
            },
            "require": {
                "ext-rdkafka": ">=4.0"
            },
            "require-dev": {
                "phpunit/phpunit": "^8.2.4"
            },
            "type": "library",
            "notification-url": "https://packagist.org/downloads/",
            "license": [
                "MIT"
            ],
            "authors": [
                {
                    "name": "Karol Wnuk",
                    "email": "k.wnuk@ascetic.pl"
                }
            ],
            "description": "Rdkafka extension stubs for your IDE",
            "support": {
                "issues": "https://github.com/kwn/php-rdkafka-stubs/issues",
                "source": "https://github.com/kwn/php-rdkafka-stubs/tree/v2.2.1"
            },
            "time": "2022-08-16T15:27:51+00:00"
        },
        {
            "name": "myclabs/deep-copy",
            "version": "1.13.4",
            "source": {
                "type": "git",
                "url": "https://github.com/myclabs/DeepCopy.git",
                "reference": "07d290f0c47959fd5eed98c95ee5602db07e0b6a"
            },
            "dist": {
                "type": "zip",
                "url": "https://api.github.com/repos/myclabs/DeepCopy/zipball/07d290f0c47959fd5eed98c95ee5602db07e0b6a",
                "reference": "07d290f0c47959fd5eed98c95ee5602db07e0b6a",
                "shasum": ""
            },
            "require": {
                "php": "^7.1 || ^8.0"
            },
            "conflict": {
                "doctrine/collections": "<1.6.8",
                "doctrine/common": "<2.13.3 || >=3 <3.2.2"
            },
            "require-dev": {
                "doctrine/collections": "^1.6.8",
                "doctrine/common": "^2.13.3 || ^3.2.2",
                "phpspec/prophecy": "^1.10",
                "phpunit/phpunit": "^7.5.20 || ^8.5.23 || ^9.5.13"
            },
            "type": "library",
            "autoload": {
                "files": [
                    "src/DeepCopy/deep_copy.php"
                ],
                "psr-4": {
                    "DeepCopy\\": "src/DeepCopy/"
                }
            },
            "notification-url": "https://packagist.org/downloads/",
            "license": [
                "MIT"
            ],
            "description": "Create deep copies (clones) of your objects",
            "keywords": [
                "clone",
                "copy",
                "duplicate",
                "object",
                "object graph"
            ],
            "support": {
                "issues": "https://github.com/myclabs/DeepCopy/issues",
                "source": "https://github.com/myclabs/DeepCopy/tree/1.13.4"
            },
            "funding": [
                {
                    "url": "https://tidelift.com/funding/github/packagist/myclabs/deep-copy",
                    "type": "tidelift"
                }
            ],
            "time": "2025-08-01T08:46:24+00:00"
        },
        {
            "name": "nikic/php-parser",
            "version": "v5.6.2",
            "source": {
                "type": "git",
                "url": "https://github.com/nikic/PHP-Parser.git",
                "reference": "3a454ca033b9e06b63282ce19562e892747449bb"
            },
            "dist": {
                "type": "zip",
                "url": "https://api.github.com/repos/nikic/PHP-Parser/zipball/3a454ca033b9e06b63282ce19562e892747449bb",
                "reference": "3a454ca033b9e06b63282ce19562e892747449bb",
                "shasum": ""
            },
            "require": {
                "ext-ctype": "*",
                "ext-json": "*",
                "ext-tokenizer": "*",
                "php": ">=7.4"
            },
            "require-dev": {
                "ircmaxell/php-yacc": "^0.0.7",
                "phpunit/phpunit": "^9.0"
            },
            "bin": [
                "bin/php-parse"
            ],
            "type": "library",
            "extra": {
                "branch-alias": {
                    "dev-master": "5.x-dev"
                }
            },
            "autoload": {
                "psr-4": {
                    "PhpParser\\": "lib/PhpParser"
                }
            },
            "notification-url": "https://packagist.org/downloads/",
            "license": [
                "BSD-3-Clause"
            ],
            "authors": [
                {
                    "name": "Nikita Popov"
                }
            ],
            "description": "A PHP parser written in PHP",
            "keywords": [
                "parser",
                "php"
            ],
            "support": {
                "issues": "https://github.com/nikic/PHP-Parser/issues",
                "source": "https://github.com/nikic/PHP-Parser/tree/v5.6.2"
            },
            "time": "2025-10-21T19:32:17+00:00"
        },
        {
            "name": "phar-io/manifest",
            "version": "2.0.4",
            "source": {
                "type": "git",
                "url": "https://github.com/phar-io/manifest.git",
                "reference": "54750ef60c58e43759730615a392c31c80e23176"
            },
            "dist": {
                "type": "zip",
                "url": "https://api.github.com/repos/phar-io/manifest/zipball/54750ef60c58e43759730615a392c31c80e23176",
                "reference": "54750ef60c58e43759730615a392c31c80e23176",
                "shasum": ""
            },
            "require": {
                "ext-dom": "*",
                "ext-libxml": "*",
                "ext-phar": "*",
                "ext-xmlwriter": "*",
                "phar-io/version": "^3.0.1",
                "php": "^7.2 || ^8.0"
            },
            "type": "library",
            "extra": {
                "branch-alias": {
                    "dev-master": "2.0.x-dev"
                }
            },
            "autoload": {
                "classmap": [
                    "src/"
                ]
            },
            "notification-url": "https://packagist.org/downloads/",
            "license": [
                "BSD-3-Clause"
            ],
            "authors": [
                {
                    "name": "Arne Blankerts",
                    "email": "arne@blankerts.de",
                    "role": "Developer"
                },
                {
                    "name": "Sebastian Heuer",
                    "email": "sebastian@phpeople.de",
                    "role": "Developer"
                },
                {
                    "name": "Sebastian Bergmann",
                    "email": "sebastian@phpunit.de",
                    "role": "Developer"
                }
            ],
            "description": "Component for reading phar.io manifest information from a PHP Archive (PHAR)",
            "support": {
                "issues": "https://github.com/phar-io/manifest/issues",
                "source": "https://github.com/phar-io/manifest/tree/2.0.4"
            },
            "funding": [
                {
                    "url": "https://github.com/theseer",
                    "type": "github"
                }
            ],
            "time": "2024-03-03T12:33:53+00:00"
        },
        {
            "name": "phar-io/version",
            "version": "3.2.1",
            "source": {
                "type": "git",
                "url": "https://github.com/phar-io/version.git",
                "reference": "4f7fd7836c6f332bb2933569e566a0d6c4cbed74"
            },
            "dist": {
                "type": "zip",
                "url": "https://api.github.com/repos/phar-io/version/zipball/4f7fd7836c6f332bb2933569e566a0d6c4cbed74",
                "reference": "4f7fd7836c6f332bb2933569e566a0d6c4cbed74",
                "shasum": ""
            },
            "require": {
                "php": "^7.2 || ^8.0"
            },
            "type": "library",
            "autoload": {
                "classmap": [
                    "src/"
                ]
            },
            "notification-url": "https://packagist.org/downloads/",
            "license": [
                "BSD-3-Clause"
            ],
            "authors": [
                {
                    "name": "Arne Blankerts",
                    "email": "arne@blankerts.de",
                    "role": "Developer"
                },
                {
                    "name": "Sebastian Heuer",
                    "email": "sebastian@phpeople.de",
                    "role": "Developer"
                },
                {
                    "name": "Sebastian Bergmann",
                    "email": "sebastian@phpunit.de",
                    "role": "Developer"
                }
            ],
            "description": "Library for handling version information and constraints",
            "support": {
                "issues": "https://github.com/phar-io/version/issues",
                "source": "https://github.com/phar-io/version/tree/3.2.1"
            },
            "time": "2022-02-21T01:04:05+00:00"
        },
        {
            "name": "phpstan/phpdoc-parser",
            "version": "2.3.0",
            "source": {
                "type": "git",
                "url": "https://github.com/phpstan/phpdoc-parser.git",
                "reference": "1e0cd5370df5dd2e556a36b9c62f62e555870495"
            },
            "dist": {
                "type": "zip",
                "url": "https://api.github.com/repos/phpstan/phpdoc-parser/zipball/1e0cd5370df5dd2e556a36b9c62f62e555870495",
                "reference": "1e0cd5370df5dd2e556a36b9c62f62e555870495",
                "shasum": ""
            },
            "require": {
                "php": "^7.4 || ^8.0"
            },
            "require-dev": {
                "doctrine/annotations": "^2.0",
                "nikic/php-parser": "^5.3.0",
                "php-parallel-lint/php-parallel-lint": "^1.2",
                "phpstan/extension-installer": "^1.0",
                "phpstan/phpstan": "^2.0",
                "phpstan/phpstan-phpunit": "^2.0",
                "phpstan/phpstan-strict-rules": "^2.0",
                "phpunit/phpunit": "^9.6",
                "symfony/process": "^5.2"
            },
            "type": "library",
            "autoload": {
                "psr-4": {
                    "PHPStan\\PhpDocParser\\": [
                        "src/"
                    ]
                }
            },
            "notification-url": "https://packagist.org/downloads/",
            "license": [
                "MIT"
            ],
            "description": "PHPDoc parser with support for nullable, intersection and generic types",
            "support": {
                "issues": "https://github.com/phpstan/phpdoc-parser/issues",
                "source": "https://github.com/phpstan/phpdoc-parser/tree/2.3.0"
            },
            "time": "2025-08-30T15:50:23+00:00"
        },
        {
            "name": "phpstan/phpstan",
<<<<<<< HEAD
            "version": "1.12.29",
            "source": {
                "type": "git",
                "url": "https://github.com/phpstan/phpstan.git",
                "reference": "0835c625a38ac6484f050077116b6668bc3ab57d"
            },
            "dist": {
                "type": "zip",
                "url": "https://api.github.com/repos/phpstan/phpstan/zipball/0835c625a38ac6484f050077116b6668bc3ab57d",
                "reference": "0835c625a38ac6484f050077116b6668bc3ab57d",
=======
            "version": "1.12.32",
            "dist": {
                "type": "zip",
                "url": "https://api.github.com/repos/phpstan/phpstan/zipball/2770dcdf5078d0b0d53f94317e06affe88419aa8",
                "reference": "2770dcdf5078d0b0d53f94317e06affe88419aa8",
>>>>>>> 2706844c
                "shasum": ""
            },
            "require": {
                "php": "^7.2|^8.0"
            },
            "conflict": {
                "phpstan/phpstan-shim": "*"
            },
            "bin": [
                "phpstan",
                "phpstan.phar"
            ],
            "type": "library",
            "autoload": {
                "files": [
                    "bootstrap.php"
                ]
            },
            "notification-url": "https://packagist.org/downloads/",
            "license": [
                "MIT"
            ],
            "description": "PHPStan - PHP Static Analysis Tool",
            "keywords": [
                "dev",
                "static analysis"
            ],
            "support": {
                "docs": "https://phpstan.org/user-guide/getting-started",
                "forum": "https://github.com/phpstan/phpstan/discussions",
                "issues": "https://github.com/phpstan/phpstan/issues",
                "security": "https://github.com/phpstan/phpstan/security/policy",
                "source": "https://github.com/phpstan/phpstan-src"
            },
            "funding": [
                {
                    "url": "https://github.com/ondrejmirtes",
                    "type": "github"
                },
                {
                    "url": "https://github.com/phpstan",
                    "type": "github"
                }
            ],
<<<<<<< HEAD
            "time": "2025-09-16T08:46:57+00:00"
=======
            "time": "2025-09-30T10:16:31+00:00"
>>>>>>> 2706844c
        },
        {
            "name": "phpunit/php-code-coverage",
            "version": "9.2.32",
            "source": {
                "type": "git",
                "url": "https://github.com/sebastianbergmann/php-code-coverage.git",
                "reference": "85402a822d1ecf1db1096959413d35e1c37cf1a5"
            },
            "dist": {
                "type": "zip",
                "url": "https://api.github.com/repos/sebastianbergmann/php-code-coverage/zipball/85402a822d1ecf1db1096959413d35e1c37cf1a5",
                "reference": "85402a822d1ecf1db1096959413d35e1c37cf1a5",
                "shasum": ""
            },
            "require": {
                "ext-dom": "*",
                "ext-libxml": "*",
                "ext-xmlwriter": "*",
                "nikic/php-parser": "^4.19.1 || ^5.1.0",
                "php": ">=7.3",
                "phpunit/php-file-iterator": "^3.0.6",
                "phpunit/php-text-template": "^2.0.4",
                "sebastian/code-unit-reverse-lookup": "^2.0.3",
                "sebastian/complexity": "^2.0.3",
                "sebastian/environment": "^5.1.5",
                "sebastian/lines-of-code": "^1.0.4",
                "sebastian/version": "^3.0.2",
                "theseer/tokenizer": "^1.2.3"
            },
            "require-dev": {
                "phpunit/phpunit": "^9.6"
            },
            "suggest": {
                "ext-pcov": "PHP extension that provides line coverage",
                "ext-xdebug": "PHP extension that provides line coverage as well as branch and path coverage"
            },
            "type": "library",
            "extra": {
                "branch-alias": {
                    "dev-main": "9.2.x-dev"
                }
            },
            "autoload": {
                "classmap": [
                    "src/"
                ]
            },
            "notification-url": "https://packagist.org/downloads/",
            "license": [
                "BSD-3-Clause"
            ],
            "authors": [
                {
                    "name": "Sebastian Bergmann",
                    "email": "sebastian@phpunit.de",
                    "role": "lead"
                }
            ],
            "description": "Library that provides collection, processing, and rendering functionality for PHP code coverage information.",
            "homepage": "https://github.com/sebastianbergmann/php-code-coverage",
            "keywords": [
                "coverage",
                "testing",
                "xunit"
            ],
            "support": {
                "issues": "https://github.com/sebastianbergmann/php-code-coverage/issues",
                "security": "https://github.com/sebastianbergmann/php-code-coverage/security/policy",
                "source": "https://github.com/sebastianbergmann/php-code-coverage/tree/9.2.32"
            },
            "funding": [
                {
                    "url": "https://github.com/sebastianbergmann",
                    "type": "github"
                }
            ],
            "time": "2024-08-22T04:23:01+00:00"
        },
        {
            "name": "phpunit/php-file-iterator",
            "version": "3.0.6",
            "source": {
                "type": "git",
                "url": "https://github.com/sebastianbergmann/php-file-iterator.git",
                "reference": "cf1c2e7c203ac650e352f4cc675a7021e7d1b3cf"
            },
            "dist": {
                "type": "zip",
                "url": "https://api.github.com/repos/sebastianbergmann/php-file-iterator/zipball/cf1c2e7c203ac650e352f4cc675a7021e7d1b3cf",
                "reference": "cf1c2e7c203ac650e352f4cc675a7021e7d1b3cf",
                "shasum": ""
            },
            "require": {
                "php": ">=7.3"
            },
            "require-dev": {
                "phpunit/phpunit": "^9.3"
            },
            "type": "library",
            "extra": {
                "branch-alias": {
                    "dev-master": "3.0-dev"
                }
            },
            "autoload": {
                "classmap": [
                    "src/"
                ]
            },
            "notification-url": "https://packagist.org/downloads/",
            "license": [
                "BSD-3-Clause"
            ],
            "authors": [
                {
                    "name": "Sebastian Bergmann",
                    "email": "sebastian@phpunit.de",
                    "role": "lead"
                }
            ],
            "description": "FilterIterator implementation that filters files based on a list of suffixes.",
            "homepage": "https://github.com/sebastianbergmann/php-file-iterator/",
            "keywords": [
                "filesystem",
                "iterator"
            ],
            "support": {
                "issues": "https://github.com/sebastianbergmann/php-file-iterator/issues",
                "source": "https://github.com/sebastianbergmann/php-file-iterator/tree/3.0.6"
            },
            "funding": [
                {
                    "url": "https://github.com/sebastianbergmann",
                    "type": "github"
                }
            ],
            "time": "2021-12-02T12:48:52+00:00"
        },
        {
            "name": "phpunit/php-invoker",
            "version": "3.1.1",
            "source": {
                "type": "git",
                "url": "https://github.com/sebastianbergmann/php-invoker.git",
                "reference": "5a10147d0aaf65b58940a0b72f71c9ac0423cc67"
            },
            "dist": {
                "type": "zip",
                "url": "https://api.github.com/repos/sebastianbergmann/php-invoker/zipball/5a10147d0aaf65b58940a0b72f71c9ac0423cc67",
                "reference": "5a10147d0aaf65b58940a0b72f71c9ac0423cc67",
                "shasum": ""
            },
            "require": {
                "php": ">=7.3"
            },
            "require-dev": {
                "ext-pcntl": "*",
                "phpunit/phpunit": "^9.3"
            },
            "suggest": {
                "ext-pcntl": "*"
            },
            "type": "library",
            "extra": {
                "branch-alias": {
                    "dev-master": "3.1-dev"
                }
            },
            "autoload": {
                "classmap": [
                    "src/"
                ]
            },
            "notification-url": "https://packagist.org/downloads/",
            "license": [
                "BSD-3-Clause"
            ],
            "authors": [
                {
                    "name": "Sebastian Bergmann",
                    "email": "sebastian@phpunit.de",
                    "role": "lead"
                }
            ],
            "description": "Invoke callables with a timeout",
            "homepage": "https://github.com/sebastianbergmann/php-invoker/",
            "keywords": [
                "process"
            ],
            "support": {
                "issues": "https://github.com/sebastianbergmann/php-invoker/issues",
                "source": "https://github.com/sebastianbergmann/php-invoker/tree/3.1.1"
            },
            "funding": [
                {
                    "url": "https://github.com/sebastianbergmann",
                    "type": "github"
                }
            ],
            "time": "2020-09-28T05:58:55+00:00"
        },
        {
            "name": "phpunit/php-text-template",
            "version": "2.0.4",
            "source": {
                "type": "git",
                "url": "https://github.com/sebastianbergmann/php-text-template.git",
                "reference": "5da5f67fc95621df9ff4c4e5a84d6a8a2acf7c28"
            },
            "dist": {
                "type": "zip",
                "url": "https://api.github.com/repos/sebastianbergmann/php-text-template/zipball/5da5f67fc95621df9ff4c4e5a84d6a8a2acf7c28",
                "reference": "5da5f67fc95621df9ff4c4e5a84d6a8a2acf7c28",
                "shasum": ""
            },
            "require": {
                "php": ">=7.3"
            },
            "require-dev": {
                "phpunit/phpunit": "^9.3"
            },
            "type": "library",
            "extra": {
                "branch-alias": {
                    "dev-master": "2.0-dev"
                }
            },
            "autoload": {
                "classmap": [
                    "src/"
                ]
            },
            "notification-url": "https://packagist.org/downloads/",
            "license": [
                "BSD-3-Clause"
            ],
            "authors": [
                {
                    "name": "Sebastian Bergmann",
                    "email": "sebastian@phpunit.de",
                    "role": "lead"
                }
            ],
            "description": "Simple template engine.",
            "homepage": "https://github.com/sebastianbergmann/php-text-template/",
            "keywords": [
                "template"
            ],
            "support": {
                "issues": "https://github.com/sebastianbergmann/php-text-template/issues",
                "source": "https://github.com/sebastianbergmann/php-text-template/tree/2.0.4"
            },
            "funding": [
                {
                    "url": "https://github.com/sebastianbergmann",
                    "type": "github"
                }
            ],
            "time": "2020-10-26T05:33:50+00:00"
        },
        {
            "name": "phpunit/php-timer",
            "version": "5.0.3",
            "source": {
                "type": "git",
                "url": "https://github.com/sebastianbergmann/php-timer.git",
                "reference": "5a63ce20ed1b5bf577850e2c4e87f4aa902afbd2"
            },
            "dist": {
                "type": "zip",
                "url": "https://api.github.com/repos/sebastianbergmann/php-timer/zipball/5a63ce20ed1b5bf577850e2c4e87f4aa902afbd2",
                "reference": "5a63ce20ed1b5bf577850e2c4e87f4aa902afbd2",
                "shasum": ""
            },
            "require": {
                "php": ">=7.3"
            },
            "require-dev": {
                "phpunit/phpunit": "^9.3"
            },
            "type": "library",
            "extra": {
                "branch-alias": {
                    "dev-master": "5.0-dev"
                }
            },
            "autoload": {
                "classmap": [
                    "src/"
                ]
            },
            "notification-url": "https://packagist.org/downloads/",
            "license": [
                "BSD-3-Clause"
            ],
            "authors": [
                {
                    "name": "Sebastian Bergmann",
                    "email": "sebastian@phpunit.de",
                    "role": "lead"
                }
            ],
            "description": "Utility class for timing",
            "homepage": "https://github.com/sebastianbergmann/php-timer/",
            "keywords": [
                "timer"
            ],
            "support": {
                "issues": "https://github.com/sebastianbergmann/php-timer/issues",
                "source": "https://github.com/sebastianbergmann/php-timer/tree/5.0.3"
            },
            "funding": [
                {
                    "url": "https://github.com/sebastianbergmann",
                    "type": "github"
                }
            ],
            "time": "2020-10-26T13:16:10+00:00"
        },
        {
            "name": "phpunit/phpunit",
<<<<<<< HEAD
            "version": "9.6.27",
            "source": {
                "type": "git",
                "url": "https://github.com/sebastianbergmann/phpunit.git",
                "reference": "0a9aa4440b6a9528cf360071502628d717af3e0a"
            },
            "dist": {
                "type": "zip",
                "url": "https://api.github.com/repos/sebastianbergmann/phpunit/zipball/0a9aa4440b6a9528cf360071502628d717af3e0a",
                "reference": "0a9aa4440b6a9528cf360071502628d717af3e0a",
=======
            "version": "9.6.29",
            "source": {
                "type": "git",
                "url": "https://github.com/sebastianbergmann/phpunit.git",
                "reference": "9ecfec57835a5581bc888ea7e13b51eb55ab9dd3"
            },
            "dist": {
                "type": "zip",
                "url": "https://api.github.com/repos/sebastianbergmann/phpunit/zipball/9ecfec57835a5581bc888ea7e13b51eb55ab9dd3",
                "reference": "9ecfec57835a5581bc888ea7e13b51eb55ab9dd3",
>>>>>>> 2706844c
                "shasum": ""
            },
            "require": {
                "doctrine/instantiator": "^1.5.0 || ^2",
                "ext-dom": "*",
                "ext-json": "*",
                "ext-libxml": "*",
                "ext-mbstring": "*",
                "ext-xml": "*",
                "ext-xmlwriter": "*",
                "myclabs/deep-copy": "^1.13.4",
                "phar-io/manifest": "^2.0.4",
                "phar-io/version": "^3.2.1",
                "php": ">=7.3",
                "phpunit/php-code-coverage": "^9.2.32",
                "phpunit/php-file-iterator": "^3.0.6",
                "phpunit/php-invoker": "^3.1.1",
                "phpunit/php-text-template": "^2.0.4",
                "phpunit/php-timer": "^5.0.3",
                "sebastian/cli-parser": "^1.0.2",
                "sebastian/code-unit": "^1.0.8",
                "sebastian/comparator": "^4.0.9",
                "sebastian/diff": "^4.0.6",
                "sebastian/environment": "^5.1.5",
                "sebastian/exporter": "^4.0.8",
                "sebastian/global-state": "^5.0.8",
                "sebastian/object-enumerator": "^4.0.4",
                "sebastian/resource-operations": "^3.0.4",
                "sebastian/type": "^3.2.1",
                "sebastian/version": "^3.0.2"
            },
            "suggest": {
                "ext-soap": "To be able to generate mocks based on WSDL files",
                "ext-xdebug": "PHP extension that provides line coverage as well as branch and path coverage"
            },
            "bin": [
                "phpunit"
            ],
            "type": "library",
            "extra": {
                "branch-alias": {
                    "dev-master": "9.6-dev"
                }
            },
            "autoload": {
                "files": [
                    "src/Framework/Assert/Functions.php"
                ],
                "classmap": [
                    "src/"
                ]
            },
            "notification-url": "https://packagist.org/downloads/",
            "license": [
                "BSD-3-Clause"
            ],
            "authors": [
                {
                    "name": "Sebastian Bergmann",
                    "email": "sebastian@phpunit.de",
                    "role": "lead"
                }
            ],
            "description": "The PHP Unit Testing framework.",
            "homepage": "https://phpunit.de/",
            "keywords": [
                "phpunit",
                "testing",
                "xunit"
            ],
            "support": {
                "issues": "https://github.com/sebastianbergmann/phpunit/issues",
                "security": "https://github.com/sebastianbergmann/phpunit/security/policy",
<<<<<<< HEAD
                "source": "https://github.com/sebastianbergmann/phpunit/tree/9.6.27"
=======
                "source": "https://github.com/sebastianbergmann/phpunit/tree/9.6.29"
>>>>>>> 2706844c
            },
            "funding": [
                {
                    "url": "https://phpunit.de/sponsors.html",
                    "type": "custom"
                },
                {
                    "url": "https://github.com/sebastianbergmann",
                    "type": "github"
                },
                {
                    "url": "https://liberapay.com/sebastianbergmann",
                    "type": "liberapay"
                },
                {
                    "url": "https://thanks.dev/u/gh/sebastianbergmann",
                    "type": "thanks_dev"
                },
                {
                    "url": "https://tidelift.com/funding/github/packagist/phpunit/phpunit",
                    "type": "tidelift"
                }
            ],
<<<<<<< HEAD
            "time": "2025-09-14T06:18:03+00:00"
=======
            "time": "2025-09-24T06:29:11+00:00"
>>>>>>> 2706844c
        },
        {
            "name": "sebastian/cli-parser",
            "version": "1.0.2",
            "source": {
                "type": "git",
                "url": "https://github.com/sebastianbergmann/cli-parser.git",
                "reference": "2b56bea83a09de3ac06bb18b92f068e60cc6f50b"
            },
            "dist": {
                "type": "zip",
                "url": "https://api.github.com/repos/sebastianbergmann/cli-parser/zipball/2b56bea83a09de3ac06bb18b92f068e60cc6f50b",
                "reference": "2b56bea83a09de3ac06bb18b92f068e60cc6f50b",
                "shasum": ""
            },
            "require": {
                "php": ">=7.3"
            },
            "require-dev": {
                "phpunit/phpunit": "^9.3"
            },
            "type": "library",
            "extra": {
                "branch-alias": {
                    "dev-master": "1.0-dev"
                }
            },
            "autoload": {
                "classmap": [
                    "src/"
                ]
            },
            "notification-url": "https://packagist.org/downloads/",
            "license": [
                "BSD-3-Clause"
            ],
            "authors": [
                {
                    "name": "Sebastian Bergmann",
                    "email": "sebastian@phpunit.de",
                    "role": "lead"
                }
            ],
            "description": "Library for parsing CLI options",
            "homepage": "https://github.com/sebastianbergmann/cli-parser",
            "support": {
                "issues": "https://github.com/sebastianbergmann/cli-parser/issues",
                "source": "https://github.com/sebastianbergmann/cli-parser/tree/1.0.2"
            },
            "funding": [
                {
                    "url": "https://github.com/sebastianbergmann",
                    "type": "github"
                }
            ],
            "time": "2024-03-02T06:27:43+00:00"
        },
        {
            "name": "sebastian/code-unit",
            "version": "1.0.8",
            "source": {
                "type": "git",
                "url": "https://github.com/sebastianbergmann/code-unit.git",
                "reference": "1fc9f64c0927627ef78ba436c9b17d967e68e120"
            },
            "dist": {
                "type": "zip",
                "url": "https://api.github.com/repos/sebastianbergmann/code-unit/zipball/1fc9f64c0927627ef78ba436c9b17d967e68e120",
                "reference": "1fc9f64c0927627ef78ba436c9b17d967e68e120",
                "shasum": ""
            },
            "require": {
                "php": ">=7.3"
            },
            "require-dev": {
                "phpunit/phpunit": "^9.3"
            },
            "type": "library",
            "extra": {
                "branch-alias": {
                    "dev-master": "1.0-dev"
                }
            },
            "autoload": {
                "classmap": [
                    "src/"
                ]
            },
            "notification-url": "https://packagist.org/downloads/",
            "license": [
                "BSD-3-Clause"
            ],
            "authors": [
                {
                    "name": "Sebastian Bergmann",
                    "email": "sebastian@phpunit.de",
                    "role": "lead"
                }
            ],
            "description": "Collection of value objects that represent the PHP code units",
            "homepage": "https://github.com/sebastianbergmann/code-unit",
            "support": {
                "issues": "https://github.com/sebastianbergmann/code-unit/issues",
                "source": "https://github.com/sebastianbergmann/code-unit/tree/1.0.8"
            },
            "funding": [
                {
                    "url": "https://github.com/sebastianbergmann",
                    "type": "github"
                }
            ],
            "time": "2020-10-26T13:08:54+00:00"
        },
        {
            "name": "sebastian/code-unit-reverse-lookup",
            "version": "2.0.3",
            "source": {
                "type": "git",
                "url": "https://github.com/sebastianbergmann/code-unit-reverse-lookup.git",
                "reference": "ac91f01ccec49fb77bdc6fd1e548bc70f7faa3e5"
            },
            "dist": {
                "type": "zip",
                "url": "https://api.github.com/repos/sebastianbergmann/code-unit-reverse-lookup/zipball/ac91f01ccec49fb77bdc6fd1e548bc70f7faa3e5",
                "reference": "ac91f01ccec49fb77bdc6fd1e548bc70f7faa3e5",
                "shasum": ""
            },
            "require": {
                "php": ">=7.3"
            },
            "require-dev": {
                "phpunit/phpunit": "^9.3"
            },
            "type": "library",
            "extra": {
                "branch-alias": {
                    "dev-master": "2.0-dev"
                }
            },
            "autoload": {
                "classmap": [
                    "src/"
                ]
            },
            "notification-url": "https://packagist.org/downloads/",
            "license": [
                "BSD-3-Clause"
            ],
            "authors": [
                {
                    "name": "Sebastian Bergmann",
                    "email": "sebastian@phpunit.de"
                }
            ],
            "description": "Looks up which function or method a line of code belongs to",
            "homepage": "https://github.com/sebastianbergmann/code-unit-reverse-lookup/",
            "support": {
                "issues": "https://github.com/sebastianbergmann/code-unit-reverse-lookup/issues",
                "source": "https://github.com/sebastianbergmann/code-unit-reverse-lookup/tree/2.0.3"
            },
            "funding": [
                {
                    "url": "https://github.com/sebastianbergmann",
                    "type": "github"
                }
            ],
            "time": "2020-09-28T05:30:19+00:00"
        },
        {
            "name": "sebastian/comparator",
            "version": "4.0.9",
            "source": {
                "type": "git",
                "url": "https://github.com/sebastianbergmann/comparator.git",
                "reference": "67a2df3a62639eab2cc5906065e9805d4fd5dfc5"
            },
            "dist": {
                "type": "zip",
                "url": "https://api.github.com/repos/sebastianbergmann/comparator/zipball/67a2df3a62639eab2cc5906065e9805d4fd5dfc5",
                "reference": "67a2df3a62639eab2cc5906065e9805d4fd5dfc5",
                "shasum": ""
            },
            "require": {
                "php": ">=7.3",
                "sebastian/diff": "^4.0",
                "sebastian/exporter": "^4.0"
            },
            "require-dev": {
                "phpunit/phpunit": "^9.3"
            },
            "type": "library",
            "extra": {
                "branch-alias": {
                    "dev-master": "4.0-dev"
                }
            },
            "autoload": {
                "classmap": [
                    "src/"
                ]
            },
            "notification-url": "https://packagist.org/downloads/",
            "license": [
                "BSD-3-Clause"
            ],
            "authors": [
                {
                    "name": "Sebastian Bergmann",
                    "email": "sebastian@phpunit.de"
                },
                {
                    "name": "Jeff Welch",
                    "email": "whatthejeff@gmail.com"
                },
                {
                    "name": "Volker Dusch",
                    "email": "github@wallbash.com"
                },
                {
                    "name": "Bernhard Schussek",
                    "email": "bschussek@2bepublished.at"
                }
            ],
            "description": "Provides the functionality to compare PHP values for equality",
            "homepage": "https://github.com/sebastianbergmann/comparator",
            "keywords": [
                "comparator",
                "compare",
                "equality"
            ],
            "support": {
                "issues": "https://github.com/sebastianbergmann/comparator/issues",
                "source": "https://github.com/sebastianbergmann/comparator/tree/4.0.9"
            },
            "funding": [
                {
                    "url": "https://github.com/sebastianbergmann",
                    "type": "github"
                },
                {
                    "url": "https://liberapay.com/sebastianbergmann",
                    "type": "liberapay"
                },
                {
                    "url": "https://thanks.dev/u/gh/sebastianbergmann",
                    "type": "thanks_dev"
                },
                {
                    "url": "https://tidelift.com/funding/github/packagist/sebastian/comparator",
                    "type": "tidelift"
                }
            ],
            "time": "2025-08-10T06:51:50+00:00"
        },
        {
            "name": "sebastian/complexity",
            "version": "2.0.3",
            "source": {
                "type": "git",
                "url": "https://github.com/sebastianbergmann/complexity.git",
                "reference": "25f207c40d62b8b7aa32f5ab026c53561964053a"
            },
            "dist": {
                "type": "zip",
                "url": "https://api.github.com/repos/sebastianbergmann/complexity/zipball/25f207c40d62b8b7aa32f5ab026c53561964053a",
                "reference": "25f207c40d62b8b7aa32f5ab026c53561964053a",
                "shasum": ""
            },
            "require": {
                "nikic/php-parser": "^4.18 || ^5.0",
                "php": ">=7.3"
            },
            "require-dev": {
                "phpunit/phpunit": "^9.3"
            },
            "type": "library",
            "extra": {
                "branch-alias": {
                    "dev-master": "2.0-dev"
                }
            },
            "autoload": {
                "classmap": [
                    "src/"
                ]
            },
            "notification-url": "https://packagist.org/downloads/",
            "license": [
                "BSD-3-Clause"
            ],
            "authors": [
                {
                    "name": "Sebastian Bergmann",
                    "email": "sebastian@phpunit.de",
                    "role": "lead"
                }
            ],
            "description": "Library for calculating the complexity of PHP code units",
            "homepage": "https://github.com/sebastianbergmann/complexity",
            "support": {
                "issues": "https://github.com/sebastianbergmann/complexity/issues",
                "source": "https://github.com/sebastianbergmann/complexity/tree/2.0.3"
            },
            "funding": [
                {
                    "url": "https://github.com/sebastianbergmann",
                    "type": "github"
                }
            ],
            "time": "2023-12-22T06:19:30+00:00"
        },
        {
            "name": "sebastian/diff",
            "version": "4.0.6",
            "source": {
                "type": "git",
                "url": "https://github.com/sebastianbergmann/diff.git",
                "reference": "ba01945089c3a293b01ba9badc29ad55b106b0bc"
            },
            "dist": {
                "type": "zip",
                "url": "https://api.github.com/repos/sebastianbergmann/diff/zipball/ba01945089c3a293b01ba9badc29ad55b106b0bc",
                "reference": "ba01945089c3a293b01ba9badc29ad55b106b0bc",
                "shasum": ""
            },
            "require": {
                "php": ">=7.3"
            },
            "require-dev": {
                "phpunit/phpunit": "^9.3",
                "symfony/process": "^4.2 || ^5"
            },
            "type": "library",
            "extra": {
                "branch-alias": {
                    "dev-master": "4.0-dev"
                }
            },
            "autoload": {
                "classmap": [
                    "src/"
                ]
            },
            "notification-url": "https://packagist.org/downloads/",
            "license": [
                "BSD-3-Clause"
            ],
            "authors": [
                {
                    "name": "Sebastian Bergmann",
                    "email": "sebastian@phpunit.de"
                },
                {
                    "name": "Kore Nordmann",
                    "email": "mail@kore-nordmann.de"
                }
            ],
            "description": "Diff implementation",
            "homepage": "https://github.com/sebastianbergmann/diff",
            "keywords": [
                "diff",
                "udiff",
                "unidiff",
                "unified diff"
            ],
            "support": {
                "issues": "https://github.com/sebastianbergmann/diff/issues",
                "source": "https://github.com/sebastianbergmann/diff/tree/4.0.6"
            },
            "funding": [
                {
                    "url": "https://github.com/sebastianbergmann",
                    "type": "github"
                }
            ],
            "time": "2024-03-02T06:30:58+00:00"
        },
        {
            "name": "sebastian/environment",
            "version": "5.1.5",
            "source": {
                "type": "git",
                "url": "https://github.com/sebastianbergmann/environment.git",
                "reference": "830c43a844f1f8d5b7a1f6d6076b784454d8b7ed"
            },
            "dist": {
                "type": "zip",
                "url": "https://api.github.com/repos/sebastianbergmann/environment/zipball/830c43a844f1f8d5b7a1f6d6076b784454d8b7ed",
                "reference": "830c43a844f1f8d5b7a1f6d6076b784454d8b7ed",
                "shasum": ""
            },
            "require": {
                "php": ">=7.3"
            },
            "require-dev": {
                "phpunit/phpunit": "^9.3"
            },
            "suggest": {
                "ext-posix": "*"
            },
            "type": "library",
            "extra": {
                "branch-alias": {
                    "dev-master": "5.1-dev"
                }
            },
            "autoload": {
                "classmap": [
                    "src/"
                ]
            },
            "notification-url": "https://packagist.org/downloads/",
            "license": [
                "BSD-3-Clause"
            ],
            "authors": [
                {
                    "name": "Sebastian Bergmann",
                    "email": "sebastian@phpunit.de"
                }
            ],
            "description": "Provides functionality to handle HHVM/PHP environments",
            "homepage": "http://www.github.com/sebastianbergmann/environment",
            "keywords": [
                "Xdebug",
                "environment",
                "hhvm"
            ],
            "support": {
                "issues": "https://github.com/sebastianbergmann/environment/issues",
                "source": "https://github.com/sebastianbergmann/environment/tree/5.1.5"
            },
            "funding": [
                {
                    "url": "https://github.com/sebastianbergmann",
                    "type": "github"
                }
            ],
            "time": "2023-02-03T06:03:51+00:00"
        },
        {
            "name": "sebastian/exporter",
            "version": "4.0.8",
            "source": {
                "type": "git",
                "url": "https://github.com/sebastianbergmann/exporter.git",
                "reference": "14c6ba52f95a36c3d27c835d65efc7123c446e8c"
            },
            "dist": {
                "type": "zip",
                "url": "https://api.github.com/repos/sebastianbergmann/exporter/zipball/14c6ba52f95a36c3d27c835d65efc7123c446e8c",
                "reference": "14c6ba52f95a36c3d27c835d65efc7123c446e8c",
                "shasum": ""
            },
            "require": {
                "php": ">=7.3",
                "sebastian/recursion-context": "^4.0"
            },
            "require-dev": {
                "ext-mbstring": "*",
                "phpunit/phpunit": "^9.3"
            },
            "type": "library",
            "extra": {
                "branch-alias": {
                    "dev-master": "4.0-dev"
                }
            },
            "autoload": {
                "classmap": [
                    "src/"
                ]
            },
            "notification-url": "https://packagist.org/downloads/",
            "license": [
                "BSD-3-Clause"
            ],
            "authors": [
                {
                    "name": "Sebastian Bergmann",
                    "email": "sebastian@phpunit.de"
                },
                {
                    "name": "Jeff Welch",
                    "email": "whatthejeff@gmail.com"
                },
                {
                    "name": "Volker Dusch",
                    "email": "github@wallbash.com"
                },
                {
                    "name": "Adam Harvey",
                    "email": "aharvey@php.net"
                },
                {
                    "name": "Bernhard Schussek",
                    "email": "bschussek@gmail.com"
                }
            ],
            "description": "Provides the functionality to export PHP variables for visualization",
            "homepage": "https://www.github.com/sebastianbergmann/exporter",
            "keywords": [
                "export",
                "exporter"
            ],
            "support": {
                "issues": "https://github.com/sebastianbergmann/exporter/issues",
                "source": "https://github.com/sebastianbergmann/exporter/tree/4.0.8"
            },
            "funding": [
                {
                    "url": "https://github.com/sebastianbergmann",
                    "type": "github"
                },
                {
                    "url": "https://liberapay.com/sebastianbergmann",
                    "type": "liberapay"
                },
                {
                    "url": "https://thanks.dev/u/gh/sebastianbergmann",
                    "type": "thanks_dev"
                },
                {
                    "url": "https://tidelift.com/funding/github/packagist/sebastian/exporter",
                    "type": "tidelift"
                }
            ],
            "time": "2025-09-24T06:03:27+00:00"
        },
        {
            "name": "sebastian/global-state",
            "version": "5.0.8",
            "source": {
                "type": "git",
                "url": "https://github.com/sebastianbergmann/global-state.git",
                "reference": "b6781316bdcd28260904e7cc18ec983d0d2ef4f6"
            },
            "dist": {
                "type": "zip",
                "url": "https://api.github.com/repos/sebastianbergmann/global-state/zipball/b6781316bdcd28260904e7cc18ec983d0d2ef4f6",
                "reference": "b6781316bdcd28260904e7cc18ec983d0d2ef4f6",
                "shasum": ""
            },
            "require": {
                "php": ">=7.3",
                "sebastian/object-reflector": "^2.0",
                "sebastian/recursion-context": "^4.0"
            },
            "require-dev": {
                "ext-dom": "*",
                "phpunit/phpunit": "^9.3"
            },
            "suggest": {
                "ext-uopz": "*"
            },
            "type": "library",
            "extra": {
                "branch-alias": {
                    "dev-master": "5.0-dev"
                }
            },
            "autoload": {
                "classmap": [
                    "src/"
                ]
            },
            "notification-url": "https://packagist.org/downloads/",
            "license": [
                "BSD-3-Clause"
            ],
            "authors": [
                {
                    "name": "Sebastian Bergmann",
                    "email": "sebastian@phpunit.de"
                }
            ],
            "description": "Snapshotting of global state",
            "homepage": "http://www.github.com/sebastianbergmann/global-state",
            "keywords": [
                "global state"
            ],
            "support": {
                "issues": "https://github.com/sebastianbergmann/global-state/issues",
                "source": "https://github.com/sebastianbergmann/global-state/tree/5.0.8"
            },
            "funding": [
                {
                    "url": "https://github.com/sebastianbergmann",
                    "type": "github"
                },
                {
                    "url": "https://liberapay.com/sebastianbergmann",
                    "type": "liberapay"
                },
                {
                    "url": "https://thanks.dev/u/gh/sebastianbergmann",
                    "type": "thanks_dev"
                },
                {
                    "url": "https://tidelift.com/funding/github/packagist/sebastian/global-state",
                    "type": "tidelift"
                }
            ],
            "time": "2025-08-10T07:10:35+00:00"
        },
        {
            "name": "sebastian/lines-of-code",
            "version": "1.0.4",
            "source": {
                "type": "git",
                "url": "https://github.com/sebastianbergmann/lines-of-code.git",
                "reference": "e1e4a170560925c26d424b6a03aed157e7dcc5c5"
            },
            "dist": {
                "type": "zip",
                "url": "https://api.github.com/repos/sebastianbergmann/lines-of-code/zipball/e1e4a170560925c26d424b6a03aed157e7dcc5c5",
                "reference": "e1e4a170560925c26d424b6a03aed157e7dcc5c5",
                "shasum": ""
            },
            "require": {
                "nikic/php-parser": "^4.18 || ^5.0",
                "php": ">=7.3"
            },
            "require-dev": {
                "phpunit/phpunit": "^9.3"
            },
            "type": "library",
            "extra": {
                "branch-alias": {
                    "dev-master": "1.0-dev"
                }
            },
            "autoload": {
                "classmap": [
                    "src/"
                ]
            },
            "notification-url": "https://packagist.org/downloads/",
            "license": [
                "BSD-3-Clause"
            ],
            "authors": [
                {
                    "name": "Sebastian Bergmann",
                    "email": "sebastian@phpunit.de",
                    "role": "lead"
                }
            ],
            "description": "Library for counting the lines of code in PHP source code",
            "homepage": "https://github.com/sebastianbergmann/lines-of-code",
            "support": {
                "issues": "https://github.com/sebastianbergmann/lines-of-code/issues",
                "source": "https://github.com/sebastianbergmann/lines-of-code/tree/1.0.4"
            },
            "funding": [
                {
                    "url": "https://github.com/sebastianbergmann",
                    "type": "github"
                }
            ],
            "time": "2023-12-22T06:20:34+00:00"
        },
        {
            "name": "sebastian/object-enumerator",
            "version": "4.0.4",
            "source": {
                "type": "git",
                "url": "https://github.com/sebastianbergmann/object-enumerator.git",
                "reference": "5c9eeac41b290a3712d88851518825ad78f45c71"
            },
            "dist": {
                "type": "zip",
                "url": "https://api.github.com/repos/sebastianbergmann/object-enumerator/zipball/5c9eeac41b290a3712d88851518825ad78f45c71",
                "reference": "5c9eeac41b290a3712d88851518825ad78f45c71",
                "shasum": ""
            },
            "require": {
                "php": ">=7.3",
                "sebastian/object-reflector": "^2.0",
                "sebastian/recursion-context": "^4.0"
            },
            "require-dev": {
                "phpunit/phpunit": "^9.3"
            },
            "type": "library",
            "extra": {
                "branch-alias": {
                    "dev-master": "4.0-dev"
                }
            },
            "autoload": {
                "classmap": [
                    "src/"
                ]
            },
            "notification-url": "https://packagist.org/downloads/",
            "license": [
                "BSD-3-Clause"
            ],
            "authors": [
                {
                    "name": "Sebastian Bergmann",
                    "email": "sebastian@phpunit.de"
                }
            ],
            "description": "Traverses array structures and object graphs to enumerate all referenced objects",
            "homepage": "https://github.com/sebastianbergmann/object-enumerator/",
            "support": {
                "issues": "https://github.com/sebastianbergmann/object-enumerator/issues",
                "source": "https://github.com/sebastianbergmann/object-enumerator/tree/4.0.4"
            },
            "funding": [
                {
                    "url": "https://github.com/sebastianbergmann",
                    "type": "github"
                }
            ],
            "time": "2020-10-26T13:12:34+00:00"
        },
        {
            "name": "sebastian/object-reflector",
            "version": "2.0.4",
            "source": {
                "type": "git",
                "url": "https://github.com/sebastianbergmann/object-reflector.git",
                "reference": "b4f479ebdbf63ac605d183ece17d8d7fe49c15c7"
            },
            "dist": {
                "type": "zip",
                "url": "https://api.github.com/repos/sebastianbergmann/object-reflector/zipball/b4f479ebdbf63ac605d183ece17d8d7fe49c15c7",
                "reference": "b4f479ebdbf63ac605d183ece17d8d7fe49c15c7",
                "shasum": ""
            },
            "require": {
                "php": ">=7.3"
            },
            "require-dev": {
                "phpunit/phpunit": "^9.3"
            },
            "type": "library",
            "extra": {
                "branch-alias": {
                    "dev-master": "2.0-dev"
                }
            },
            "autoload": {
                "classmap": [
                    "src/"
                ]
            },
            "notification-url": "https://packagist.org/downloads/",
            "license": [
                "BSD-3-Clause"
            ],
            "authors": [
                {
                    "name": "Sebastian Bergmann",
                    "email": "sebastian@phpunit.de"
                }
            ],
            "description": "Allows reflection of object attributes, including inherited and non-public ones",
            "homepage": "https://github.com/sebastianbergmann/object-reflector/",
            "support": {
                "issues": "https://github.com/sebastianbergmann/object-reflector/issues",
                "source": "https://github.com/sebastianbergmann/object-reflector/tree/2.0.4"
            },
            "funding": [
                {
                    "url": "https://github.com/sebastianbergmann",
                    "type": "github"
                }
            ],
            "time": "2020-10-26T13:14:26+00:00"
        },
        {
            "name": "sebastian/recursion-context",
            "version": "4.0.6",
            "source": {
                "type": "git",
                "url": "https://github.com/sebastianbergmann/recursion-context.git",
                "reference": "539c6691e0623af6dc6f9c20384c120f963465a0"
            },
            "dist": {
                "type": "zip",
                "url": "https://api.github.com/repos/sebastianbergmann/recursion-context/zipball/539c6691e0623af6dc6f9c20384c120f963465a0",
                "reference": "539c6691e0623af6dc6f9c20384c120f963465a0",
                "shasum": ""
            },
            "require": {
                "php": ">=7.3"
            },
            "require-dev": {
                "phpunit/phpunit": "^9.3"
            },
            "type": "library",
            "extra": {
                "branch-alias": {
                    "dev-master": "4.0-dev"
                }
            },
            "autoload": {
                "classmap": [
                    "src/"
                ]
            },
            "notification-url": "https://packagist.org/downloads/",
            "license": [
                "BSD-3-Clause"
            ],
            "authors": [
                {
                    "name": "Sebastian Bergmann",
                    "email": "sebastian@phpunit.de"
                },
                {
                    "name": "Jeff Welch",
                    "email": "whatthejeff@gmail.com"
                },
                {
                    "name": "Adam Harvey",
                    "email": "aharvey@php.net"
                }
            ],
            "description": "Provides functionality to recursively process PHP variables",
            "homepage": "https://github.com/sebastianbergmann/recursion-context",
            "support": {
                "issues": "https://github.com/sebastianbergmann/recursion-context/issues",
                "source": "https://github.com/sebastianbergmann/recursion-context/tree/4.0.6"
            },
            "funding": [
                {
                    "url": "https://github.com/sebastianbergmann",
                    "type": "github"
                },
                {
                    "url": "https://liberapay.com/sebastianbergmann",
                    "type": "liberapay"
                },
                {
                    "url": "https://thanks.dev/u/gh/sebastianbergmann",
                    "type": "thanks_dev"
                },
                {
                    "url": "https://tidelift.com/funding/github/packagist/sebastian/recursion-context",
                    "type": "tidelift"
                }
            ],
            "time": "2025-08-10T06:57:39+00:00"
        },
        {
            "name": "sebastian/resource-operations",
            "version": "3.0.4",
            "source": {
                "type": "git",
                "url": "https://github.com/sebastianbergmann/resource-operations.git",
                "reference": "05d5692a7993ecccd56a03e40cd7e5b09b1d404e"
            },
            "dist": {
                "type": "zip",
                "url": "https://api.github.com/repos/sebastianbergmann/resource-operations/zipball/05d5692a7993ecccd56a03e40cd7e5b09b1d404e",
                "reference": "05d5692a7993ecccd56a03e40cd7e5b09b1d404e",
                "shasum": ""
            },
            "require": {
                "php": ">=7.3"
            },
            "require-dev": {
                "phpunit/phpunit": "^9.0"
            },
            "type": "library",
            "extra": {
                "branch-alias": {
                    "dev-main": "3.0-dev"
                }
            },
            "autoload": {
                "classmap": [
                    "src/"
                ]
            },
            "notification-url": "https://packagist.org/downloads/",
            "license": [
                "BSD-3-Clause"
            ],
            "authors": [
                {
                    "name": "Sebastian Bergmann",
                    "email": "sebastian@phpunit.de"
                }
            ],
            "description": "Provides a list of PHP built-in functions that operate on resources",
            "homepage": "https://www.github.com/sebastianbergmann/resource-operations",
            "support": {
                "source": "https://github.com/sebastianbergmann/resource-operations/tree/3.0.4"
            },
            "funding": [
                {
                    "url": "https://github.com/sebastianbergmann",
                    "type": "github"
                }
            ],
            "time": "2024-03-14T16:00:52+00:00"
        },
        {
            "name": "sebastian/type",
            "version": "3.2.1",
            "source": {
                "type": "git",
                "url": "https://github.com/sebastianbergmann/type.git",
                "reference": "75e2c2a32f5e0b3aef905b9ed0b179b953b3d7c7"
            },
            "dist": {
                "type": "zip",
                "url": "https://api.github.com/repos/sebastianbergmann/type/zipball/75e2c2a32f5e0b3aef905b9ed0b179b953b3d7c7",
                "reference": "75e2c2a32f5e0b3aef905b9ed0b179b953b3d7c7",
                "shasum": ""
            },
            "require": {
                "php": ">=7.3"
            },
            "require-dev": {
                "phpunit/phpunit": "^9.5"
            },
            "type": "library",
            "extra": {
                "branch-alias": {
                    "dev-master": "3.2-dev"
                }
            },
            "autoload": {
                "classmap": [
                    "src/"
                ]
            },
            "notification-url": "https://packagist.org/downloads/",
            "license": [
                "BSD-3-Clause"
            ],
            "authors": [
                {
                    "name": "Sebastian Bergmann",
                    "email": "sebastian@phpunit.de",
                    "role": "lead"
                }
            ],
            "description": "Collection of value objects that represent the types of the PHP type system",
            "homepage": "https://github.com/sebastianbergmann/type",
            "support": {
                "issues": "https://github.com/sebastianbergmann/type/issues",
                "source": "https://github.com/sebastianbergmann/type/tree/3.2.1"
            },
            "funding": [
                {
                    "url": "https://github.com/sebastianbergmann",
                    "type": "github"
                }
            ],
            "time": "2023-02-03T06:13:03+00:00"
        },
        {
            "name": "sebastian/version",
            "version": "3.0.2",
            "source": {
                "type": "git",
                "url": "https://github.com/sebastianbergmann/version.git",
                "reference": "c6c1022351a901512170118436c764e473f6de8c"
            },
            "dist": {
                "type": "zip",
                "url": "https://api.github.com/repos/sebastianbergmann/version/zipball/c6c1022351a901512170118436c764e473f6de8c",
                "reference": "c6c1022351a901512170118436c764e473f6de8c",
                "shasum": ""
            },
            "require": {
                "php": ">=7.3"
            },
            "type": "library",
            "extra": {
                "branch-alias": {
                    "dev-master": "3.0-dev"
                }
            },
            "autoload": {
                "classmap": [
                    "src/"
                ]
            },
            "notification-url": "https://packagist.org/downloads/",
            "license": [
                "BSD-3-Clause"
            ],
            "authors": [
                {
                    "name": "Sebastian Bergmann",
                    "email": "sebastian@phpunit.de",
                    "role": "lead"
                }
            ],
            "description": "Library that helps with managing the version number of Git-hosted PHP projects",
            "homepage": "https://github.com/sebastianbergmann/version",
            "support": {
                "issues": "https://github.com/sebastianbergmann/version/issues",
                "source": "https://github.com/sebastianbergmann/version/tree/3.0.2"
            },
            "funding": [
                {
                    "url": "https://github.com/sebastianbergmann",
                    "type": "github"
                }
            ],
            "time": "2020-09-28T06:39:44+00:00"
        },
        {
            "name": "slevomat/coding-standard",
            "version": "8.22.1",
            "source": {
                "type": "git",
                "url": "https://github.com/slevomat/coding-standard.git",
                "reference": "1dd80bf3b93692bedb21a6623c496887fad05fec"
            },
            "dist": {
                "type": "zip",
                "url": "https://api.github.com/repos/slevomat/coding-standard/zipball/1dd80bf3b93692bedb21a6623c496887fad05fec",
                "reference": "1dd80bf3b93692bedb21a6623c496887fad05fec",
                "shasum": ""
            },
            "require": {
                "dealerdirect/phpcodesniffer-composer-installer": "^0.6.2 || ^0.7 || ^1.1.2",
                "php": "^7.4 || ^8.0",
                "phpstan/phpdoc-parser": "^2.3.0",
                "squizlabs/php_codesniffer": "^3.13.4"
            },
            "require-dev": {
                "phing/phing": "3.0.1|3.1.0",
                "php-parallel-lint/php-parallel-lint": "1.4.0",
                "phpstan/phpstan": "2.1.24",
                "phpstan/phpstan-deprecation-rules": "2.0.3",
                "phpstan/phpstan-phpunit": "2.0.7",
                "phpstan/phpstan-strict-rules": "2.0.6",
                "phpunit/phpunit": "9.6.8|10.5.48|11.4.4|11.5.36|12.3.10"
            },
            "type": "phpcodesniffer-standard",
            "extra": {
                "branch-alias": {
                    "dev-master": "8.x-dev"
                }
            },
            "autoload": {
                "psr-4": {
                    "SlevomatCodingStandard\\": "SlevomatCodingStandard/"
                }
            },
            "notification-url": "https://packagist.org/downloads/",
            "license": [
                "MIT"
            ],
            "description": "Slevomat Coding Standard for PHP_CodeSniffer complements Consistence Coding Standard by providing sniffs with additional checks.",
            "keywords": [
                "dev",
                "phpcs"
            ],
            "support": {
                "issues": "https://github.com/slevomat/coding-standard/issues",
                "source": "https://github.com/slevomat/coding-standard/tree/8.22.1"
            },
            "funding": [
                {
                    "url": "https://github.com/kukulich",
                    "type": "github"
                },
                {
                    "url": "https://tidelift.com/funding/github/packagist/slevomat/coding-standard",
                    "type": "tidelift"
                }
            ],
            "time": "2025-09-13T08:53:30+00:00"
        },
        {
            "name": "squizlabs/php_codesniffer",
<<<<<<< HEAD
            "version": "3.13.4",
            "source": {
                "type": "git",
                "url": "https://github.com/PHPCSStandards/PHP_CodeSniffer.git",
                "reference": "ad545ea9c1b7d270ce0fc9cbfb884161cd706119"
            },
            "dist": {
                "type": "zip",
                "url": "https://api.github.com/repos/PHPCSStandards/PHP_CodeSniffer/zipball/ad545ea9c1b7d270ce0fc9cbfb884161cd706119",
                "reference": "ad545ea9c1b7d270ce0fc9cbfb884161cd706119",
=======
            "version": "3.13.5",
            "source": {
                "type": "git",
                "url": "https://github.com/PHPCSStandards/PHP_CodeSniffer.git",
                "reference": "0ca86845ce43291e8f5692c7356fccf3bcf02bf4"
            },
            "dist": {
                "type": "zip",
                "url": "https://api.github.com/repos/PHPCSStandards/PHP_CodeSniffer/zipball/0ca86845ce43291e8f5692c7356fccf3bcf02bf4",
                "reference": "0ca86845ce43291e8f5692c7356fccf3bcf02bf4",
>>>>>>> 2706844c
                "shasum": ""
            },
            "require": {
                "ext-simplexml": "*",
                "ext-tokenizer": "*",
                "ext-xmlwriter": "*",
                "php": ">=5.4.0"
            },
            "require-dev": {
                "phpunit/phpunit": "^4.0 || ^5.0 || ^6.0 || ^7.0 || ^8.0 || ^9.3.4"
            },
            "bin": [
                "bin/phpcbf",
                "bin/phpcs"
            ],
            "type": "library",
            "notification-url": "https://packagist.org/downloads/",
            "license": [
                "BSD-3-Clause"
            ],
            "authors": [
                {
                    "name": "Greg Sherwood",
                    "role": "Former lead"
                },
                {
                    "name": "Juliette Reinders Folmer",
                    "role": "Current lead"
                },
                {
                    "name": "Contributors",
                    "homepage": "https://github.com/PHPCSStandards/PHP_CodeSniffer/graphs/contributors"
                }
            ],
            "description": "PHP_CodeSniffer tokenizes PHP, JavaScript and CSS files and detects violations of a defined set of coding standards.",
            "homepage": "https://github.com/PHPCSStandards/PHP_CodeSniffer",
            "keywords": [
                "phpcs",
                "standards",
                "static analysis"
            ],
            "support": {
                "issues": "https://github.com/PHPCSStandards/PHP_CodeSniffer/issues",
                "security": "https://github.com/PHPCSStandards/PHP_CodeSniffer/security/policy",
                "source": "https://github.com/PHPCSStandards/PHP_CodeSniffer",
                "wiki": "https://github.com/PHPCSStandards/PHP_CodeSniffer/wiki"
            },
            "funding": [
                {
                    "url": "https://github.com/PHPCSStandards",
                    "type": "github"
                },
                {
                    "url": "https://github.com/jrfnl",
                    "type": "github"
                },
                {
                    "url": "https://opencollective.com/php_codesniffer",
                    "type": "open_collective"
                },
                {
                    "url": "https://thanks.dev/u/gh/phpcsstandards",
                    "type": "thanks_dev"
                }
            ],
<<<<<<< HEAD
            "time": "2025-09-05T05:47:09+00:00"
=======
            "time": "2025-11-04T16:30:35+00:00"
>>>>>>> 2706844c
        },
        {
            "name": "swoole/ide-helper",
            "version": "5.0.3",
            "source": {
                "type": "git",
                "url": "https://github.com/swoole/ide-helper.git",
                "reference": "4b6e615cb27c251b6248b8bd9501edbd02a45c18"
            },
            "dist": {
                "type": "zip",
                "url": "https://api.github.com/repos/swoole/ide-helper/zipball/4b6e615cb27c251b6248b8bd9501edbd02a45c18",
                "reference": "4b6e615cb27c251b6248b8bd9501edbd02a45c18",
                "shasum": ""
            },
            "type": "library",
            "notification-url": "https://packagist.org/downloads/",
            "license": [
                "Apache-2.0"
            ],
            "authors": [
                {
                    "name": "Team Swoole",
                    "email": "team@swoole.com"
                }
            ],
            "description": "IDE help files for Swoole.",
            "support": {
                "issues": "https://github.com/swoole/ide-helper/issues",
                "source": "https://github.com/swoole/ide-helper/tree/5.0.3"
            },
            "time": "2023-04-28T22:20:18+00:00"
        },
        {
            "name": "theseer/tokenizer",
            "version": "1.3.1",
            "source": {
                "type": "git",
                "url": "https://github.com/theseer/tokenizer.git",
                "reference": "b7489ce515e168639d17feec34b8847c326b0b3c"
            },
            "dist": {
                "type": "zip",
                "url": "https://api.github.com/repos/theseer/tokenizer/zipball/b7489ce515e168639d17feec34b8847c326b0b3c",
                "reference": "b7489ce515e168639d17feec34b8847c326b0b3c",
                "shasum": ""
            },
            "require": {
                "ext-dom": "*",
                "ext-tokenizer": "*",
                "ext-xmlwriter": "*",
                "php": "^7.2 || ^8.0"
            },
            "type": "library",
            "autoload": {
                "classmap": [
                    "src/"
                ]
            },
            "notification-url": "https://packagist.org/downloads/",
            "license": [
                "BSD-3-Clause"
            ],
            "authors": [
                {
                    "name": "Arne Blankerts",
                    "email": "arne@blankerts.de",
                    "role": "Developer"
                }
            ],
            "description": "A small library for converting tokenized PHP source code into XML and potentially other formats",
            "support": {
                "issues": "https://github.com/theseer/tokenizer/issues",
                "source": "https://github.com/theseer/tokenizer/tree/1.3.1"
            },
            "funding": [
                {
                    "url": "https://github.com/theseer",
                    "type": "github"
                }
            ],
            "time": "2025-11-17T20:03:58+00:00"
        }
    ],
    "aliases": [],
    "minimum-stability": "stable",
    "stability-flags": {
        "manticoresoftware/buddy-core": 20
    },
    "prefer-stable": false,
    "prefer-lowest": false,
    "platform": [],
    "platform-dev": [],
    "platform-overrides": {
        "php": "8.1.0"
    },
    "plugin-api-version": "2.6.0"
}<|MERGE_RESOLUTION|>--- conflicted
+++ resolved
@@ -633,18 +633,6 @@
         },
         {
             "name": "justinrainbow/json-schema",
-<<<<<<< HEAD
-            "version": "6.5.2",
-            "source": {
-                "type": "git",
-                "url": "https://github.com/jsonrainbow/json-schema.git",
-                "reference": "ac0d369c09653cf7af561f6d91a705bc617a87b8"
-            },
-            "dist": {
-                "type": "zip",
-                "url": "https://api.github.com/repos/jsonrainbow/json-schema/zipball/ac0d369c09653cf7af561f6d91a705bc617a87b8",
-                "reference": "ac0d369c09653cf7af561f6d91a705bc617a87b8",
-=======
             "version": "6.6.1",
             "source": {
                 "type": "git",
@@ -655,7 +643,6 @@
                 "type": "zip",
                 "url": "https://api.github.com/repos/jsonrainbow/json-schema/zipball/fd8e5c6b1badb998844ad34ce0abcd71a0aeb396",
                 "reference": "fd8e5c6b1badb998844ad34ce0abcd71a0aeb396",
->>>>>>> 2706844c
                 "shasum": ""
             },
             "require": {
@@ -715,15 +702,9 @@
             ],
             "support": {
                 "issues": "https://github.com/jsonrainbow/json-schema/issues",
-<<<<<<< HEAD
-                "source": "https://github.com/jsonrainbow/json-schema/tree/6.5.2"
-            },
-            "time": "2025-09-09T09:42:27+00:00"
-=======
                 "source": "https://github.com/jsonrainbow/json-schema/tree/6.6.1"
             },
             "time": "2025-11-07T18:30:29+00:00"
->>>>>>> 2706844c
         },
         {
             "name": "manticoresoftware/buddy-core",
@@ -731,21 +712,12 @@
             "source": {
                 "type": "git",
                 "url": "https://github.com/manticoresoftware/buddy-core.git",
-<<<<<<< HEAD
-                "reference": "9fd1c76812288453e362394294109045abc42036"
-            },
-            "dist": {
-                "type": "zip",
-                "url": "https://api.github.com/repos/manticoresoftware/buddy-core/zipball/9fd1c76812288453e362394294109045abc42036",
-                "reference": "9fd1c76812288453e362394294109045abc42036",
-=======
                 "reference": "f9163d60dd961b0b01280ec72278e3be5ba625f7"
             },
             "dist": {
                 "type": "zip",
                 "url": "https://api.github.com/repos/manticoresoftware/buddy-core/zipball/f9163d60dd961b0b01280ec72278e3be5ba625f7",
                 "reference": "f9163d60dd961b0b01280ec72278e3be5ba625f7",
->>>>>>> 2706844c
                 "shasum": ""
             },
             "require": {
@@ -784,11 +756,7 @@
                 "issues": "https://github.com/manticoresoftware/buddy-core/issues",
                 "source": "https://github.com/manticoresoftware/buddy-core/tree/main"
             },
-<<<<<<< HEAD
-            "time": "2025-09-16T09:03:24+00:00"
-=======
             "time": "2025-11-25T12:26:21+00:00"
->>>>>>> 2706844c
         },
         {
             "name": "manticoresoftware/manticoresearch-backup",
@@ -3645,24 +3613,11 @@
         },
         {
             "name": "phpstan/phpstan",
-<<<<<<< HEAD
-            "version": "1.12.29",
-            "source": {
-                "type": "git",
-                "url": "https://github.com/phpstan/phpstan.git",
-                "reference": "0835c625a38ac6484f050077116b6668bc3ab57d"
-            },
-            "dist": {
-                "type": "zip",
-                "url": "https://api.github.com/repos/phpstan/phpstan/zipball/0835c625a38ac6484f050077116b6668bc3ab57d",
-                "reference": "0835c625a38ac6484f050077116b6668bc3ab57d",
-=======
             "version": "1.12.32",
             "dist": {
                 "type": "zip",
                 "url": "https://api.github.com/repos/phpstan/phpstan/zipball/2770dcdf5078d0b0d53f94317e06affe88419aa8",
                 "reference": "2770dcdf5078d0b0d53f94317e06affe88419aa8",
->>>>>>> 2706844c
                 "shasum": ""
             },
             "require": {
@@ -3707,11 +3662,7 @@
                     "type": "github"
                 }
             ],
-<<<<<<< HEAD
-            "time": "2025-09-16T08:46:57+00:00"
-=======
             "time": "2025-09-30T10:16:31+00:00"
->>>>>>> 2706844c
         },
         {
             "name": "phpunit/php-code-coverage",
@@ -4034,18 +3985,6 @@
         },
         {
             "name": "phpunit/phpunit",
-<<<<<<< HEAD
-            "version": "9.6.27",
-            "source": {
-                "type": "git",
-                "url": "https://github.com/sebastianbergmann/phpunit.git",
-                "reference": "0a9aa4440b6a9528cf360071502628d717af3e0a"
-            },
-            "dist": {
-                "type": "zip",
-                "url": "https://api.github.com/repos/sebastianbergmann/phpunit/zipball/0a9aa4440b6a9528cf360071502628d717af3e0a",
-                "reference": "0a9aa4440b6a9528cf360071502628d717af3e0a",
-=======
             "version": "9.6.29",
             "source": {
                 "type": "git",
@@ -4056,7 +3995,6 @@
                 "type": "zip",
                 "url": "https://api.github.com/repos/sebastianbergmann/phpunit/zipball/9ecfec57835a5581bc888ea7e13b51eb55ab9dd3",
                 "reference": "9ecfec57835a5581bc888ea7e13b51eb55ab9dd3",
->>>>>>> 2706844c
                 "shasum": ""
             },
             "require": {
@@ -4130,11 +4068,7 @@
             "support": {
                 "issues": "https://github.com/sebastianbergmann/phpunit/issues",
                 "security": "https://github.com/sebastianbergmann/phpunit/security/policy",
-<<<<<<< HEAD
-                "source": "https://github.com/sebastianbergmann/phpunit/tree/9.6.27"
-=======
                 "source": "https://github.com/sebastianbergmann/phpunit/tree/9.6.29"
->>>>>>> 2706844c
             },
             "funding": [
                 {
@@ -4158,11 +4092,7 @@
                     "type": "tidelift"
                 }
             ],
-<<<<<<< HEAD
-            "time": "2025-09-14T06:18:03+00:00"
-=======
             "time": "2025-09-24T06:29:11+00:00"
->>>>>>> 2706844c
         },
         {
             "name": "sebastian/cli-parser",
@@ -5242,18 +5172,6 @@
         },
         {
             "name": "squizlabs/php_codesniffer",
-<<<<<<< HEAD
-            "version": "3.13.4",
-            "source": {
-                "type": "git",
-                "url": "https://github.com/PHPCSStandards/PHP_CodeSniffer.git",
-                "reference": "ad545ea9c1b7d270ce0fc9cbfb884161cd706119"
-            },
-            "dist": {
-                "type": "zip",
-                "url": "https://api.github.com/repos/PHPCSStandards/PHP_CodeSniffer/zipball/ad545ea9c1b7d270ce0fc9cbfb884161cd706119",
-                "reference": "ad545ea9c1b7d270ce0fc9cbfb884161cd706119",
-=======
             "version": "3.13.5",
             "source": {
                 "type": "git",
@@ -5264,7 +5182,6 @@
                 "type": "zip",
                 "url": "https://api.github.com/repos/PHPCSStandards/PHP_CodeSniffer/zipball/0ca86845ce43291e8f5692c7356fccf3bcf02bf4",
                 "reference": "0ca86845ce43291e8f5692c7356fccf3bcf02bf4",
->>>>>>> 2706844c
                 "shasum": ""
             },
             "require": {
@@ -5330,11 +5247,7 @@
                     "type": "thanks_dev"
                 }
             ],
-<<<<<<< HEAD
-            "time": "2025-09-05T05:47:09+00:00"
-=======
             "time": "2025-11-04T16:30:35+00:00"
->>>>>>> 2706844c
         },
         {
             "name": "swoole/ide-helper",
