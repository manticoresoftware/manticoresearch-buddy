{
    "_readme": [
        "This file locks the dependencies of your project to a known state",
        "Read more about it at https://getcomposer.org/doc/01-basic-usage.md#installing-dependencies",
        "This file is @generated automatically"
    ],
    "content-hash": "23b274a581276f633cb38c09b27ba94a",
    "packages": [
        {
            "name": "composer/ca-bundle",
            "version": "1.5.0",
            "source": {
                "type": "git",
                "url": "https://github.com/composer/ca-bundle.git",
                "reference": "0c5ccfcfea312b5c5a190a21ac5cef93f74baf99"
            },
            "dist": {
                "type": "zip",
                "url": "https://api.github.com/repos/composer/ca-bundle/zipball/0c5ccfcfea312b5c5a190a21ac5cef93f74baf99",
                "reference": "0c5ccfcfea312b5c5a190a21ac5cef93f74baf99",
                "shasum": ""
            },
            "require": {
                "ext-openssl": "*",
                "ext-pcre": "*",
                "php": "^7.2 || ^8.0"
            },
            "require-dev": {
                "phpstan/phpstan": "^1.10",
                "psr/log": "^1.0",
                "symfony/phpunit-bridge": "^4.2 || ^5",
                "symfony/process": "^4.0 || ^5.0 || ^6.0 || ^7.0"
            },
            "type": "library",
            "extra": {
                "branch-alias": {
                    "dev-main": "1.x-dev"
                }
            },
            "autoload": {
                "psr-4": {
                    "Composer\\CaBundle\\": "src"
                }
            },
            "notification-url": "https://packagist.org/downloads/",
            "license": [
                "MIT"
            ],
            "authors": [
                {
                    "name": "Jordi Boggiano",
                    "email": "j.boggiano@seld.be",
                    "homepage": "http://seld.be"
                }
            ],
            "description": "Lets you find a path to the system CA bundle, and includes a fallback to the Mozilla CA bundle.",
            "keywords": [
                "cabundle",
                "cacert",
                "certificate",
                "ssl",
                "tls"
            ],
            "support": {
                "irc": "irc://irc.freenode.org/composer",
                "issues": "https://github.com/composer/ca-bundle/issues",
                "source": "https://github.com/composer/ca-bundle/tree/1.5.0"
            },
            "funding": [
                {
                    "url": "https://packagist.com",
                    "type": "custom"
                },
                {
                    "url": "https://github.com/composer",
                    "type": "github"
                },
                {
                    "url": "https://tidelift.com/funding/github/packagist/composer/composer",
                    "type": "tidelift"
                }
            ],
            "time": "2024-03-15T14:00:32+00:00"
        },
        {
            "name": "composer/class-map-generator",
            "version": "1.1.1",
            "source": {
                "type": "git",
                "url": "https://github.com/composer/class-map-generator.git",
                "reference": "8286a62d243312ed99b3eee20d5005c961adb311"
            },
            "dist": {
                "type": "zip",
                "url": "https://api.github.com/repos/composer/class-map-generator/zipball/8286a62d243312ed99b3eee20d5005c961adb311",
                "reference": "8286a62d243312ed99b3eee20d5005c961adb311",
                "shasum": ""
            },
            "require": {
                "composer/pcre": "^2.1 || ^3.1",
                "php": "^7.2 || ^8.0",
                "symfony/finder": "^4.4 || ^5.3 || ^6 || ^7"
            },
            "require-dev": {
                "phpstan/phpstan": "^1.6",
                "phpstan/phpstan-deprecation-rules": "^1",
                "phpstan/phpstan-phpunit": "^1",
                "phpstan/phpstan-strict-rules": "^1.1",
                "symfony/filesystem": "^5.4 || ^6",
                "symfony/phpunit-bridge": "^5"
            },
            "type": "library",
            "extra": {
                "branch-alias": {
                    "dev-main": "1.x-dev"
                }
            },
            "autoload": {
                "psr-4": {
                    "Composer\\ClassMapGenerator\\": "src"
                }
            },
            "notification-url": "https://packagist.org/downloads/",
            "license": [
                "MIT"
            ],
            "authors": [
                {
                    "name": "Jordi Boggiano",
                    "email": "j.boggiano@seld.be",
                    "homepage": "https://seld.be"
                }
            ],
            "description": "Utilities to scan PHP code and generate class maps.",
            "keywords": [
                "classmap"
            ],
            "support": {
                "issues": "https://github.com/composer/class-map-generator/issues",
                "source": "https://github.com/composer/class-map-generator/tree/1.1.1"
            },
            "funding": [
                {
                    "url": "https://packagist.com",
                    "type": "custom"
                },
                {
                    "url": "https://github.com/composer",
                    "type": "github"
                },
                {
                    "url": "https://tidelift.com/funding/github/packagist/composer/composer",
                    "type": "tidelift"
                }
            ],
            "time": "2024-03-15T12:53:41+00:00"
        },
        {
            "name": "composer/composer",
            "version": "2.7.2",
            "source": {
                "type": "git",
                "url": "https://github.com/composer/composer.git",
                "reference": "b826edb791571ab1eaf281eb1bd6e181a1192adc"
            },
            "dist": {
                "type": "zip",
                "url": "https://api.github.com/repos/composer/composer/zipball/b826edb791571ab1eaf281eb1bd6e181a1192adc",
                "reference": "b826edb791571ab1eaf281eb1bd6e181a1192adc",
                "shasum": ""
            },
            "require": {
                "composer/ca-bundle": "^1.0",
                "composer/class-map-generator": "^1.0",
                "composer/metadata-minifier": "^1.0",
                "composer/pcre": "^2.1 || ^3.1",
                "composer/semver": "^3.2.5",
                "composer/spdx-licenses": "^1.5.7",
                "composer/xdebug-handler": "^2.0.2 || ^3.0.3",
                "justinrainbow/json-schema": "^5.2.11",
                "php": "^7.2.5 || ^8.0",
                "psr/log": "^1.0 || ^2.0 || ^3.0",
                "react/promise": "^2.8 || ^3",
                "seld/jsonlint": "^1.4",
                "seld/phar-utils": "^1.2",
                "seld/signal-handler": "^2.0",
                "symfony/console": "^5.4.11 || ^6.0.11 || ^7",
                "symfony/filesystem": "^5.4 || ^6.0 || ^7",
                "symfony/finder": "^5.4 || ^6.0 || ^7",
                "symfony/polyfill-php73": "^1.24",
                "symfony/polyfill-php80": "^1.24",
                "symfony/polyfill-php81": "^1.24",
                "symfony/process": "^5.4 || ^6.0 || ^7"
            },
            "require-dev": {
                "phpstan/phpstan": "^1.9.3",
                "phpstan/phpstan-deprecation-rules": "^1",
                "phpstan/phpstan-phpunit": "^1.0",
                "phpstan/phpstan-strict-rules": "^1",
                "phpstan/phpstan-symfony": "^1.2.10",
                "symfony/phpunit-bridge": "^6.4.1 || ^7.0.1"
            },
            "suggest": {
                "ext-openssl": "Enabling the openssl extension allows you to access https URLs for repositories and packages",
                "ext-zip": "Enabling the zip extension allows you to unzip archives",
                "ext-zlib": "Allow gzip compression of HTTP requests"
            },
            "bin": [
                "bin/composer"
            ],
            "type": "library",
            "extra": {
                "branch-alias": {
                    "dev-main": "2.7-dev"
                },
                "phpstan": {
                    "includes": [
                        "phpstan/rules.neon"
                    ]
                }
            },
            "autoload": {
                "psr-4": {
                    "Composer\\": "src/Composer/"
                }
            },
            "notification-url": "https://packagist.org/downloads/",
            "license": [
                "MIT"
            ],
            "authors": [
                {
                    "name": "Nils Adermann",
                    "email": "naderman@naderman.de",
                    "homepage": "https://www.naderman.de"
                },
                {
                    "name": "Jordi Boggiano",
                    "email": "j.boggiano@seld.be",
                    "homepage": "https://seld.be"
                }
            ],
            "description": "Composer helps you declare, manage and install dependencies of PHP projects. It ensures you have the right stack everywhere.",
            "homepage": "https://getcomposer.org/",
            "keywords": [
                "autoload",
                "dependency",
                "package"
            ],
            "support": {
                "irc": "ircs://irc.libera.chat:6697/composer",
                "issues": "https://github.com/composer/composer/issues",
                "security": "https://github.com/composer/composer/security/policy",
                "source": "https://github.com/composer/composer/tree/2.7.2"
            },
            "funding": [
                {
                    "url": "https://packagist.com",
                    "type": "custom"
                },
                {
                    "url": "https://github.com/composer",
                    "type": "github"
                },
                {
                    "url": "https://tidelift.com/funding/github/packagist/composer/composer",
                    "type": "tidelift"
                }
            ],
            "time": "2024-03-11T16:12:18+00:00"
        },
        {
            "name": "composer/metadata-minifier",
            "version": "1.0.0",
            "source": {
                "type": "git",
                "url": "https://github.com/composer/metadata-minifier.git",
                "reference": "c549d23829536f0d0e984aaabbf02af91f443207"
            },
            "dist": {
                "type": "zip",
                "url": "https://api.github.com/repos/composer/metadata-minifier/zipball/c549d23829536f0d0e984aaabbf02af91f443207",
                "reference": "c549d23829536f0d0e984aaabbf02af91f443207",
                "shasum": ""
            },
            "require": {
                "php": "^5.3.2 || ^7.0 || ^8.0"
            },
            "require-dev": {
                "composer/composer": "^2",
                "phpstan/phpstan": "^0.12.55",
                "symfony/phpunit-bridge": "^4.2 || ^5"
            },
            "type": "library",
            "extra": {
                "branch-alias": {
                    "dev-main": "1.x-dev"
                }
            },
            "autoload": {
                "psr-4": {
                    "Composer\\MetadataMinifier\\": "src"
                }
            },
            "notification-url": "https://packagist.org/downloads/",
            "license": [
                "MIT"
            ],
            "authors": [
                {
                    "name": "Jordi Boggiano",
                    "email": "j.boggiano@seld.be",
                    "homepage": "http://seld.be"
                }
            ],
            "description": "Small utility library that handles metadata minification and expansion.",
            "keywords": [
                "composer",
                "compression"
            ],
            "support": {
                "issues": "https://github.com/composer/metadata-minifier/issues",
                "source": "https://github.com/composer/metadata-minifier/tree/1.0.0"
            },
            "funding": [
                {
                    "url": "https://packagist.com",
                    "type": "custom"
                },
                {
                    "url": "https://github.com/composer",
                    "type": "github"
                },
                {
                    "url": "https://tidelift.com/funding/github/packagist/composer/composer",
                    "type": "tidelift"
                }
            ],
            "time": "2021-04-07T13:37:33+00:00"
        },
        {
            "name": "composer/pcre",
            "version": "3.1.3",
            "source": {
                "type": "git",
                "url": "https://github.com/composer/pcre.git",
                "reference": "5b16e25a5355f1f3afdfc2f954a0a80aec4826a8"
            },
            "dist": {
                "type": "zip",
                "url": "https://api.github.com/repos/composer/pcre/zipball/5b16e25a5355f1f3afdfc2f954a0a80aec4826a8",
                "reference": "5b16e25a5355f1f3afdfc2f954a0a80aec4826a8",
                "shasum": ""
            },
            "require": {
                "php": "^7.4 || ^8.0"
            },
            "require-dev": {
                "phpstan/phpstan": "^1.3",
                "phpstan/phpstan-strict-rules": "^1.1",
                "symfony/phpunit-bridge": "^5"
            },
            "type": "library",
            "extra": {
                "branch-alias": {
                    "dev-main": "3.x-dev"
                }
            },
            "autoload": {
                "psr-4": {
                    "Composer\\Pcre\\": "src"
                }
            },
            "notification-url": "https://packagist.org/downloads/",
            "license": [
                "MIT"
            ],
            "authors": [
                {
                    "name": "Jordi Boggiano",
                    "email": "j.boggiano@seld.be",
                    "homepage": "http://seld.be"
                }
            ],
            "description": "PCRE wrapping library that offers type-safe preg_* replacements.",
            "keywords": [
                "PCRE",
                "preg",
                "regex",
                "regular expression"
            ],
            "support": {
                "issues": "https://github.com/composer/pcre/issues",
                "source": "https://github.com/composer/pcre/tree/3.1.3"
            },
            "funding": [
                {
                    "url": "https://packagist.com",
                    "type": "custom"
                },
                {
                    "url": "https://github.com/composer",
                    "type": "github"
                },
                {
                    "url": "https://tidelift.com/funding/github/packagist/composer/composer",
                    "type": "tidelift"
                }
            ],
            "time": "2024-03-19T10:26:25+00:00"
        },
        {
            "name": "composer/semver",
            "version": "3.4.0",
            "source": {
                "type": "git",
                "url": "https://github.com/composer/semver.git",
                "reference": "35e8d0af4486141bc745f23a29cc2091eb624a32"
            },
            "dist": {
                "type": "zip",
                "url": "https://api.github.com/repos/composer/semver/zipball/35e8d0af4486141bc745f23a29cc2091eb624a32",
                "reference": "35e8d0af4486141bc745f23a29cc2091eb624a32",
                "shasum": ""
            },
            "require": {
                "php": "^5.3.2 || ^7.0 || ^8.0"
            },
            "require-dev": {
                "phpstan/phpstan": "^1.4",
                "symfony/phpunit-bridge": "^4.2 || ^5"
            },
            "type": "library",
            "extra": {
                "branch-alias": {
                    "dev-main": "3.x-dev"
                }
            },
            "autoload": {
                "psr-4": {
                    "Composer\\Semver\\": "src"
                }
            },
            "notification-url": "https://packagist.org/downloads/",
            "license": [
                "MIT"
            ],
            "authors": [
                {
                    "name": "Nils Adermann",
                    "email": "naderman@naderman.de",
                    "homepage": "http://www.naderman.de"
                },
                {
                    "name": "Jordi Boggiano",
                    "email": "j.boggiano@seld.be",
                    "homepage": "http://seld.be"
                },
                {
                    "name": "Rob Bast",
                    "email": "rob.bast@gmail.com",
                    "homepage": "http://robbast.nl"
                }
            ],
            "description": "Semver library that offers utilities, version constraint parsing and validation.",
            "keywords": [
                "semantic",
                "semver",
                "validation",
                "versioning"
            ],
            "support": {
                "irc": "ircs://irc.libera.chat:6697/composer",
                "issues": "https://github.com/composer/semver/issues",
                "source": "https://github.com/composer/semver/tree/3.4.0"
            },
            "funding": [
                {
                    "url": "https://packagist.com",
                    "type": "custom"
                },
                {
                    "url": "https://github.com/composer",
                    "type": "github"
                },
                {
                    "url": "https://tidelift.com/funding/github/packagist/composer/composer",
                    "type": "tidelift"
                }
            ],
            "time": "2023-08-31T09:50:34+00:00"
        },
        {
            "name": "composer/spdx-licenses",
            "version": "1.5.8",
            "source": {
                "type": "git",
                "url": "https://github.com/composer/spdx-licenses.git",
                "reference": "560bdcf8deb88ae5d611c80a2de8ea9d0358cc0a"
            },
            "dist": {
                "type": "zip",
                "url": "https://api.github.com/repos/composer/spdx-licenses/zipball/560bdcf8deb88ae5d611c80a2de8ea9d0358cc0a",
                "reference": "560bdcf8deb88ae5d611c80a2de8ea9d0358cc0a",
                "shasum": ""
            },
            "require": {
                "php": "^5.3.2 || ^7.0 || ^8.0"
            },
            "require-dev": {
                "phpstan/phpstan": "^0.12.55",
                "symfony/phpunit-bridge": "^4.2 || ^5"
            },
            "type": "library",
            "extra": {
                "branch-alias": {
                    "dev-main": "1.x-dev"
                }
            },
            "autoload": {
                "psr-4": {
                    "Composer\\Spdx\\": "src"
                }
            },
            "notification-url": "https://packagist.org/downloads/",
            "license": [
                "MIT"
            ],
            "authors": [
                {
                    "name": "Nils Adermann",
                    "email": "naderman@naderman.de",
                    "homepage": "http://www.naderman.de"
                },
                {
                    "name": "Jordi Boggiano",
                    "email": "j.boggiano@seld.be",
                    "homepage": "http://seld.be"
                },
                {
                    "name": "Rob Bast",
                    "email": "rob.bast@gmail.com",
                    "homepage": "http://robbast.nl"
                }
            ],
            "description": "SPDX licenses list and validation library.",
            "keywords": [
                "license",
                "spdx",
                "validator"
            ],
            "support": {
                "irc": "ircs://irc.libera.chat:6697/composer",
                "issues": "https://github.com/composer/spdx-licenses/issues",
                "source": "https://github.com/composer/spdx-licenses/tree/1.5.8"
            },
            "funding": [
                {
                    "url": "https://packagist.com",
                    "type": "custom"
                },
                {
                    "url": "https://github.com/composer",
                    "type": "github"
                },
                {
                    "url": "https://tidelift.com/funding/github/packagist/composer/composer",
                    "type": "tidelift"
                }
            ],
            "time": "2023-11-20T07:44:33+00:00"
        },
        {
            "name": "composer/xdebug-handler",
            "version": "3.0.3",
            "source": {
                "type": "git",
                "url": "https://github.com/composer/xdebug-handler.git",
                "reference": "ced299686f41dce890debac69273b47ffe98a40c"
            },
            "dist": {
                "type": "zip",
                "url": "https://api.github.com/repos/composer/xdebug-handler/zipball/ced299686f41dce890debac69273b47ffe98a40c",
                "reference": "ced299686f41dce890debac69273b47ffe98a40c",
                "shasum": ""
            },
            "require": {
                "composer/pcre": "^1 || ^2 || ^3",
                "php": "^7.2.5 || ^8.0",
                "psr/log": "^1 || ^2 || ^3"
            },
            "require-dev": {
                "phpstan/phpstan": "^1.0",
                "phpstan/phpstan-strict-rules": "^1.1",
                "symfony/phpunit-bridge": "^6.0"
            },
            "type": "library",
            "autoload": {
                "psr-4": {
                    "Composer\\XdebugHandler\\": "src"
                }
            },
            "notification-url": "https://packagist.org/downloads/",
            "license": [
                "MIT"
            ],
            "authors": [
                {
                    "name": "John Stevenson",
                    "email": "john-stevenson@blueyonder.co.uk"
                }
            ],
            "description": "Restarts a process without Xdebug.",
            "keywords": [
                "Xdebug",
                "performance"
            ],
            "support": {
                "irc": "irc://irc.freenode.org/composer",
                "issues": "https://github.com/composer/xdebug-handler/issues",
                "source": "https://github.com/composer/xdebug-handler/tree/3.0.3"
            },
            "funding": [
                {
                    "url": "https://packagist.com",
                    "type": "custom"
                },
                {
                    "url": "https://github.com/composer",
                    "type": "github"
                },
                {
                    "url": "https://tidelift.com/funding/github/packagist/composer/composer",
                    "type": "tidelift"
                }
            ],
            "time": "2022-02-25T21:32:43+00:00"
        },
        {
            "name": "evenement/evenement",
            "version": "v3.0.2",
            "source": {
                "type": "git",
                "url": "https://github.com/igorw/evenement.git",
                "reference": "0a16b0d71ab13284339abb99d9d2bd813640efbc"
            },
            "dist": {
                "type": "zip",
                "url": "https://api.github.com/repos/igorw/evenement/zipball/0a16b0d71ab13284339abb99d9d2bd813640efbc",
                "reference": "0a16b0d71ab13284339abb99d9d2bd813640efbc",
                "shasum": ""
            },
            "require": {
                "php": ">=7.0"
            },
            "require-dev": {
                "phpunit/phpunit": "^9 || ^6"
            },
            "type": "library",
            "autoload": {
                "psr-4": {
                    "Evenement\\": "src/"
                }
            },
            "notification-url": "https://packagist.org/downloads/",
            "license": [
                "MIT"
            ],
            "authors": [
                {
                    "name": "Igor Wiedler",
                    "email": "igor@wiedler.ch"
                }
            ],
            "description": "Événement is a very simple event dispatching library for PHP",
            "keywords": [
                "event-dispatcher",
                "event-emitter"
            ],
            "support": {
                "issues": "https://github.com/igorw/evenement/issues",
                "source": "https://github.com/igorw/evenement/tree/v3.0.2"
            },
            "time": "2023-08-08T05:53:35+00:00"
        },
        {
            "name": "fig/http-message-util",
            "version": "1.1.5",
            "source": {
                "type": "git",
                "url": "https://github.com/php-fig/http-message-util.git",
                "reference": "9d94dc0154230ac39e5bf89398b324a86f63f765"
            },
            "dist": {
                "type": "zip",
                "url": "https://api.github.com/repos/php-fig/http-message-util/zipball/9d94dc0154230ac39e5bf89398b324a86f63f765",
                "reference": "9d94dc0154230ac39e5bf89398b324a86f63f765",
                "shasum": ""
            },
            "require": {
                "php": "^5.3 || ^7.0 || ^8.0"
            },
            "suggest": {
                "psr/http-message": "The package containing the PSR-7 interfaces"
            },
            "type": "library",
            "extra": {
                "branch-alias": {
                    "dev-master": "1.1.x-dev"
                }
            },
            "autoload": {
                "psr-4": {
                    "Fig\\Http\\Message\\": "src/"
                }
            },
            "notification-url": "https://packagist.org/downloads/",
            "license": [
                "MIT"
            ],
            "authors": [
                {
                    "name": "PHP-FIG",
                    "homepage": "https://www.php-fig.org/"
                }
            ],
            "description": "Utility classes and constants for use with PSR-7 (psr/http-message)",
            "keywords": [
                "http",
                "http-message",
                "psr",
                "psr-7",
                "request",
                "response"
            ],
            "support": {
                "issues": "https://github.com/php-fig/http-message-util/issues",
                "source": "https://github.com/php-fig/http-message-util/tree/1.1.5"
            },
            "time": "2020-11-24T22:02:12+00:00"
        },
        {
            "name": "justinrainbow/json-schema",
            "version": "v5.2.13",
            "source": {
                "type": "git",
                "url": "https://github.com/justinrainbow/json-schema.git",
                "reference": "fbbe7e5d79f618997bc3332a6f49246036c45793"
            },
            "dist": {
                "type": "zip",
                "url": "https://api.github.com/repos/justinrainbow/json-schema/zipball/fbbe7e5d79f618997bc3332a6f49246036c45793",
                "reference": "fbbe7e5d79f618997bc3332a6f49246036c45793",
                "shasum": ""
            },
            "require": {
                "php": ">=5.3.3"
            },
            "require-dev": {
                "friendsofphp/php-cs-fixer": "~2.2.20||~2.15.1",
                "json-schema/json-schema-test-suite": "1.2.0",
                "phpunit/phpunit": "^4.8.35"
            },
            "bin": [
                "bin/validate-json"
            ],
            "type": "library",
            "extra": {
                "branch-alias": {
                    "dev-master": "5.0.x-dev"
                }
            },
            "autoload": {
                "psr-4": {
                    "JsonSchema\\": "src/JsonSchema/"
                }
            },
            "notification-url": "https://packagist.org/downloads/",
            "license": [
                "MIT"
            ],
            "authors": [
                {
                    "name": "Bruno Prieto Reis",
                    "email": "bruno.p.reis@gmail.com"
                },
                {
                    "name": "Justin Rainbow",
                    "email": "justin.rainbow@gmail.com"
                },
                {
                    "name": "Igor Wiedler",
                    "email": "igor@wiedler.ch"
                },
                {
                    "name": "Robert Schönthal",
                    "email": "seroscho@googlemail.com"
                }
            ],
            "description": "A library to validate a json schema.",
            "homepage": "https://github.com/justinrainbow/json-schema",
            "keywords": [
                "json",
                "schema"
            ],
            "support": {
                "issues": "https://github.com/justinrainbow/json-schema/issues",
                "source": "https://github.com/justinrainbow/json-schema/tree/v5.2.13"
            },
            "time": "2023-09-26T02:20:38+00:00"
        },
        {
            "name": "manticoresoftware/buddy-core",
            "version": "dev-feature/workers",
            "source": {
                "type": "git",
                "url": "https://github.com/manticoresoftware/buddy-core.git",
<<<<<<< HEAD
                "reference": "69a8511331d5fcc350c3d60d42ab46dbc6d25202"
            },
            "dist": {
                "type": "zip",
                "url": "https://api.github.com/repos/manticoresoftware/buddy-core/zipball/69a8511331d5fcc350c3d60d42ab46dbc6d25202",
                "reference": "69a8511331d5fcc350c3d60d42ab46dbc6d25202",
=======
                "reference": "4259dd29348488bb98b29f25f0ab73a19725df14"
            },
            "dist": {
                "type": "zip",
                "url": "https://api.github.com/repos/manticoresoftware/buddy-core/zipball/4259dd29348488bb98b29f25f0ab73a19725df14",
                "reference": "4259dd29348488bb98b29f25f0ab73a19725df14",
>>>>>>> 2cbb21c0
                "shasum": ""
            },
            "require": {
                "composer/composer": "^2.5",
                "manticoresoftware/php-sql-parser": "v4.6.0-patch3",
                "php-ds/php-ds": "^1.4",
                "symfony/console": "^6.2",
                "symfony/dependency-injection": "^6.1"
            },
            "require-dev": {
                "phpstan/phpstan": "^1.8",
                "phpunit/phpunit": "^9.5",
                "slevomat/coding-standard": "^8.5",
                "squizlabs/php_codesniffer": "^3.7"
            },
            "type": "library",
            "autoload": {
                "psr-4": {
                    "Manticoresearch\\Buddy\\Core\\": "src/",
                    "Manticoresearch\\Buddy\\CoreTest\\": "test/src/"
                }
            },
            "notification-url": "https://packagist.org/downloads/",
            "license": [
                "GPL-2.0-or-later"
            ],
            "authors": [
                {
                    "name": "Manticore Software Co. Ltd",
                    "email": "contact@manticoresearch.com"
                }
            ],
            "description": "The Buddy Core to develop your own plugin for Manticore Search",
            "support": {
                "issues": "https://github.com/manticoresoftware/buddy-core/issues",
                "source": "https://github.com/manticoresoftware/buddy-core/tree/feature/workers"
            },
<<<<<<< HEAD
            "time": "2024-03-21T00:15:06+00:00"
=======
            "time": "2024-03-21T10:43:11+00:00"
>>>>>>> 2cbb21c0
        },
        {
            "name": "manticoresoftware/manticoresearch-backup",
            "version": "v1.3.5",
            "source": {
                "type": "git",
                "url": "https://github.com/manticoresoftware/manticoresearch-backup.git",
                "reference": "e7dfee5d5ee31a599ca5fb42cceb256098482b7c"
            },
            "dist": {
                "type": "zip",
                "url": "https://api.github.com/repos/manticoresoftware/manticoresearch-backup/zipball/e7dfee5d5ee31a599ca5fb42cceb256098482b7c",
                "reference": "e7dfee5d5ee31a599ca5fb42cceb256098482b7c",
                "shasum": ""
            },
            "require": {
                "manticoresoftware/telemetry": "^0.1.9",
                "php": ">=8.1"
            },
            "require-dev": {
                "phpstan/phpstan": "^1.8",
                "phpunit/phpunit": "^9.5",
                "slevomat/coding-standard": "^8.5",
                "squizlabs/php_codesniffer": "^3.7"
            },
            "type": "library",
            "autoload": {
                "files": [
                    "src/func.php"
                ],
                "psr-4": {
                    "Manticoresearch\\Backup\\": "src/"
                }
            },
            "notification-url": "https://packagist.org/downloads/",
            "license": [
                "GPL-3.0-or-later"
            ],
            "authors": [
                {
                    "name": "Manticore Software LTD",
                    "email": "contact@manticoresoftware.com"
                }
            ],
            "description": "Backup tool for Manticore Search",
            "keywords": [
                "backup",
                "manticoresearch",
                "search"
            ],
            "support": {
                "issues": "https://github.com/manticoresoftware/manticoresearch-backup/issues",
                "source": "https://github.com/manticoresoftware/manticoresearch-backup/tree/v1.3.5"
            },
            "time": "2024-01-12T17:55:20+00:00"
        },
        {
            "name": "manticoresoftware/openmetrics",
            "version": "v0.1.0",
            "source": {
                "type": "git",
                "url": "https://github.com/manticoresoftware/exposition-text.git",
                "reference": "4054ad5b63da8874974801df5977189bafa0374b"
            },
            "dist": {
                "type": "zip",
                "url": "https://api.github.com/repos/manticoresoftware/exposition-text/zipball/4054ad5b63da8874974801df5977189bafa0374b",
                "reference": "4054ad5b63da8874974801df5977189bafa0374b",
                "shasum": ""
            },
            "require": {
                "php": ">=8.1"
            },
            "require-dev": {
                "ext-xdebug": "*",
                "hollodotme/phpunit-testdox-markdown": "~1.0.0",
                "tm/tooly-composer-script": "~1.4"
            },
            "type": "library",
            "extra": {
                "tools": {
                    "phpunit8": {
                        "url": "https://phar.phpunit.de/phpunit-8.phar",
                        "only-dev": true,
                        "replace": true
                    }
                }
            },
            "autoload": {
                "psr-4": {
                    "OpenMetrics\\Exposition\\Text\\": "src/"
                }
            },
            "notification-url": "https://packagist.org/downloads/",
            "license": [
                "MIT"
            ],
            "authors": [
                {
                    "name": "Holger Woltersdorf",
                    "email": "hw@hollo.me"
                },
                {
                    "name": "Manticore Software",
                    "email": "contact@manticoresearch.com"
                }
            ],
            "description": "Implementation of the text exposition format of OpenMetrics",
            "support": {
                "source": "https://github.com/manticoresoftware/exposition-text/tree/v0.1.0"
            },
            "time": "2022-10-27T05:48:35+00:00"
        },
        {
            "name": "manticoresoftware/php-sql-parser",
            "version": "v4.6.0-patch3",
            "source": {
                "type": "git",
                "url": "https://github.com/manticoresoftware/PHP-SQL-Parser.git",
                "reference": "8705a269bc37658210d8d4fe9438dc11c2325112"
            },
            "dist": {
                "type": "zip",
                "url": "https://api.github.com/repos/manticoresoftware/PHP-SQL-Parser/zipball/8705a269bc37658210d8d4fe9438dc11c2325112",
                "reference": "8705a269bc37658210d8d4fe9438dc11c2325112",
                "shasum": ""
            },
            "require": {
                "php": ">=5.3.2"
            },
            "require-dev": {
                "analog/analog": "^1.0.6",
                "phpunit/phpunit": "^9.5.13",
                "squizlabs/php_codesniffer": "^2.8.1"
            },
            "type": "library",
            "autoload": {
                "psr-0": {
                    "PHPSQLParser\\": "src/"
                }
            },
            "notification-url": "https://packagist.org/downloads/",
            "license": [
                "BSD-3-Clause"
            ],
            "authors": [
                {
                    "name": "Justin Swanhart",
                    "email": "greenlion@gmail.com",
                    "homepage": "http://code.google.com/u/greenlion@gmail.com/",
                    "role": "Owner"
                },
                {
                    "name": "André Rothe",
                    "email": "phosco@gmx.de",
                    "homepage": "https://www.phosco.info",
                    "role": "Committer"
                }
            ],
            "description": "A pure PHP SQL (non validating) parser w/ focus on MySQL dialect of SQL",
            "homepage": "https://github.com/greenlion/PHP-SQL-Parser",
            "keywords": [
                "creator",
                "mysql",
                "parser",
                "sql"
            ],
            "support": {
                "issues": "https://github.com/greenlion/PHP-SQL-Parser/issues",
                "source": "https://github.com/greenlion/PHP-SQL-Parser"
            },
            "time": "2024-03-21T00:07:55+00:00"
        },
        {
            "name": "manticoresoftware/telemetry",
            "version": "0.1.23",
            "source": {
                "type": "git",
                "url": "https://github.com/manticoresoftware/telemetry-lib.git",
                "reference": "8e2efd649a04d449b87fcc7de1261f13dac184bd"
            },
            "dist": {
                "type": "zip",
                "url": "https://api.github.com/repos/manticoresoftware/telemetry-lib/zipball/8e2efd649a04d449b87fcc7de1261f13dac184bd",
                "reference": "8e2efd649a04d449b87fcc7de1261f13dac184bd",
                "shasum": ""
            },
            "require": {
                "manticoresoftware/openmetrics": "^v0.1.0",
                "php": ">=8.1"
            },
            "require-dev": {
                "phpstan/phpstan": "^1.8",
                "phpunit/phpunit": "^9.5",
                "slevomat/coding-standard": "^8.5",
                "squizlabs/php_codesniffer": "^3.7"
            },
            "type": "library",
            "autoload": {
                "psr-4": {
                    "Manticoresoftware\\Telemetry\\": "src/"
                }
            },
            "notification-url": "https://packagist.org/downloads/",
            "license": [
                "GPL-2.0-or-later"
            ],
            "authors": [
                {
                    "name": "Manticore Software Co. Ltd",
                    "email": "contact@manticoresearch.com"
                }
            ],
            "description": "Metric collection tool for PHP projects of Manticore Software",
            "keywords": [
                "analytics",
                "metric",
                "telemetry"
            ],
            "support": {
                "issues": "https://github.com/manticoresoftware/telemetry-lib/issues",
                "source": "https://github.com/manticoresoftware/telemetry-lib/tree/0.1.23"
            },
            "time": "2024-03-20T07:42:24+00:00"
        },
        {
            "name": "php-ds/php-ds",
            "version": "v1.5.0",
            "source": {
                "type": "git",
                "url": "https://github.com/php-ds/polyfill.git",
                "reference": "7b2c5f1843466d50769a0682ce6fa9ddaaa99cb4"
            },
            "dist": {
                "type": "zip",
                "url": "https://api.github.com/repos/php-ds/polyfill/zipball/7b2c5f1843466d50769a0682ce6fa9ddaaa99cb4",
                "reference": "7b2c5f1843466d50769a0682ce6fa9ddaaa99cb4",
                "shasum": ""
            },
            "require": {
                "ext-json": "*",
                "php": ">=7.0"
            },
            "provide": {
                "ext-ds": "1.5.0"
            },
            "require-dev": {
                "php-ds/tests": "^1.5"
            },
            "suggest": {
                "ext-ds": "to improve performance and reduce memory usage"
            },
            "type": "library",
            "autoload": {
                "psr-4": {
                    "Ds\\": "src"
                }
            },
            "notification-url": "https://packagist.org/downloads/",
            "license": [
                "MIT"
            ],
            "authors": [
                {
                    "name": "Rudi Theunissen",
                    "email": "rudolf.theunissen@gmail.com"
                }
            ],
            "keywords": [
                "data structures",
                "ds",
                "php",
                "polyfill"
            ],
            "support": {
                "issues": "https://github.com/php-ds/polyfill/issues",
                "source": "https://github.com/php-ds/polyfill/tree/v1.5.0"
            },
            "time": "2023-12-19T16:52:21+00:00"
        },
        {
            "name": "psr/container",
            "version": "2.0.2",
            "source": {
                "type": "git",
                "url": "https://github.com/php-fig/container.git",
                "reference": "c71ecc56dfe541dbd90c5360474fbc405f8d5963"
            },
            "dist": {
                "type": "zip",
                "url": "https://api.github.com/repos/php-fig/container/zipball/c71ecc56dfe541dbd90c5360474fbc405f8d5963",
                "reference": "c71ecc56dfe541dbd90c5360474fbc405f8d5963",
                "shasum": ""
            },
            "require": {
                "php": ">=7.4.0"
            },
            "type": "library",
            "extra": {
                "branch-alias": {
                    "dev-master": "2.0.x-dev"
                }
            },
            "autoload": {
                "psr-4": {
                    "Psr\\Container\\": "src/"
                }
            },
            "notification-url": "https://packagist.org/downloads/",
            "license": [
                "MIT"
            ],
            "authors": [
                {
                    "name": "PHP-FIG",
                    "homepage": "https://www.php-fig.org/"
                }
            ],
            "description": "Common Container Interface (PHP FIG PSR-11)",
            "homepage": "https://github.com/php-fig/container",
            "keywords": [
                "PSR-11",
                "container",
                "container-interface",
                "container-interop",
                "psr"
            ],
            "support": {
                "issues": "https://github.com/php-fig/container/issues",
                "source": "https://github.com/php-fig/container/tree/2.0.2"
            },
            "time": "2021-11-05T16:47:00+00:00"
        },
        {
            "name": "psr/http-message",
            "version": "1.1",
            "source": {
                "type": "git",
                "url": "https://github.com/php-fig/http-message.git",
                "reference": "cb6ce4845ce34a8ad9e68117c10ee90a29919eba"
            },
            "dist": {
                "type": "zip",
                "url": "https://api.github.com/repos/php-fig/http-message/zipball/cb6ce4845ce34a8ad9e68117c10ee90a29919eba",
                "reference": "cb6ce4845ce34a8ad9e68117c10ee90a29919eba",
                "shasum": ""
            },
            "require": {
                "php": "^7.2 || ^8.0"
            },
            "type": "library",
            "extra": {
                "branch-alias": {
                    "dev-master": "1.1.x-dev"
                }
            },
            "autoload": {
                "psr-4": {
                    "Psr\\Http\\Message\\": "src/"
                }
            },
            "notification-url": "https://packagist.org/downloads/",
            "license": [
                "MIT"
            ],
            "authors": [
                {
                    "name": "PHP-FIG",
                    "homepage": "http://www.php-fig.org/"
                }
            ],
            "description": "Common interface for HTTP messages",
            "homepage": "https://github.com/php-fig/http-message",
            "keywords": [
                "http",
                "http-message",
                "psr",
                "psr-7",
                "request",
                "response"
            ],
            "support": {
                "source": "https://github.com/php-fig/http-message/tree/1.1"
            },
            "time": "2023-04-04T09:50:52+00:00"
        },
        {
            "name": "psr/log",
            "version": "3.0.0",
            "source": {
                "type": "git",
                "url": "https://github.com/php-fig/log.git",
                "reference": "fe5ea303b0887d5caefd3d431c3e61ad47037001"
            },
            "dist": {
                "type": "zip",
                "url": "https://api.github.com/repos/php-fig/log/zipball/fe5ea303b0887d5caefd3d431c3e61ad47037001",
                "reference": "fe5ea303b0887d5caefd3d431c3e61ad47037001",
                "shasum": ""
            },
            "require": {
                "php": ">=8.0.0"
            },
            "type": "library",
            "extra": {
                "branch-alias": {
                    "dev-master": "3.x-dev"
                }
            },
            "autoload": {
                "psr-4": {
                    "Psr\\Log\\": "src"
                }
            },
            "notification-url": "https://packagist.org/downloads/",
            "license": [
                "MIT"
            ],
            "authors": [
                {
                    "name": "PHP-FIG",
                    "homepage": "https://www.php-fig.org/"
                }
            ],
            "description": "Common interface for logging libraries",
            "homepage": "https://github.com/php-fig/log",
            "keywords": [
                "log",
                "psr",
                "psr-3"
            ],
            "support": {
                "source": "https://github.com/php-fig/log/tree/3.0.0"
            },
            "time": "2021-07-14T16:46:02+00:00"
        },
        {
            "name": "react/cache",
            "version": "v1.2.0",
            "source": {
                "type": "git",
                "url": "https://github.com/reactphp/cache.git",
                "reference": "d47c472b64aa5608225f47965a484b75c7817d5b"
            },
            "dist": {
                "type": "zip",
                "url": "https://api.github.com/repos/reactphp/cache/zipball/d47c472b64aa5608225f47965a484b75c7817d5b",
                "reference": "d47c472b64aa5608225f47965a484b75c7817d5b",
                "shasum": ""
            },
            "require": {
                "php": ">=5.3.0",
                "react/promise": "^3.0 || ^2.0 || ^1.1"
            },
            "require-dev": {
                "phpunit/phpunit": "^9.5 || ^5.7 || ^4.8.35"
            },
            "type": "library",
            "autoload": {
                "psr-4": {
                    "React\\Cache\\": "src/"
                }
            },
            "notification-url": "https://packagist.org/downloads/",
            "license": [
                "MIT"
            ],
            "authors": [
                {
                    "name": "Christian Lück",
                    "email": "christian@clue.engineering",
                    "homepage": "https://clue.engineering/"
                },
                {
                    "name": "Cees-Jan Kiewiet",
                    "email": "reactphp@ceesjankiewiet.nl",
                    "homepage": "https://wyrihaximus.net/"
                },
                {
                    "name": "Jan Sorgalla",
                    "email": "jsorgalla@gmail.com",
                    "homepage": "https://sorgalla.com/"
                },
                {
                    "name": "Chris Boden",
                    "email": "cboden@gmail.com",
                    "homepage": "https://cboden.dev/"
                }
            ],
            "description": "Async, Promise-based cache interface for ReactPHP",
            "keywords": [
                "cache",
                "caching",
                "promise",
                "reactphp"
            ],
            "support": {
                "issues": "https://github.com/reactphp/cache/issues",
                "source": "https://github.com/reactphp/cache/tree/v1.2.0"
            },
            "funding": [
                {
                    "url": "https://opencollective.com/reactphp",
                    "type": "open_collective"
                }
            ],
            "time": "2022-11-30T15:59:55+00:00"
        },
        {
            "name": "react/dns",
            "version": "v1.12.0",
            "source": {
                "type": "git",
                "url": "https://github.com/reactphp/dns.git",
                "reference": "c134600642fa615b46b41237ef243daa65bb64ec"
            },
            "dist": {
                "type": "zip",
                "url": "https://api.github.com/repos/reactphp/dns/zipball/c134600642fa615b46b41237ef243daa65bb64ec",
                "reference": "c134600642fa615b46b41237ef243daa65bb64ec",
                "shasum": ""
            },
            "require": {
                "php": ">=5.3.0",
                "react/cache": "^1.0 || ^0.6 || ^0.5",
                "react/event-loop": "^1.2",
                "react/promise": "^3.0 || ^2.7 || ^1.2.1"
            },
            "require-dev": {
                "phpunit/phpunit": "^9.6 || ^5.7 || ^4.8.36",
                "react/async": "^4 || ^3 || ^2",
                "react/promise-timer": "^1.9"
            },
            "type": "library",
            "autoload": {
                "psr-4": {
                    "React\\Dns\\": "src/"
                }
            },
            "notification-url": "https://packagist.org/downloads/",
            "license": [
                "MIT"
            ],
            "authors": [
                {
                    "name": "Christian Lück",
                    "email": "christian@clue.engineering",
                    "homepage": "https://clue.engineering/"
                },
                {
                    "name": "Cees-Jan Kiewiet",
                    "email": "reactphp@ceesjankiewiet.nl",
                    "homepage": "https://wyrihaximus.net/"
                },
                {
                    "name": "Jan Sorgalla",
                    "email": "jsorgalla@gmail.com",
                    "homepage": "https://sorgalla.com/"
                },
                {
                    "name": "Chris Boden",
                    "email": "cboden@gmail.com",
                    "homepage": "https://cboden.dev/"
                }
            ],
            "description": "Async DNS resolver for ReactPHP",
            "keywords": [
                "async",
                "dns",
                "dns-resolver",
                "reactphp"
            ],
            "support": {
                "issues": "https://github.com/reactphp/dns/issues",
                "source": "https://github.com/reactphp/dns/tree/v1.12.0"
            },
            "funding": [
                {
                    "url": "https://opencollective.com/reactphp",
                    "type": "open_collective"
                }
            ],
            "time": "2023-11-29T12:41:06+00:00"
        },
        {
            "name": "react/event-loop",
            "version": "v1.5.0",
            "source": {
                "type": "git",
                "url": "https://github.com/reactphp/event-loop.git",
                "reference": "bbe0bd8c51ffc05ee43f1729087ed3bdf7d53354"
            },
            "dist": {
                "type": "zip",
                "url": "https://api.github.com/repos/reactphp/event-loop/zipball/bbe0bd8c51ffc05ee43f1729087ed3bdf7d53354",
                "reference": "bbe0bd8c51ffc05ee43f1729087ed3bdf7d53354",
                "shasum": ""
            },
            "require": {
                "php": ">=5.3.0"
            },
            "require-dev": {
                "phpunit/phpunit": "^9.6 || ^5.7 || ^4.8.36"
            },
            "suggest": {
                "ext-pcntl": "For signal handling support when using the StreamSelectLoop"
            },
            "type": "library",
            "autoload": {
                "psr-4": {
                    "React\\EventLoop\\": "src/"
                }
            },
            "notification-url": "https://packagist.org/downloads/",
            "license": [
                "MIT"
            ],
            "authors": [
                {
                    "name": "Christian Lück",
                    "email": "christian@clue.engineering",
                    "homepage": "https://clue.engineering/"
                },
                {
                    "name": "Cees-Jan Kiewiet",
                    "email": "reactphp@ceesjankiewiet.nl",
                    "homepage": "https://wyrihaximus.net/"
                },
                {
                    "name": "Jan Sorgalla",
                    "email": "jsorgalla@gmail.com",
                    "homepage": "https://sorgalla.com/"
                },
                {
                    "name": "Chris Boden",
                    "email": "cboden@gmail.com",
                    "homepage": "https://cboden.dev/"
                }
            ],
            "description": "ReactPHP's core reactor event loop that libraries can use for evented I/O.",
            "keywords": [
                "asynchronous",
                "event-loop"
            ],
            "support": {
                "issues": "https://github.com/reactphp/event-loop/issues",
                "source": "https://github.com/reactphp/event-loop/tree/v1.5.0"
            },
            "funding": [
                {
                    "url": "https://opencollective.com/reactphp",
                    "type": "open_collective"
                }
            ],
            "time": "2023-11-13T13:48:05+00:00"
        },
        {
            "name": "react/http",
            "version": "v1.9.0",
            "source": {
                "type": "git",
                "url": "https://github.com/reactphp/http.git",
                "reference": "bb3154dbaf2dfe3f0467f956a05f614a69d5f1d0"
            },
            "dist": {
                "type": "zip",
                "url": "https://api.github.com/repos/reactphp/http/zipball/bb3154dbaf2dfe3f0467f956a05f614a69d5f1d0",
                "reference": "bb3154dbaf2dfe3f0467f956a05f614a69d5f1d0",
                "shasum": ""
            },
            "require": {
                "evenement/evenement": "^3.0 || ^2.0 || ^1.0",
                "fig/http-message-util": "^1.1",
                "php": ">=5.3.0",
                "psr/http-message": "^1.0",
                "react/event-loop": "^1.2",
                "react/promise": "^3 || ^2.3 || ^1.2.1",
                "react/socket": "^1.12",
                "react/stream": "^1.2",
                "ringcentral/psr7": "^1.2"
            },
            "require-dev": {
                "clue/http-proxy-react": "^1.8",
                "clue/reactphp-ssh-proxy": "^1.4",
                "clue/socks-react": "^1.4",
                "phpunit/phpunit": "^9.5 || ^5.7 || ^4.8.35",
                "react/async": "^4 || ^3 || ^2",
                "react/promise-stream": "^1.4",
                "react/promise-timer": "^1.9"
            },
            "type": "library",
            "autoload": {
                "psr-4": {
                    "React\\Http\\": "src/"
                }
            },
            "notification-url": "https://packagist.org/downloads/",
            "license": [
                "MIT"
            ],
            "authors": [
                {
                    "name": "Christian Lück",
                    "email": "christian@clue.engineering",
                    "homepage": "https://clue.engineering/"
                },
                {
                    "name": "Cees-Jan Kiewiet",
                    "email": "reactphp@ceesjankiewiet.nl",
                    "homepage": "https://wyrihaximus.net/"
                },
                {
                    "name": "Jan Sorgalla",
                    "email": "jsorgalla@gmail.com",
                    "homepage": "https://sorgalla.com/"
                },
                {
                    "name": "Chris Boden",
                    "email": "cboden@gmail.com",
                    "homepage": "https://cboden.dev/"
                }
            ],
            "description": "Event-driven, streaming HTTP client and server implementation for ReactPHP",
            "keywords": [
                "async",
                "client",
                "event-driven",
                "http",
                "http client",
                "http server",
                "https",
                "psr-7",
                "reactphp",
                "server",
                "streaming"
            ],
            "support": {
                "issues": "https://github.com/reactphp/http/issues",
                "source": "https://github.com/reactphp/http/tree/v1.9.0"
            },
            "funding": [
                {
                    "url": "https://opencollective.com/reactphp",
                    "type": "open_collective"
                }
            ],
            "time": "2023-04-26T10:29:24+00:00"
        },
        {
            "name": "react/promise",
            "version": "v3.1.0",
            "source": {
                "type": "git",
                "url": "https://github.com/reactphp/promise.git",
                "reference": "e563d55d1641de1dea9f5e84f3cccc66d2bfe02c"
            },
            "dist": {
                "type": "zip",
                "url": "https://api.github.com/repos/reactphp/promise/zipball/e563d55d1641de1dea9f5e84f3cccc66d2bfe02c",
                "reference": "e563d55d1641de1dea9f5e84f3cccc66d2bfe02c",
                "shasum": ""
            },
            "require": {
                "php": ">=7.1.0"
            },
            "require-dev": {
                "phpstan/phpstan": "1.10.39 || 1.4.10",
                "phpunit/phpunit": "^9.6 || ^7.5"
            },
            "type": "library",
            "autoload": {
                "files": [
                    "src/functions_include.php"
                ],
                "psr-4": {
                    "React\\Promise\\": "src/"
                }
            },
            "notification-url": "https://packagist.org/downloads/",
            "license": [
                "MIT"
            ],
            "authors": [
                {
                    "name": "Jan Sorgalla",
                    "email": "jsorgalla@gmail.com",
                    "homepage": "https://sorgalla.com/"
                },
                {
                    "name": "Christian Lück",
                    "email": "christian@clue.engineering",
                    "homepage": "https://clue.engineering/"
                },
                {
                    "name": "Cees-Jan Kiewiet",
                    "email": "reactphp@ceesjankiewiet.nl",
                    "homepage": "https://wyrihaximus.net/"
                },
                {
                    "name": "Chris Boden",
                    "email": "cboden@gmail.com",
                    "homepage": "https://cboden.dev/"
                }
            ],
            "description": "A lightweight implementation of CommonJS Promises/A for PHP",
            "keywords": [
                "promise",
                "promises"
            ],
            "support": {
                "issues": "https://github.com/reactphp/promise/issues",
                "source": "https://github.com/reactphp/promise/tree/v3.1.0"
            },
            "funding": [
                {
                    "url": "https://opencollective.com/reactphp",
                    "type": "open_collective"
                }
            ],
            "time": "2023-11-16T16:21:57+00:00"
        },
        {
            "name": "react/socket",
            "version": "v1.15.0",
            "source": {
                "type": "git",
                "url": "https://github.com/reactphp/socket.git",
                "reference": "216d3aec0b87f04a40ca04f481e6af01bdd1d038"
            },
            "dist": {
                "type": "zip",
                "url": "https://api.github.com/repos/reactphp/socket/zipball/216d3aec0b87f04a40ca04f481e6af01bdd1d038",
                "reference": "216d3aec0b87f04a40ca04f481e6af01bdd1d038",
                "shasum": ""
            },
            "require": {
                "evenement/evenement": "^3.0 || ^2.0 || ^1.0",
                "php": ">=5.3.0",
                "react/dns": "^1.11",
                "react/event-loop": "^1.2",
                "react/promise": "^3 || ^2.6 || ^1.2.1",
                "react/stream": "^1.2"
            },
            "require-dev": {
                "phpunit/phpunit": "^9.6 || ^5.7 || ^4.8.36",
                "react/async": "^4 || ^3 || ^2",
                "react/promise-stream": "^1.4",
                "react/promise-timer": "^1.10"
            },
            "type": "library",
            "autoload": {
                "psr-4": {
                    "React\\Socket\\": "src/"
                }
            },
            "notification-url": "https://packagist.org/downloads/",
            "license": [
                "MIT"
            ],
            "authors": [
                {
                    "name": "Christian Lück",
                    "email": "christian@clue.engineering",
                    "homepage": "https://clue.engineering/"
                },
                {
                    "name": "Cees-Jan Kiewiet",
                    "email": "reactphp@ceesjankiewiet.nl",
                    "homepage": "https://wyrihaximus.net/"
                },
                {
                    "name": "Jan Sorgalla",
                    "email": "jsorgalla@gmail.com",
                    "homepage": "https://sorgalla.com/"
                },
                {
                    "name": "Chris Boden",
                    "email": "cboden@gmail.com",
                    "homepage": "https://cboden.dev/"
                }
            ],
            "description": "Async, streaming plaintext TCP/IP and secure TLS socket server and client connections for ReactPHP",
            "keywords": [
                "Connection",
                "Socket",
                "async",
                "reactphp",
                "stream"
            ],
            "support": {
                "issues": "https://github.com/reactphp/socket/issues",
                "source": "https://github.com/reactphp/socket/tree/v1.15.0"
            },
            "funding": [
                {
                    "url": "https://opencollective.com/reactphp",
                    "type": "open_collective"
                }
            ],
            "time": "2023-12-15T11:02:10+00:00"
        },
        {
            "name": "react/stream",
            "version": "v1.3.0",
            "source": {
                "type": "git",
                "url": "https://github.com/reactphp/stream.git",
                "reference": "6fbc9672905c7d5a885f2da2fc696f65840f4a66"
            },
            "dist": {
                "type": "zip",
                "url": "https://api.github.com/repos/reactphp/stream/zipball/6fbc9672905c7d5a885f2da2fc696f65840f4a66",
                "reference": "6fbc9672905c7d5a885f2da2fc696f65840f4a66",
                "shasum": ""
            },
            "require": {
                "evenement/evenement": "^3.0 || ^2.0 || ^1.0",
                "php": ">=5.3.8",
                "react/event-loop": "^1.2"
            },
            "require-dev": {
                "clue/stream-filter": "~1.2",
                "phpunit/phpunit": "^9.5 || ^5.7 || ^4.8.35"
            },
            "type": "library",
            "autoload": {
                "psr-4": {
                    "React\\Stream\\": "src/"
                }
            },
            "notification-url": "https://packagist.org/downloads/",
            "license": [
                "MIT"
            ],
            "authors": [
                {
                    "name": "Christian Lück",
                    "email": "christian@clue.engineering",
                    "homepage": "https://clue.engineering/"
                },
                {
                    "name": "Cees-Jan Kiewiet",
                    "email": "reactphp@ceesjankiewiet.nl",
                    "homepage": "https://wyrihaximus.net/"
                },
                {
                    "name": "Jan Sorgalla",
                    "email": "jsorgalla@gmail.com",
                    "homepage": "https://sorgalla.com/"
                },
                {
                    "name": "Chris Boden",
                    "email": "cboden@gmail.com",
                    "homepage": "https://cboden.dev/"
                }
            ],
            "description": "Event-driven readable and writable streams for non-blocking I/O in ReactPHP",
            "keywords": [
                "event-driven",
                "io",
                "non-blocking",
                "pipe",
                "reactphp",
                "readable",
                "stream",
                "writable"
            ],
            "support": {
                "issues": "https://github.com/reactphp/stream/issues",
                "source": "https://github.com/reactphp/stream/tree/v1.3.0"
            },
            "funding": [
                {
                    "url": "https://opencollective.com/reactphp",
                    "type": "open_collective"
                }
            ],
            "time": "2023-06-16T10:52:11+00:00"
        },
        {
            "name": "ringcentral/psr7",
            "version": "1.3.0",
            "source": {
                "type": "git",
                "url": "https://github.com/ringcentral/psr7.git",
                "reference": "360faaec4b563958b673fb52bbe94e37f14bc686"
            },
            "dist": {
                "type": "zip",
                "url": "https://api.github.com/repos/ringcentral/psr7/zipball/360faaec4b563958b673fb52bbe94e37f14bc686",
                "reference": "360faaec4b563958b673fb52bbe94e37f14bc686",
                "shasum": ""
            },
            "require": {
                "php": ">=5.3",
                "psr/http-message": "~1.0"
            },
            "provide": {
                "psr/http-message-implementation": "1.0"
            },
            "require-dev": {
                "phpunit/phpunit": "~4.0"
            },
            "type": "library",
            "extra": {
                "branch-alias": {
                    "dev-master": "1.0-dev"
                }
            },
            "autoload": {
                "files": [
                    "src/functions_include.php"
                ],
                "psr-4": {
                    "RingCentral\\Psr7\\": "src/"
                }
            },
            "notification-url": "https://packagist.org/downloads/",
            "license": [
                "MIT"
            ],
            "authors": [
                {
                    "name": "Michael Dowling",
                    "email": "mtdowling@gmail.com",
                    "homepage": "https://github.com/mtdowling"
                }
            ],
            "description": "PSR-7 message implementation",
            "keywords": [
                "http",
                "message",
                "stream",
                "uri"
            ],
            "support": {
                "source": "https://github.com/ringcentral/psr7/tree/master"
            },
            "time": "2018-05-29T20:21:04+00:00"
        },
        {
            "name": "seld/jsonlint",
            "version": "1.10.2",
            "source": {
                "type": "git",
                "url": "https://github.com/Seldaek/jsonlint.git",
                "reference": "9bb7db07b5d66d90f6ebf542f09fc67d800e5259"
            },
            "dist": {
                "type": "zip",
                "url": "https://api.github.com/repos/Seldaek/jsonlint/zipball/9bb7db07b5d66d90f6ebf542f09fc67d800e5259",
                "reference": "9bb7db07b5d66d90f6ebf542f09fc67d800e5259",
                "shasum": ""
            },
            "require": {
                "php": "^5.3 || ^7.0 || ^8.0"
            },
            "require-dev": {
                "phpstan/phpstan": "^1.5",
                "phpunit/phpunit": "^4.8.35 || ^5.7 || ^6.0 || ^8.5.13"
            },
            "bin": [
                "bin/jsonlint"
            ],
            "type": "library",
            "autoload": {
                "psr-4": {
                    "Seld\\JsonLint\\": "src/Seld/JsonLint/"
                }
            },
            "notification-url": "https://packagist.org/downloads/",
            "license": [
                "MIT"
            ],
            "authors": [
                {
                    "name": "Jordi Boggiano",
                    "email": "j.boggiano@seld.be",
                    "homepage": "https://seld.be"
                }
            ],
            "description": "JSON Linter",
            "keywords": [
                "json",
                "linter",
                "parser",
                "validator"
            ],
            "support": {
                "issues": "https://github.com/Seldaek/jsonlint/issues",
                "source": "https://github.com/Seldaek/jsonlint/tree/1.10.2"
            },
            "funding": [
                {
                    "url": "https://github.com/Seldaek",
                    "type": "github"
                },
                {
                    "url": "https://tidelift.com/funding/github/packagist/seld/jsonlint",
                    "type": "tidelift"
                }
            ],
            "time": "2024-02-07T12:57:50+00:00"
        },
        {
            "name": "seld/phar-utils",
            "version": "1.2.1",
            "source": {
                "type": "git",
                "url": "https://github.com/Seldaek/phar-utils.git",
                "reference": "ea2f4014f163c1be4c601b9b7bd6af81ba8d701c"
            },
            "dist": {
                "type": "zip",
                "url": "https://api.github.com/repos/Seldaek/phar-utils/zipball/ea2f4014f163c1be4c601b9b7bd6af81ba8d701c",
                "reference": "ea2f4014f163c1be4c601b9b7bd6af81ba8d701c",
                "shasum": ""
            },
            "require": {
                "php": ">=5.3"
            },
            "type": "library",
            "extra": {
                "branch-alias": {
                    "dev-master": "1.x-dev"
                }
            },
            "autoload": {
                "psr-4": {
                    "Seld\\PharUtils\\": "src/"
                }
            },
            "notification-url": "https://packagist.org/downloads/",
            "license": [
                "MIT"
            ],
            "authors": [
                {
                    "name": "Jordi Boggiano",
                    "email": "j.boggiano@seld.be"
                }
            ],
            "description": "PHAR file format utilities, for when PHP phars you up",
            "keywords": [
                "phar"
            ],
            "support": {
                "issues": "https://github.com/Seldaek/phar-utils/issues",
                "source": "https://github.com/Seldaek/phar-utils/tree/1.2.1"
            },
            "time": "2022-08-31T10:31:18+00:00"
        },
        {
            "name": "seld/signal-handler",
            "version": "2.0.2",
            "source": {
                "type": "git",
                "url": "https://github.com/Seldaek/signal-handler.git",
                "reference": "04a6112e883ad76c0ada8e4a9f7520bbfdb6bb98"
            },
            "dist": {
                "type": "zip",
                "url": "https://api.github.com/repos/Seldaek/signal-handler/zipball/04a6112e883ad76c0ada8e4a9f7520bbfdb6bb98",
                "reference": "04a6112e883ad76c0ada8e4a9f7520bbfdb6bb98",
                "shasum": ""
            },
            "require": {
                "php": ">=7.2.0"
            },
            "require-dev": {
                "phpstan/phpstan": "^1",
                "phpstan/phpstan-deprecation-rules": "^1.0",
                "phpstan/phpstan-phpunit": "^1",
                "phpstan/phpstan-strict-rules": "^1.3",
                "phpunit/phpunit": "^7.5.20 || ^8.5.23",
                "psr/log": "^1 || ^2 || ^3"
            },
            "type": "library",
            "extra": {
                "branch-alias": {
                    "dev-main": "2.x-dev"
                }
            },
            "autoload": {
                "psr-4": {
                    "Seld\\Signal\\": "src/"
                }
            },
            "notification-url": "https://packagist.org/downloads/",
            "license": [
                "MIT"
            ],
            "authors": [
                {
                    "name": "Jordi Boggiano",
                    "email": "j.boggiano@seld.be",
                    "homepage": "http://seld.be"
                }
            ],
            "description": "Simple unix signal handler that silently fails where signals are not supported for easy cross-platform development",
            "keywords": [
                "posix",
                "sigint",
                "signal",
                "sigterm",
                "unix"
            ],
            "support": {
                "issues": "https://github.com/Seldaek/signal-handler/issues",
                "source": "https://github.com/Seldaek/signal-handler/tree/2.0.2"
            },
            "time": "2023-09-03T09:24:00+00:00"
        },
        {
            "name": "symfony/console",
            "version": "v6.4.4",
            "source": {
                "type": "git",
                "url": "https://github.com/symfony/console.git",
                "reference": "0d9e4eb5ad413075624378f474c4167ea202de78"
            },
            "dist": {
                "type": "zip",
                "url": "https://api.github.com/repos/symfony/console/zipball/0d9e4eb5ad413075624378f474c4167ea202de78",
                "reference": "0d9e4eb5ad413075624378f474c4167ea202de78",
                "shasum": ""
            },
            "require": {
                "php": ">=8.1",
                "symfony/deprecation-contracts": "^2.5|^3",
                "symfony/polyfill-mbstring": "~1.0",
                "symfony/service-contracts": "^2.5|^3",
                "symfony/string": "^5.4|^6.0|^7.0"
            },
            "conflict": {
                "symfony/dependency-injection": "<5.4",
                "symfony/dotenv": "<5.4",
                "symfony/event-dispatcher": "<5.4",
                "symfony/lock": "<5.4",
                "symfony/process": "<5.4"
            },
            "provide": {
                "psr/log-implementation": "1.0|2.0|3.0"
            },
            "require-dev": {
                "psr/log": "^1|^2|^3",
                "symfony/config": "^5.4|^6.0|^7.0",
                "symfony/dependency-injection": "^5.4|^6.0|^7.0",
                "symfony/event-dispatcher": "^5.4|^6.0|^7.0",
                "symfony/http-foundation": "^6.4|^7.0",
                "symfony/http-kernel": "^6.4|^7.0",
                "symfony/lock": "^5.4|^6.0|^7.0",
                "symfony/messenger": "^5.4|^6.0|^7.0",
                "symfony/process": "^5.4|^6.0|^7.0",
                "symfony/stopwatch": "^5.4|^6.0|^7.0",
                "symfony/var-dumper": "^5.4|^6.0|^7.0"
            },
            "type": "library",
            "autoload": {
                "psr-4": {
                    "Symfony\\Component\\Console\\": ""
                },
                "exclude-from-classmap": [
                    "/Tests/"
                ]
            },
            "notification-url": "https://packagist.org/downloads/",
            "license": [
                "MIT"
            ],
            "authors": [
                {
                    "name": "Fabien Potencier",
                    "email": "fabien@symfony.com"
                },
                {
                    "name": "Symfony Community",
                    "homepage": "https://symfony.com/contributors"
                }
            ],
            "description": "Eases the creation of beautiful and testable command line interfaces",
            "homepage": "https://symfony.com",
            "keywords": [
                "cli",
                "command-line",
                "console",
                "terminal"
            ],
            "support": {
                "source": "https://github.com/symfony/console/tree/v6.4.4"
            },
            "funding": [
                {
                    "url": "https://symfony.com/sponsor",
                    "type": "custom"
                },
                {
                    "url": "https://github.com/fabpot",
                    "type": "github"
                },
                {
                    "url": "https://tidelift.com/funding/github/packagist/symfony/symfony",
                    "type": "tidelift"
                }
            ],
            "time": "2024-02-22T20:27:10+00:00"
        },
        {
            "name": "symfony/dependency-injection",
            "version": "v6.4.4",
            "source": {
                "type": "git",
                "url": "https://github.com/symfony/dependency-injection.git",
                "reference": "6236e5e843cb763e9d0f74245678b994afea5363"
            },
            "dist": {
                "type": "zip",
                "url": "https://api.github.com/repos/symfony/dependency-injection/zipball/6236e5e843cb763e9d0f74245678b994afea5363",
                "reference": "6236e5e843cb763e9d0f74245678b994afea5363",
                "shasum": ""
            },
            "require": {
                "php": ">=8.1",
                "psr/container": "^1.1|^2.0",
                "symfony/deprecation-contracts": "^2.5|^3",
                "symfony/service-contracts": "^2.5|^3.0",
                "symfony/var-exporter": "^6.2.10|^7.0"
            },
            "conflict": {
                "ext-psr": "<1.1|>=2",
                "symfony/config": "<6.1",
                "symfony/finder": "<5.4",
                "symfony/proxy-manager-bridge": "<6.3",
                "symfony/yaml": "<5.4"
            },
            "provide": {
                "psr/container-implementation": "1.1|2.0",
                "symfony/service-implementation": "1.1|2.0|3.0"
            },
            "require-dev": {
                "symfony/config": "^6.1|^7.0",
                "symfony/expression-language": "^5.4|^6.0|^7.0",
                "symfony/yaml": "^5.4|^6.0|^7.0"
            },
            "type": "library",
            "autoload": {
                "psr-4": {
                    "Symfony\\Component\\DependencyInjection\\": ""
                },
                "exclude-from-classmap": [
                    "/Tests/"
                ]
            },
            "notification-url": "https://packagist.org/downloads/",
            "license": [
                "MIT"
            ],
            "authors": [
                {
                    "name": "Fabien Potencier",
                    "email": "fabien@symfony.com"
                },
                {
                    "name": "Symfony Community",
                    "homepage": "https://symfony.com/contributors"
                }
            ],
            "description": "Allows you to standardize and centralize the way objects are constructed in your application",
            "homepage": "https://symfony.com",
            "support": {
                "source": "https://github.com/symfony/dependency-injection/tree/v6.4.4"
            },
            "funding": [
                {
                    "url": "https://symfony.com/sponsor",
                    "type": "custom"
                },
                {
                    "url": "https://github.com/fabpot",
                    "type": "github"
                },
                {
                    "url": "https://tidelift.com/funding/github/packagist/symfony/symfony",
                    "type": "tidelift"
                }
            ],
            "time": "2024-02-22T20:27:10+00:00"
        },
        {
            "name": "symfony/deprecation-contracts",
            "version": "v3.4.0",
            "source": {
                "type": "git",
                "url": "https://github.com/symfony/deprecation-contracts.git",
                "reference": "7c3aff79d10325257a001fcf92d991f24fc967cf"
            },
            "dist": {
                "type": "zip",
                "url": "https://api.github.com/repos/symfony/deprecation-contracts/zipball/7c3aff79d10325257a001fcf92d991f24fc967cf",
                "reference": "7c3aff79d10325257a001fcf92d991f24fc967cf",
                "shasum": ""
            },
            "require": {
                "php": ">=8.1"
            },
            "type": "library",
            "extra": {
                "branch-alias": {
                    "dev-main": "3.4-dev"
                },
                "thanks": {
                    "name": "symfony/contracts",
                    "url": "https://github.com/symfony/contracts"
                }
            },
            "autoload": {
                "files": [
                    "function.php"
                ]
            },
            "notification-url": "https://packagist.org/downloads/",
            "license": [
                "MIT"
            ],
            "authors": [
                {
                    "name": "Nicolas Grekas",
                    "email": "p@tchwork.com"
                },
                {
                    "name": "Symfony Community",
                    "homepage": "https://symfony.com/contributors"
                }
            ],
            "description": "A generic function and convention to trigger deprecation notices",
            "homepage": "https://symfony.com",
            "support": {
                "source": "https://github.com/symfony/deprecation-contracts/tree/v3.4.0"
            },
            "funding": [
                {
                    "url": "https://symfony.com/sponsor",
                    "type": "custom"
                },
                {
                    "url": "https://github.com/fabpot",
                    "type": "github"
                },
                {
                    "url": "https://tidelift.com/funding/github/packagist/symfony/symfony",
                    "type": "tidelift"
                }
            ],
            "time": "2023-05-23T14:45:45+00:00"
        },
        {
            "name": "symfony/filesystem",
            "version": "v6.4.3",
            "source": {
                "type": "git",
                "url": "https://github.com/symfony/filesystem.git",
                "reference": "7f3b1755eb49297a0827a7575d5d2b2fd11cc9fb"
            },
            "dist": {
                "type": "zip",
                "url": "https://api.github.com/repos/symfony/filesystem/zipball/7f3b1755eb49297a0827a7575d5d2b2fd11cc9fb",
                "reference": "7f3b1755eb49297a0827a7575d5d2b2fd11cc9fb",
                "shasum": ""
            },
            "require": {
                "php": ">=8.1",
                "symfony/polyfill-ctype": "~1.8",
                "symfony/polyfill-mbstring": "~1.8"
            },
            "type": "library",
            "autoload": {
                "psr-4": {
                    "Symfony\\Component\\Filesystem\\": ""
                },
                "exclude-from-classmap": [
                    "/Tests/"
                ]
            },
            "notification-url": "https://packagist.org/downloads/",
            "license": [
                "MIT"
            ],
            "authors": [
                {
                    "name": "Fabien Potencier",
                    "email": "fabien@symfony.com"
                },
                {
                    "name": "Symfony Community",
                    "homepage": "https://symfony.com/contributors"
                }
            ],
            "description": "Provides basic utilities for the filesystem",
            "homepage": "https://symfony.com",
            "support": {
                "source": "https://github.com/symfony/filesystem/tree/v6.4.3"
            },
            "funding": [
                {
                    "url": "https://symfony.com/sponsor",
                    "type": "custom"
                },
                {
                    "url": "https://github.com/fabpot",
                    "type": "github"
                },
                {
                    "url": "https://tidelift.com/funding/github/packagist/symfony/symfony",
                    "type": "tidelift"
                }
            ],
            "time": "2024-01-23T14:51:35+00:00"
        },
        {
            "name": "symfony/finder",
            "version": "v6.4.0",
            "source": {
                "type": "git",
                "url": "https://github.com/symfony/finder.git",
                "reference": "11d736e97f116ac375a81f96e662911a34cd50ce"
            },
            "dist": {
                "type": "zip",
                "url": "https://api.github.com/repos/symfony/finder/zipball/11d736e97f116ac375a81f96e662911a34cd50ce",
                "reference": "11d736e97f116ac375a81f96e662911a34cd50ce",
                "shasum": ""
            },
            "require": {
                "php": ">=8.1"
            },
            "require-dev": {
                "symfony/filesystem": "^6.0|^7.0"
            },
            "type": "library",
            "autoload": {
                "psr-4": {
                    "Symfony\\Component\\Finder\\": ""
                },
                "exclude-from-classmap": [
                    "/Tests/"
                ]
            },
            "notification-url": "https://packagist.org/downloads/",
            "license": [
                "MIT"
            ],
            "authors": [
                {
                    "name": "Fabien Potencier",
                    "email": "fabien@symfony.com"
                },
                {
                    "name": "Symfony Community",
                    "homepage": "https://symfony.com/contributors"
                }
            ],
            "description": "Finds files and directories via an intuitive fluent interface",
            "homepage": "https://symfony.com",
            "support": {
                "source": "https://github.com/symfony/finder/tree/v6.4.0"
            },
            "funding": [
                {
                    "url": "https://symfony.com/sponsor",
                    "type": "custom"
                },
                {
                    "url": "https://github.com/fabpot",
                    "type": "github"
                },
                {
                    "url": "https://tidelift.com/funding/github/packagist/symfony/symfony",
                    "type": "tidelift"
                }
            ],
            "time": "2023-10-31T17:30:12+00:00"
        },
        {
            "name": "symfony/polyfill-ctype",
            "version": "v1.29.0",
            "source": {
                "type": "git",
                "url": "https://github.com/symfony/polyfill-ctype.git",
                "reference": "ef4d7e442ca910c4764bce785146269b30cb5fc4"
            },
            "dist": {
                "type": "zip",
                "url": "https://api.github.com/repos/symfony/polyfill-ctype/zipball/ef4d7e442ca910c4764bce785146269b30cb5fc4",
                "reference": "ef4d7e442ca910c4764bce785146269b30cb5fc4",
                "shasum": ""
            },
            "require": {
                "php": ">=7.1"
            },
            "provide": {
                "ext-ctype": "*"
            },
            "suggest": {
                "ext-ctype": "For best performance"
            },
            "type": "library",
            "extra": {
                "thanks": {
                    "name": "symfony/polyfill",
                    "url": "https://github.com/symfony/polyfill"
                }
            },
            "autoload": {
                "files": [
                    "bootstrap.php"
                ],
                "psr-4": {
                    "Symfony\\Polyfill\\Ctype\\": ""
                }
            },
            "notification-url": "https://packagist.org/downloads/",
            "license": [
                "MIT"
            ],
            "authors": [
                {
                    "name": "Gert de Pagter",
                    "email": "BackEndTea@gmail.com"
                },
                {
                    "name": "Symfony Community",
                    "homepage": "https://symfony.com/contributors"
                }
            ],
            "description": "Symfony polyfill for ctype functions",
            "homepage": "https://symfony.com",
            "keywords": [
                "compatibility",
                "ctype",
                "polyfill",
                "portable"
            ],
            "support": {
                "source": "https://github.com/symfony/polyfill-ctype/tree/v1.29.0"
            },
            "funding": [
                {
                    "url": "https://symfony.com/sponsor",
                    "type": "custom"
                },
                {
                    "url": "https://github.com/fabpot",
                    "type": "github"
                },
                {
                    "url": "https://tidelift.com/funding/github/packagist/symfony/symfony",
                    "type": "tidelift"
                }
            ],
            "time": "2024-01-29T20:11:03+00:00"
        },
        {
            "name": "symfony/polyfill-intl-grapheme",
            "version": "v1.29.0",
            "source": {
                "type": "git",
                "url": "https://github.com/symfony/polyfill-intl-grapheme.git",
                "reference": "32a9da87d7b3245e09ac426c83d334ae9f06f80f"
            },
            "dist": {
                "type": "zip",
                "url": "https://api.github.com/repos/symfony/polyfill-intl-grapheme/zipball/32a9da87d7b3245e09ac426c83d334ae9f06f80f",
                "reference": "32a9da87d7b3245e09ac426c83d334ae9f06f80f",
                "shasum": ""
            },
            "require": {
                "php": ">=7.1"
            },
            "suggest": {
                "ext-intl": "For best performance"
            },
            "type": "library",
            "extra": {
                "thanks": {
                    "name": "symfony/polyfill",
                    "url": "https://github.com/symfony/polyfill"
                }
            },
            "autoload": {
                "files": [
                    "bootstrap.php"
                ],
                "psr-4": {
                    "Symfony\\Polyfill\\Intl\\Grapheme\\": ""
                }
            },
            "notification-url": "https://packagist.org/downloads/",
            "license": [
                "MIT"
            ],
            "authors": [
                {
                    "name": "Nicolas Grekas",
                    "email": "p@tchwork.com"
                },
                {
                    "name": "Symfony Community",
                    "homepage": "https://symfony.com/contributors"
                }
            ],
            "description": "Symfony polyfill for intl's grapheme_* functions",
            "homepage": "https://symfony.com",
            "keywords": [
                "compatibility",
                "grapheme",
                "intl",
                "polyfill",
                "portable",
                "shim"
            ],
            "support": {
                "source": "https://github.com/symfony/polyfill-intl-grapheme/tree/v1.29.0"
            },
            "funding": [
                {
                    "url": "https://symfony.com/sponsor",
                    "type": "custom"
                },
                {
                    "url": "https://github.com/fabpot",
                    "type": "github"
                },
                {
                    "url": "https://tidelift.com/funding/github/packagist/symfony/symfony",
                    "type": "tidelift"
                }
            ],
            "time": "2024-01-29T20:11:03+00:00"
        },
        {
            "name": "symfony/polyfill-intl-normalizer",
            "version": "v1.29.0",
            "source": {
                "type": "git",
                "url": "https://github.com/symfony/polyfill-intl-normalizer.git",
                "reference": "bc45c394692b948b4d383a08d7753968bed9a83d"
            },
            "dist": {
                "type": "zip",
                "url": "https://api.github.com/repos/symfony/polyfill-intl-normalizer/zipball/bc45c394692b948b4d383a08d7753968bed9a83d",
                "reference": "bc45c394692b948b4d383a08d7753968bed9a83d",
                "shasum": ""
            },
            "require": {
                "php": ">=7.1"
            },
            "suggest": {
                "ext-intl": "For best performance"
            },
            "type": "library",
            "extra": {
                "thanks": {
                    "name": "symfony/polyfill",
                    "url": "https://github.com/symfony/polyfill"
                }
            },
            "autoload": {
                "files": [
                    "bootstrap.php"
                ],
                "psr-4": {
                    "Symfony\\Polyfill\\Intl\\Normalizer\\": ""
                },
                "classmap": [
                    "Resources/stubs"
                ]
            },
            "notification-url": "https://packagist.org/downloads/",
            "license": [
                "MIT"
            ],
            "authors": [
                {
                    "name": "Nicolas Grekas",
                    "email": "p@tchwork.com"
                },
                {
                    "name": "Symfony Community",
                    "homepage": "https://symfony.com/contributors"
                }
            ],
            "description": "Symfony polyfill for intl's Normalizer class and related functions",
            "homepage": "https://symfony.com",
            "keywords": [
                "compatibility",
                "intl",
                "normalizer",
                "polyfill",
                "portable",
                "shim"
            ],
            "support": {
                "source": "https://github.com/symfony/polyfill-intl-normalizer/tree/v1.29.0"
            },
            "funding": [
                {
                    "url": "https://symfony.com/sponsor",
                    "type": "custom"
                },
                {
                    "url": "https://github.com/fabpot",
                    "type": "github"
                },
                {
                    "url": "https://tidelift.com/funding/github/packagist/symfony/symfony",
                    "type": "tidelift"
                }
            ],
            "time": "2024-01-29T20:11:03+00:00"
        },
        {
            "name": "symfony/polyfill-mbstring",
            "version": "v1.29.0",
            "source": {
                "type": "git",
                "url": "https://github.com/symfony/polyfill-mbstring.git",
                "reference": "9773676c8a1bb1f8d4340a62efe641cf76eda7ec"
            },
            "dist": {
                "type": "zip",
                "url": "https://api.github.com/repos/symfony/polyfill-mbstring/zipball/9773676c8a1bb1f8d4340a62efe641cf76eda7ec",
                "reference": "9773676c8a1bb1f8d4340a62efe641cf76eda7ec",
                "shasum": ""
            },
            "require": {
                "php": ">=7.1"
            },
            "provide": {
                "ext-mbstring": "*"
            },
            "suggest": {
                "ext-mbstring": "For best performance"
            },
            "type": "library",
            "extra": {
                "thanks": {
                    "name": "symfony/polyfill",
                    "url": "https://github.com/symfony/polyfill"
                }
            },
            "autoload": {
                "files": [
                    "bootstrap.php"
                ],
                "psr-4": {
                    "Symfony\\Polyfill\\Mbstring\\": ""
                }
            },
            "notification-url": "https://packagist.org/downloads/",
            "license": [
                "MIT"
            ],
            "authors": [
                {
                    "name": "Nicolas Grekas",
                    "email": "p@tchwork.com"
                },
                {
                    "name": "Symfony Community",
                    "homepage": "https://symfony.com/contributors"
                }
            ],
            "description": "Symfony polyfill for the Mbstring extension",
            "homepage": "https://symfony.com",
            "keywords": [
                "compatibility",
                "mbstring",
                "polyfill",
                "portable",
                "shim"
            ],
            "support": {
                "source": "https://github.com/symfony/polyfill-mbstring/tree/v1.29.0"
            },
            "funding": [
                {
                    "url": "https://symfony.com/sponsor",
                    "type": "custom"
                },
                {
                    "url": "https://github.com/fabpot",
                    "type": "github"
                },
                {
                    "url": "https://tidelift.com/funding/github/packagist/symfony/symfony",
                    "type": "tidelift"
                }
            ],
            "time": "2024-01-29T20:11:03+00:00"
        },
        {
            "name": "symfony/polyfill-php73",
            "version": "v1.29.0",
            "source": {
                "type": "git",
                "url": "https://github.com/symfony/polyfill-php73.git",
                "reference": "21bd091060673a1177ae842c0ef8fe30893114d2"
            },
            "dist": {
                "type": "zip",
                "url": "https://api.github.com/repos/symfony/polyfill-php73/zipball/21bd091060673a1177ae842c0ef8fe30893114d2",
                "reference": "21bd091060673a1177ae842c0ef8fe30893114d2",
                "shasum": ""
            },
            "require": {
                "php": ">=7.1"
            },
            "type": "library",
            "extra": {
                "thanks": {
                    "name": "symfony/polyfill",
                    "url": "https://github.com/symfony/polyfill"
                }
            },
            "autoload": {
                "files": [
                    "bootstrap.php"
                ],
                "psr-4": {
                    "Symfony\\Polyfill\\Php73\\": ""
                },
                "classmap": [
                    "Resources/stubs"
                ]
            },
            "notification-url": "https://packagist.org/downloads/",
            "license": [
                "MIT"
            ],
            "authors": [
                {
                    "name": "Nicolas Grekas",
                    "email": "p@tchwork.com"
                },
                {
                    "name": "Symfony Community",
                    "homepage": "https://symfony.com/contributors"
                }
            ],
            "description": "Symfony polyfill backporting some PHP 7.3+ features to lower PHP versions",
            "homepage": "https://symfony.com",
            "keywords": [
                "compatibility",
                "polyfill",
                "portable",
                "shim"
            ],
            "support": {
                "source": "https://github.com/symfony/polyfill-php73/tree/v1.29.0"
            },
            "funding": [
                {
                    "url": "https://symfony.com/sponsor",
                    "type": "custom"
                },
                {
                    "url": "https://github.com/fabpot",
                    "type": "github"
                },
                {
                    "url": "https://tidelift.com/funding/github/packagist/symfony/symfony",
                    "type": "tidelift"
                }
            ],
            "time": "2024-01-29T20:11:03+00:00"
        },
        {
            "name": "symfony/polyfill-php80",
            "version": "v1.29.0",
            "source": {
                "type": "git",
                "url": "https://github.com/symfony/polyfill-php80.git",
                "reference": "87b68208d5c1188808dd7839ee1e6c8ec3b02f1b"
            },
            "dist": {
                "type": "zip",
                "url": "https://api.github.com/repos/symfony/polyfill-php80/zipball/87b68208d5c1188808dd7839ee1e6c8ec3b02f1b",
                "reference": "87b68208d5c1188808dd7839ee1e6c8ec3b02f1b",
                "shasum": ""
            },
            "require": {
                "php": ">=7.1"
            },
            "type": "library",
            "extra": {
                "thanks": {
                    "name": "symfony/polyfill",
                    "url": "https://github.com/symfony/polyfill"
                }
            },
            "autoload": {
                "files": [
                    "bootstrap.php"
                ],
                "psr-4": {
                    "Symfony\\Polyfill\\Php80\\": ""
                },
                "classmap": [
                    "Resources/stubs"
                ]
            },
            "notification-url": "https://packagist.org/downloads/",
            "license": [
                "MIT"
            ],
            "authors": [
                {
                    "name": "Ion Bazan",
                    "email": "ion.bazan@gmail.com"
                },
                {
                    "name": "Nicolas Grekas",
                    "email": "p@tchwork.com"
                },
                {
                    "name": "Symfony Community",
                    "homepage": "https://symfony.com/contributors"
                }
            ],
            "description": "Symfony polyfill backporting some PHP 8.0+ features to lower PHP versions",
            "homepage": "https://symfony.com",
            "keywords": [
                "compatibility",
                "polyfill",
                "portable",
                "shim"
            ],
            "support": {
                "source": "https://github.com/symfony/polyfill-php80/tree/v1.29.0"
            },
            "funding": [
                {
                    "url": "https://symfony.com/sponsor",
                    "type": "custom"
                },
                {
                    "url": "https://github.com/fabpot",
                    "type": "github"
                },
                {
                    "url": "https://tidelift.com/funding/github/packagist/symfony/symfony",
                    "type": "tidelift"
                }
            ],
            "time": "2024-01-29T20:11:03+00:00"
        },
        {
            "name": "symfony/polyfill-php81",
            "version": "v1.29.0",
            "source": {
                "type": "git",
                "url": "https://github.com/symfony/polyfill-php81.git",
                "reference": "c565ad1e63f30e7477fc40738343c62b40bc672d"
            },
            "dist": {
                "type": "zip",
                "url": "https://api.github.com/repos/symfony/polyfill-php81/zipball/c565ad1e63f30e7477fc40738343c62b40bc672d",
                "reference": "c565ad1e63f30e7477fc40738343c62b40bc672d",
                "shasum": ""
            },
            "require": {
                "php": ">=7.1"
            },
            "type": "library",
            "extra": {
                "thanks": {
                    "name": "symfony/polyfill",
                    "url": "https://github.com/symfony/polyfill"
                }
            },
            "autoload": {
                "files": [
                    "bootstrap.php"
                ],
                "psr-4": {
                    "Symfony\\Polyfill\\Php81\\": ""
                },
                "classmap": [
                    "Resources/stubs"
                ]
            },
            "notification-url": "https://packagist.org/downloads/",
            "license": [
                "MIT"
            ],
            "authors": [
                {
                    "name": "Nicolas Grekas",
                    "email": "p@tchwork.com"
                },
                {
                    "name": "Symfony Community",
                    "homepage": "https://symfony.com/contributors"
                }
            ],
            "description": "Symfony polyfill backporting some PHP 8.1+ features to lower PHP versions",
            "homepage": "https://symfony.com",
            "keywords": [
                "compatibility",
                "polyfill",
                "portable",
                "shim"
            ],
            "support": {
                "source": "https://github.com/symfony/polyfill-php81/tree/v1.29.0"
            },
            "funding": [
                {
                    "url": "https://symfony.com/sponsor",
                    "type": "custom"
                },
                {
                    "url": "https://github.com/fabpot",
                    "type": "github"
                },
                {
                    "url": "https://tidelift.com/funding/github/packagist/symfony/symfony",
                    "type": "tidelift"
                }
            ],
            "time": "2024-01-29T20:11:03+00:00"
        },
        {
            "name": "symfony/process",
            "version": "v6.4.4",
            "source": {
                "type": "git",
                "url": "https://github.com/symfony/process.git",
                "reference": "710e27879e9be3395de2b98da3f52a946039f297"
            },
            "dist": {
                "type": "zip",
                "url": "https://api.github.com/repos/symfony/process/zipball/710e27879e9be3395de2b98da3f52a946039f297",
                "reference": "710e27879e9be3395de2b98da3f52a946039f297",
                "shasum": ""
            },
            "require": {
                "php": ">=8.1"
            },
            "type": "library",
            "autoload": {
                "psr-4": {
                    "Symfony\\Component\\Process\\": ""
                },
                "exclude-from-classmap": [
                    "/Tests/"
                ]
            },
            "notification-url": "https://packagist.org/downloads/",
            "license": [
                "MIT"
            ],
            "authors": [
                {
                    "name": "Fabien Potencier",
                    "email": "fabien@symfony.com"
                },
                {
                    "name": "Symfony Community",
                    "homepage": "https://symfony.com/contributors"
                }
            ],
            "description": "Executes commands in sub-processes",
            "homepage": "https://symfony.com",
            "support": {
                "source": "https://github.com/symfony/process/tree/v6.4.4"
            },
            "funding": [
                {
                    "url": "https://symfony.com/sponsor",
                    "type": "custom"
                },
                {
                    "url": "https://github.com/fabpot",
                    "type": "github"
                },
                {
                    "url": "https://tidelift.com/funding/github/packagist/symfony/symfony",
                    "type": "tidelift"
                }
            ],
            "time": "2024-02-20T12:31:00+00:00"
        },
        {
            "name": "symfony/service-contracts",
            "version": "v3.4.1",
            "source": {
                "type": "git",
                "url": "https://github.com/symfony/service-contracts.git",
                "reference": "fe07cbc8d837f60caf7018068e350cc5163681a0"
            },
            "dist": {
                "type": "zip",
                "url": "https://api.github.com/repos/symfony/service-contracts/zipball/fe07cbc8d837f60caf7018068e350cc5163681a0",
                "reference": "fe07cbc8d837f60caf7018068e350cc5163681a0",
                "shasum": ""
            },
            "require": {
                "php": ">=8.1",
                "psr/container": "^1.1|^2.0"
            },
            "conflict": {
                "ext-psr": "<1.1|>=2"
            },
            "type": "library",
            "extra": {
                "branch-alias": {
                    "dev-main": "3.4-dev"
                },
                "thanks": {
                    "name": "symfony/contracts",
                    "url": "https://github.com/symfony/contracts"
                }
            },
            "autoload": {
                "psr-4": {
                    "Symfony\\Contracts\\Service\\": ""
                },
                "exclude-from-classmap": [
                    "/Test/"
                ]
            },
            "notification-url": "https://packagist.org/downloads/",
            "license": [
                "MIT"
            ],
            "authors": [
                {
                    "name": "Nicolas Grekas",
                    "email": "p@tchwork.com"
                },
                {
                    "name": "Symfony Community",
                    "homepage": "https://symfony.com/contributors"
                }
            ],
            "description": "Generic abstractions related to writing services",
            "homepage": "https://symfony.com",
            "keywords": [
                "abstractions",
                "contracts",
                "decoupling",
                "interfaces",
                "interoperability",
                "standards"
            ],
            "support": {
                "source": "https://github.com/symfony/service-contracts/tree/v3.4.1"
            },
            "funding": [
                {
                    "url": "https://symfony.com/sponsor",
                    "type": "custom"
                },
                {
                    "url": "https://github.com/fabpot",
                    "type": "github"
                },
                {
                    "url": "https://tidelift.com/funding/github/packagist/symfony/symfony",
                    "type": "tidelift"
                }
            ],
            "time": "2023-12-26T14:02:43+00:00"
        },
        {
            "name": "symfony/string",
            "version": "v6.4.4",
            "source": {
                "type": "git",
                "url": "https://github.com/symfony/string.git",
                "reference": "4e465a95bdc32f49cf4c7f07f751b843bbd6dcd9"
            },
            "dist": {
                "type": "zip",
                "url": "https://api.github.com/repos/symfony/string/zipball/4e465a95bdc32f49cf4c7f07f751b843bbd6dcd9",
                "reference": "4e465a95bdc32f49cf4c7f07f751b843bbd6dcd9",
                "shasum": ""
            },
            "require": {
                "php": ">=8.1",
                "symfony/polyfill-ctype": "~1.8",
                "symfony/polyfill-intl-grapheme": "~1.0",
                "symfony/polyfill-intl-normalizer": "~1.0",
                "symfony/polyfill-mbstring": "~1.0"
            },
            "conflict": {
                "symfony/translation-contracts": "<2.5"
            },
            "require-dev": {
                "symfony/error-handler": "^5.4|^6.0|^7.0",
                "symfony/http-client": "^5.4|^6.0|^7.0",
                "symfony/intl": "^6.2|^7.0",
                "symfony/translation-contracts": "^2.5|^3.0",
                "symfony/var-exporter": "^5.4|^6.0|^7.0"
            },
            "type": "library",
            "autoload": {
                "files": [
                    "Resources/functions.php"
                ],
                "psr-4": {
                    "Symfony\\Component\\String\\": ""
                },
                "exclude-from-classmap": [
                    "/Tests/"
                ]
            },
            "notification-url": "https://packagist.org/downloads/",
            "license": [
                "MIT"
            ],
            "authors": [
                {
                    "name": "Nicolas Grekas",
                    "email": "p@tchwork.com"
                },
                {
                    "name": "Symfony Community",
                    "homepage": "https://symfony.com/contributors"
                }
            ],
            "description": "Provides an object-oriented API to strings and deals with bytes, UTF-8 code points and grapheme clusters in a unified way",
            "homepage": "https://symfony.com",
            "keywords": [
                "grapheme",
                "i18n",
                "string",
                "unicode",
                "utf-8",
                "utf8"
            ],
            "support": {
                "source": "https://github.com/symfony/string/tree/v6.4.4"
            },
            "funding": [
                {
                    "url": "https://symfony.com/sponsor",
                    "type": "custom"
                },
                {
                    "url": "https://github.com/fabpot",
                    "type": "github"
                },
                {
                    "url": "https://tidelift.com/funding/github/packagist/symfony/symfony",
                    "type": "tidelift"
                }
            ],
            "time": "2024-02-01T13:16:41+00:00"
        },
        {
            "name": "symfony/var-exporter",
            "version": "v6.4.4",
            "source": {
                "type": "git",
                "url": "https://github.com/symfony/var-exporter.git",
                "reference": "0bd342e24aef49fc82a21bd4eedd3e665d177e5b"
            },
            "dist": {
                "type": "zip",
                "url": "https://api.github.com/repos/symfony/var-exporter/zipball/0bd342e24aef49fc82a21bd4eedd3e665d177e5b",
                "reference": "0bd342e24aef49fc82a21bd4eedd3e665d177e5b",
                "shasum": ""
            },
            "require": {
                "php": ">=8.1",
                "symfony/deprecation-contracts": "^2.5|^3"
            },
            "require-dev": {
                "symfony/var-dumper": "^5.4|^6.0|^7.0"
            },
            "type": "library",
            "autoload": {
                "psr-4": {
                    "Symfony\\Component\\VarExporter\\": ""
                },
                "exclude-from-classmap": [
                    "/Tests/"
                ]
            },
            "notification-url": "https://packagist.org/downloads/",
            "license": [
                "MIT"
            ],
            "authors": [
                {
                    "name": "Nicolas Grekas",
                    "email": "p@tchwork.com"
                },
                {
                    "name": "Symfony Community",
                    "homepage": "https://symfony.com/contributors"
                }
            ],
            "description": "Allows exporting any serializable PHP data structure to plain PHP code",
            "homepage": "https://symfony.com",
            "keywords": [
                "clone",
                "construct",
                "export",
                "hydrate",
                "instantiate",
                "lazy-loading",
                "proxy",
                "serialize"
            ],
            "support": {
                "source": "https://github.com/symfony/var-exporter/tree/v6.4.4"
            },
            "funding": [
                {
                    "url": "https://symfony.com/sponsor",
                    "type": "custom"
                },
                {
                    "url": "https://github.com/fabpot",
                    "type": "github"
                },
                {
                    "url": "https://tidelift.com/funding/github/packagist/symfony/symfony",
                    "type": "tidelift"
                }
            ],
            "time": "2024-02-26T08:37:45+00:00"
        }
    ],
    "packages-dev": [
        {
            "name": "dealerdirect/phpcodesniffer-composer-installer",
            "version": "v1.0.0",
            "source": {
                "type": "git",
                "url": "https://github.com/PHPCSStandards/composer-installer.git",
                "reference": "4be43904336affa5c2f70744a348312336afd0da"
            },
            "dist": {
                "type": "zip",
                "url": "https://api.github.com/repos/PHPCSStandards/composer-installer/zipball/4be43904336affa5c2f70744a348312336afd0da",
                "reference": "4be43904336affa5c2f70744a348312336afd0da",
                "shasum": ""
            },
            "require": {
                "composer-plugin-api": "^1.0 || ^2.0",
                "php": ">=5.4",
                "squizlabs/php_codesniffer": "^2.0 || ^3.1.0 || ^4.0"
            },
            "require-dev": {
                "composer/composer": "*",
                "ext-json": "*",
                "ext-zip": "*",
                "php-parallel-lint/php-parallel-lint": "^1.3.1",
                "phpcompatibility/php-compatibility": "^9.0",
                "yoast/phpunit-polyfills": "^1.0"
            },
            "type": "composer-plugin",
            "extra": {
                "class": "PHPCSStandards\\Composer\\Plugin\\Installers\\PHPCodeSniffer\\Plugin"
            },
            "autoload": {
                "psr-4": {
                    "PHPCSStandards\\Composer\\Plugin\\Installers\\PHPCodeSniffer\\": "src/"
                }
            },
            "notification-url": "https://packagist.org/downloads/",
            "license": [
                "MIT"
            ],
            "authors": [
                {
                    "name": "Franck Nijhof",
                    "email": "franck.nijhof@dealerdirect.com",
                    "homepage": "http://www.frenck.nl",
                    "role": "Developer / IT Manager"
                },
                {
                    "name": "Contributors",
                    "homepage": "https://github.com/PHPCSStandards/composer-installer/graphs/contributors"
                }
            ],
            "description": "PHP_CodeSniffer Standards Composer Installer Plugin",
            "homepage": "http://www.dealerdirect.com",
            "keywords": [
                "PHPCodeSniffer",
                "PHP_CodeSniffer",
                "code quality",
                "codesniffer",
                "composer",
                "installer",
                "phpcbf",
                "phpcs",
                "plugin",
                "qa",
                "quality",
                "standard",
                "standards",
                "style guide",
                "stylecheck",
                "tests"
            ],
            "support": {
                "issues": "https://github.com/PHPCSStandards/composer-installer/issues",
                "source": "https://github.com/PHPCSStandards/composer-installer"
            },
            "time": "2023-01-05T11:28:13+00:00"
        },
        {
            "name": "doctrine/instantiator",
            "version": "2.0.0",
            "source": {
                "type": "git",
                "url": "https://github.com/doctrine/instantiator.git",
                "reference": "c6222283fa3f4ac679f8b9ced9a4e23f163e80d0"
            },
            "dist": {
                "type": "zip",
                "url": "https://api.github.com/repos/doctrine/instantiator/zipball/c6222283fa3f4ac679f8b9ced9a4e23f163e80d0",
                "reference": "c6222283fa3f4ac679f8b9ced9a4e23f163e80d0",
                "shasum": ""
            },
            "require": {
                "php": "^8.1"
            },
            "require-dev": {
                "doctrine/coding-standard": "^11",
                "ext-pdo": "*",
                "ext-phar": "*",
                "phpbench/phpbench": "^1.2",
                "phpstan/phpstan": "^1.9.4",
                "phpstan/phpstan-phpunit": "^1.3",
                "phpunit/phpunit": "^9.5.27",
                "vimeo/psalm": "^5.4"
            },
            "type": "library",
            "autoload": {
                "psr-4": {
                    "Doctrine\\Instantiator\\": "src/Doctrine/Instantiator/"
                }
            },
            "notification-url": "https://packagist.org/downloads/",
            "license": [
                "MIT"
            ],
            "authors": [
                {
                    "name": "Marco Pivetta",
                    "email": "ocramius@gmail.com",
                    "homepage": "https://ocramius.github.io/"
                }
            ],
            "description": "A small, lightweight utility to instantiate objects in PHP without invoking their constructors",
            "homepage": "https://www.doctrine-project.org/projects/instantiator.html",
            "keywords": [
                "constructor",
                "instantiate"
            ],
            "support": {
                "issues": "https://github.com/doctrine/instantiator/issues",
                "source": "https://github.com/doctrine/instantiator/tree/2.0.0"
            },
            "funding": [
                {
                    "url": "https://www.doctrine-project.org/sponsorship.html",
                    "type": "custom"
                },
                {
                    "url": "https://www.patreon.com/phpdoctrine",
                    "type": "patreon"
                },
                {
                    "url": "https://tidelift.com/funding/github/packagist/doctrine%2Finstantiator",
                    "type": "tidelift"
                }
            ],
            "time": "2022-12-30T00:23:10+00:00"
        },
        {
            "name": "kwn/php-rdkafka-stubs",
            "version": "v2.2.1",
            "source": {
                "type": "git",
                "url": "https://github.com/kwn/php-rdkafka-stubs.git",
                "reference": "23b865d6b3e8fe1f080aa7371dc1da3339361996"
            },
            "dist": {
                "type": "zip",
                "url": "https://api.github.com/repos/kwn/php-rdkafka-stubs/zipball/23b865d6b3e8fe1f080aa7371dc1da3339361996",
                "reference": "23b865d6b3e8fe1f080aa7371dc1da3339361996",
                "shasum": ""
            },
            "require": {
                "ext-rdkafka": ">=4.0"
            },
            "require-dev": {
                "phpunit/phpunit": "^8.2.4"
            },
            "type": "library",
            "notification-url": "https://packagist.org/downloads/",
            "license": [
                "MIT"
            ],
            "authors": [
                {
                    "name": "Karol Wnuk",
                    "email": "k.wnuk@ascetic.pl"
                }
            ],
            "description": "Rdkafka extension stubs for your IDE",
            "support": {
                "issues": "https://github.com/kwn/php-rdkafka-stubs/issues",
                "source": "https://github.com/kwn/php-rdkafka-stubs/tree/v2.2.1"
            },
            "time": "2022-08-16T15:27:51+00:00"
        },
        {
            "name": "myclabs/deep-copy",
            "version": "1.11.1",
            "source": {
                "type": "git",
                "url": "https://github.com/myclabs/DeepCopy.git",
                "reference": "7284c22080590fb39f2ffa3e9057f10a4ddd0e0c"
            },
            "dist": {
                "type": "zip",
                "url": "https://api.github.com/repos/myclabs/DeepCopy/zipball/7284c22080590fb39f2ffa3e9057f10a4ddd0e0c",
                "reference": "7284c22080590fb39f2ffa3e9057f10a4ddd0e0c",
                "shasum": ""
            },
            "require": {
                "php": "^7.1 || ^8.0"
            },
            "conflict": {
                "doctrine/collections": "<1.6.8",
                "doctrine/common": "<2.13.3 || >=3,<3.2.2"
            },
            "require-dev": {
                "doctrine/collections": "^1.6.8",
                "doctrine/common": "^2.13.3 || ^3.2.2",
                "phpunit/phpunit": "^7.5.20 || ^8.5.23 || ^9.5.13"
            },
            "type": "library",
            "autoload": {
                "files": [
                    "src/DeepCopy/deep_copy.php"
                ],
                "psr-4": {
                    "DeepCopy\\": "src/DeepCopy/"
                }
            },
            "notification-url": "https://packagist.org/downloads/",
            "license": [
                "MIT"
            ],
            "description": "Create deep copies (clones) of your objects",
            "keywords": [
                "clone",
                "copy",
                "duplicate",
                "object",
                "object graph"
            ],
            "support": {
                "issues": "https://github.com/myclabs/DeepCopy/issues",
                "source": "https://github.com/myclabs/DeepCopy/tree/1.11.1"
            },
            "funding": [
                {
                    "url": "https://tidelift.com/funding/github/packagist/myclabs/deep-copy",
                    "type": "tidelift"
                }
            ],
            "time": "2023-03-08T13:26:56+00:00"
        },
        {
            "name": "nikic/php-parser",
            "version": "v5.0.2",
            "source": {
                "type": "git",
                "url": "https://github.com/nikic/PHP-Parser.git",
                "reference": "139676794dc1e9231bf7bcd123cfc0c99182cb13"
            },
            "dist": {
                "type": "zip",
                "url": "https://api.github.com/repos/nikic/PHP-Parser/zipball/139676794dc1e9231bf7bcd123cfc0c99182cb13",
                "reference": "139676794dc1e9231bf7bcd123cfc0c99182cb13",
                "shasum": ""
            },
            "require": {
                "ext-ctype": "*",
                "ext-json": "*",
                "ext-tokenizer": "*",
                "php": ">=7.4"
            },
            "require-dev": {
                "ircmaxell/php-yacc": "^0.0.7",
                "phpunit/phpunit": "^7.0 || ^8.0 || ^9.0"
            },
            "bin": [
                "bin/php-parse"
            ],
            "type": "library",
            "extra": {
                "branch-alias": {
                    "dev-master": "5.0-dev"
                }
            },
            "autoload": {
                "psr-4": {
                    "PhpParser\\": "lib/PhpParser"
                }
            },
            "notification-url": "https://packagist.org/downloads/",
            "license": [
                "BSD-3-Clause"
            ],
            "authors": [
                {
                    "name": "Nikita Popov"
                }
            ],
            "description": "A PHP parser written in PHP",
            "keywords": [
                "parser",
                "php"
            ],
            "support": {
                "issues": "https://github.com/nikic/PHP-Parser/issues",
                "source": "https://github.com/nikic/PHP-Parser/tree/v5.0.2"
            },
            "time": "2024-03-05T20:51:40+00:00"
        },
        {
            "name": "phar-io/manifest",
            "version": "2.0.4",
            "source": {
                "type": "git",
                "url": "https://github.com/phar-io/manifest.git",
                "reference": "54750ef60c58e43759730615a392c31c80e23176"
            },
            "dist": {
                "type": "zip",
                "url": "https://api.github.com/repos/phar-io/manifest/zipball/54750ef60c58e43759730615a392c31c80e23176",
                "reference": "54750ef60c58e43759730615a392c31c80e23176",
                "shasum": ""
            },
            "require": {
                "ext-dom": "*",
                "ext-libxml": "*",
                "ext-phar": "*",
                "ext-xmlwriter": "*",
                "phar-io/version": "^3.0.1",
                "php": "^7.2 || ^8.0"
            },
            "type": "library",
            "extra": {
                "branch-alias": {
                    "dev-master": "2.0.x-dev"
                }
            },
            "autoload": {
                "classmap": [
                    "src/"
                ]
            },
            "notification-url": "https://packagist.org/downloads/",
            "license": [
                "BSD-3-Clause"
            ],
            "authors": [
                {
                    "name": "Arne Blankerts",
                    "email": "arne@blankerts.de",
                    "role": "Developer"
                },
                {
                    "name": "Sebastian Heuer",
                    "email": "sebastian@phpeople.de",
                    "role": "Developer"
                },
                {
                    "name": "Sebastian Bergmann",
                    "email": "sebastian@phpunit.de",
                    "role": "Developer"
                }
            ],
            "description": "Component for reading phar.io manifest information from a PHP Archive (PHAR)",
            "support": {
                "issues": "https://github.com/phar-io/manifest/issues",
                "source": "https://github.com/phar-io/manifest/tree/2.0.4"
            },
            "funding": [
                {
                    "url": "https://github.com/theseer",
                    "type": "github"
                }
            ],
            "time": "2024-03-03T12:33:53+00:00"
        },
        {
            "name": "phar-io/version",
            "version": "3.2.1",
            "source": {
                "type": "git",
                "url": "https://github.com/phar-io/version.git",
                "reference": "4f7fd7836c6f332bb2933569e566a0d6c4cbed74"
            },
            "dist": {
                "type": "zip",
                "url": "https://api.github.com/repos/phar-io/version/zipball/4f7fd7836c6f332bb2933569e566a0d6c4cbed74",
                "reference": "4f7fd7836c6f332bb2933569e566a0d6c4cbed74",
                "shasum": ""
            },
            "require": {
                "php": "^7.2 || ^8.0"
            },
            "type": "library",
            "autoload": {
                "classmap": [
                    "src/"
                ]
            },
            "notification-url": "https://packagist.org/downloads/",
            "license": [
                "BSD-3-Clause"
            ],
            "authors": [
                {
                    "name": "Arne Blankerts",
                    "email": "arne@blankerts.de",
                    "role": "Developer"
                },
                {
                    "name": "Sebastian Heuer",
                    "email": "sebastian@phpeople.de",
                    "role": "Developer"
                },
                {
                    "name": "Sebastian Bergmann",
                    "email": "sebastian@phpunit.de",
                    "role": "Developer"
                }
            ],
            "description": "Library for handling version information and constraints",
            "support": {
                "issues": "https://github.com/phar-io/version/issues",
                "source": "https://github.com/phar-io/version/tree/3.2.1"
            },
            "time": "2022-02-21T01:04:05+00:00"
        },
        {
            "name": "phpstan/phpdoc-parser",
            "version": "1.26.0",
            "source": {
                "type": "git",
                "url": "https://github.com/phpstan/phpdoc-parser.git",
                "reference": "231e3186624c03d7e7c890ec662b81e6b0405227"
            },
            "dist": {
                "type": "zip",
                "url": "https://api.github.com/repos/phpstan/phpdoc-parser/zipball/231e3186624c03d7e7c890ec662b81e6b0405227",
                "reference": "231e3186624c03d7e7c890ec662b81e6b0405227",
                "shasum": ""
            },
            "require": {
                "php": "^7.2 || ^8.0"
            },
            "require-dev": {
                "doctrine/annotations": "^2.0",
                "nikic/php-parser": "^4.15",
                "php-parallel-lint/php-parallel-lint": "^1.2",
                "phpstan/extension-installer": "^1.0",
                "phpstan/phpstan": "^1.5",
                "phpstan/phpstan-phpunit": "^1.1",
                "phpstan/phpstan-strict-rules": "^1.0",
                "phpunit/phpunit": "^9.5",
                "symfony/process": "^5.2"
            },
            "type": "library",
            "autoload": {
                "psr-4": {
                    "PHPStan\\PhpDocParser\\": [
                        "src/"
                    ]
                }
            },
            "notification-url": "https://packagist.org/downloads/",
            "license": [
                "MIT"
            ],
            "description": "PHPDoc parser with support for nullable, intersection and generic types",
            "support": {
                "issues": "https://github.com/phpstan/phpdoc-parser/issues",
                "source": "https://github.com/phpstan/phpdoc-parser/tree/1.26.0"
            },
            "time": "2024-02-23T16:05:55+00:00"
        },
        {
            "name": "phpstan/phpstan",
            "version": "1.10.64",
            "source": {
                "type": "git",
                "url": "https://github.com/phpstan/phpstan.git",
                "reference": "fb9f270daffedcb5ff46275dcafe92538b1bc4bb"
            },
            "dist": {
                "type": "zip",
                "url": "https://api.github.com/repos/phpstan/phpstan/zipball/fb9f270daffedcb5ff46275dcafe92538b1bc4bb",
                "reference": "fb9f270daffedcb5ff46275dcafe92538b1bc4bb",
                "shasum": ""
            },
            "require": {
                "php": "^7.2|^8.0"
            },
            "conflict": {
                "phpstan/phpstan-shim": "*"
            },
            "bin": [
                "phpstan",
                "phpstan.phar"
            ],
            "type": "library",
            "autoload": {
                "files": [
                    "bootstrap.php"
                ]
            },
            "notification-url": "https://packagist.org/downloads/",
            "license": [
                "MIT"
            ],
            "description": "PHPStan - PHP Static Analysis Tool",
            "keywords": [
                "dev",
                "static analysis"
            ],
            "support": {
                "docs": "https://phpstan.org/user-guide/getting-started",
                "forum": "https://github.com/phpstan/phpstan/discussions",
                "issues": "https://github.com/phpstan/phpstan/issues",
                "security": "https://github.com/phpstan/phpstan/security/policy",
                "source": "https://github.com/phpstan/phpstan-src"
            },
            "funding": [
                {
                    "url": "https://github.com/ondrejmirtes",
                    "type": "github"
                },
                {
                    "url": "https://github.com/phpstan",
                    "type": "github"
                },
                {
                    "url": "https://tidelift.com/funding/github/packagist/phpstan/phpstan",
                    "type": "tidelift"
                }
            ],
            "time": "2024-03-21T09:57:47+00:00"
        },
        {
            "name": "phpunit/php-code-coverage",
            "version": "9.2.31",
            "source": {
                "type": "git",
                "url": "https://github.com/sebastianbergmann/php-code-coverage.git",
                "reference": "48c34b5d8d983006bd2adc2d0de92963b9155965"
            },
            "dist": {
                "type": "zip",
                "url": "https://api.github.com/repos/sebastianbergmann/php-code-coverage/zipball/48c34b5d8d983006bd2adc2d0de92963b9155965",
                "reference": "48c34b5d8d983006bd2adc2d0de92963b9155965",
                "shasum": ""
            },
            "require": {
                "ext-dom": "*",
                "ext-libxml": "*",
                "ext-xmlwriter": "*",
                "nikic/php-parser": "^4.18 || ^5.0",
                "php": ">=7.3",
                "phpunit/php-file-iterator": "^3.0.3",
                "phpunit/php-text-template": "^2.0.2",
                "sebastian/code-unit-reverse-lookup": "^2.0.2",
                "sebastian/complexity": "^2.0",
                "sebastian/environment": "^5.1.2",
                "sebastian/lines-of-code": "^1.0.3",
                "sebastian/version": "^3.0.1",
                "theseer/tokenizer": "^1.2.0"
            },
            "require-dev": {
                "phpunit/phpunit": "^9.3"
            },
            "suggest": {
                "ext-pcov": "PHP extension that provides line coverage",
                "ext-xdebug": "PHP extension that provides line coverage as well as branch and path coverage"
            },
            "type": "library",
            "extra": {
                "branch-alias": {
                    "dev-master": "9.2-dev"
                }
            },
            "autoload": {
                "classmap": [
                    "src/"
                ]
            },
            "notification-url": "https://packagist.org/downloads/",
            "license": [
                "BSD-3-Clause"
            ],
            "authors": [
                {
                    "name": "Sebastian Bergmann",
                    "email": "sebastian@phpunit.de",
                    "role": "lead"
                }
            ],
            "description": "Library that provides collection, processing, and rendering functionality for PHP code coverage information.",
            "homepage": "https://github.com/sebastianbergmann/php-code-coverage",
            "keywords": [
                "coverage",
                "testing",
                "xunit"
            ],
            "support": {
                "issues": "https://github.com/sebastianbergmann/php-code-coverage/issues",
                "security": "https://github.com/sebastianbergmann/php-code-coverage/security/policy",
                "source": "https://github.com/sebastianbergmann/php-code-coverage/tree/9.2.31"
            },
            "funding": [
                {
                    "url": "https://github.com/sebastianbergmann",
                    "type": "github"
                }
            ],
            "time": "2024-03-02T06:37:42+00:00"
        },
        {
            "name": "phpunit/php-file-iterator",
            "version": "3.0.6",
            "source": {
                "type": "git",
                "url": "https://github.com/sebastianbergmann/php-file-iterator.git",
                "reference": "cf1c2e7c203ac650e352f4cc675a7021e7d1b3cf"
            },
            "dist": {
                "type": "zip",
                "url": "https://api.github.com/repos/sebastianbergmann/php-file-iterator/zipball/cf1c2e7c203ac650e352f4cc675a7021e7d1b3cf",
                "reference": "cf1c2e7c203ac650e352f4cc675a7021e7d1b3cf",
                "shasum": ""
            },
            "require": {
                "php": ">=7.3"
            },
            "require-dev": {
                "phpunit/phpunit": "^9.3"
            },
            "type": "library",
            "extra": {
                "branch-alias": {
                    "dev-master": "3.0-dev"
                }
            },
            "autoload": {
                "classmap": [
                    "src/"
                ]
            },
            "notification-url": "https://packagist.org/downloads/",
            "license": [
                "BSD-3-Clause"
            ],
            "authors": [
                {
                    "name": "Sebastian Bergmann",
                    "email": "sebastian@phpunit.de",
                    "role": "lead"
                }
            ],
            "description": "FilterIterator implementation that filters files based on a list of suffixes.",
            "homepage": "https://github.com/sebastianbergmann/php-file-iterator/",
            "keywords": [
                "filesystem",
                "iterator"
            ],
            "support": {
                "issues": "https://github.com/sebastianbergmann/php-file-iterator/issues",
                "source": "https://github.com/sebastianbergmann/php-file-iterator/tree/3.0.6"
            },
            "funding": [
                {
                    "url": "https://github.com/sebastianbergmann",
                    "type": "github"
                }
            ],
            "time": "2021-12-02T12:48:52+00:00"
        },
        {
            "name": "phpunit/php-invoker",
            "version": "3.1.1",
            "source": {
                "type": "git",
                "url": "https://github.com/sebastianbergmann/php-invoker.git",
                "reference": "5a10147d0aaf65b58940a0b72f71c9ac0423cc67"
            },
            "dist": {
                "type": "zip",
                "url": "https://api.github.com/repos/sebastianbergmann/php-invoker/zipball/5a10147d0aaf65b58940a0b72f71c9ac0423cc67",
                "reference": "5a10147d0aaf65b58940a0b72f71c9ac0423cc67",
                "shasum": ""
            },
            "require": {
                "php": ">=7.3"
            },
            "require-dev": {
                "ext-pcntl": "*",
                "phpunit/phpunit": "^9.3"
            },
            "suggest": {
                "ext-pcntl": "*"
            },
            "type": "library",
            "extra": {
                "branch-alias": {
                    "dev-master": "3.1-dev"
                }
            },
            "autoload": {
                "classmap": [
                    "src/"
                ]
            },
            "notification-url": "https://packagist.org/downloads/",
            "license": [
                "BSD-3-Clause"
            ],
            "authors": [
                {
                    "name": "Sebastian Bergmann",
                    "email": "sebastian@phpunit.de",
                    "role": "lead"
                }
            ],
            "description": "Invoke callables with a timeout",
            "homepage": "https://github.com/sebastianbergmann/php-invoker/",
            "keywords": [
                "process"
            ],
            "support": {
                "issues": "https://github.com/sebastianbergmann/php-invoker/issues",
                "source": "https://github.com/sebastianbergmann/php-invoker/tree/3.1.1"
            },
            "funding": [
                {
                    "url": "https://github.com/sebastianbergmann",
                    "type": "github"
                }
            ],
            "time": "2020-09-28T05:58:55+00:00"
        },
        {
            "name": "phpunit/php-text-template",
            "version": "2.0.4",
            "source": {
                "type": "git",
                "url": "https://github.com/sebastianbergmann/php-text-template.git",
                "reference": "5da5f67fc95621df9ff4c4e5a84d6a8a2acf7c28"
            },
            "dist": {
                "type": "zip",
                "url": "https://api.github.com/repos/sebastianbergmann/php-text-template/zipball/5da5f67fc95621df9ff4c4e5a84d6a8a2acf7c28",
                "reference": "5da5f67fc95621df9ff4c4e5a84d6a8a2acf7c28",
                "shasum": ""
            },
            "require": {
                "php": ">=7.3"
            },
            "require-dev": {
                "phpunit/phpunit": "^9.3"
            },
            "type": "library",
            "extra": {
                "branch-alias": {
                    "dev-master": "2.0-dev"
                }
            },
            "autoload": {
                "classmap": [
                    "src/"
                ]
            },
            "notification-url": "https://packagist.org/downloads/",
            "license": [
                "BSD-3-Clause"
            ],
            "authors": [
                {
                    "name": "Sebastian Bergmann",
                    "email": "sebastian@phpunit.de",
                    "role": "lead"
                }
            ],
            "description": "Simple template engine.",
            "homepage": "https://github.com/sebastianbergmann/php-text-template/",
            "keywords": [
                "template"
            ],
            "support": {
                "issues": "https://github.com/sebastianbergmann/php-text-template/issues",
                "source": "https://github.com/sebastianbergmann/php-text-template/tree/2.0.4"
            },
            "funding": [
                {
                    "url": "https://github.com/sebastianbergmann",
                    "type": "github"
                }
            ],
            "time": "2020-10-26T05:33:50+00:00"
        },
        {
            "name": "phpunit/php-timer",
            "version": "5.0.3",
            "source": {
                "type": "git",
                "url": "https://github.com/sebastianbergmann/php-timer.git",
                "reference": "5a63ce20ed1b5bf577850e2c4e87f4aa902afbd2"
            },
            "dist": {
                "type": "zip",
                "url": "https://api.github.com/repos/sebastianbergmann/php-timer/zipball/5a63ce20ed1b5bf577850e2c4e87f4aa902afbd2",
                "reference": "5a63ce20ed1b5bf577850e2c4e87f4aa902afbd2",
                "shasum": ""
            },
            "require": {
                "php": ">=7.3"
            },
            "require-dev": {
                "phpunit/phpunit": "^9.3"
            },
            "type": "library",
            "extra": {
                "branch-alias": {
                    "dev-master": "5.0-dev"
                }
            },
            "autoload": {
                "classmap": [
                    "src/"
                ]
            },
            "notification-url": "https://packagist.org/downloads/",
            "license": [
                "BSD-3-Clause"
            ],
            "authors": [
                {
                    "name": "Sebastian Bergmann",
                    "email": "sebastian@phpunit.de",
                    "role": "lead"
                }
            ],
            "description": "Utility class for timing",
            "homepage": "https://github.com/sebastianbergmann/php-timer/",
            "keywords": [
                "timer"
            ],
            "support": {
                "issues": "https://github.com/sebastianbergmann/php-timer/issues",
                "source": "https://github.com/sebastianbergmann/php-timer/tree/5.0.3"
            },
            "funding": [
                {
                    "url": "https://github.com/sebastianbergmann",
                    "type": "github"
                }
            ],
            "time": "2020-10-26T13:16:10+00:00"
        },
        {
            "name": "phpunit/phpunit",
            "version": "9.6.17",
            "source": {
                "type": "git",
                "url": "https://github.com/sebastianbergmann/phpunit.git",
                "reference": "1a156980d78a6666721b7e8e8502fe210b587fcd"
            },
            "dist": {
                "type": "zip",
                "url": "https://api.github.com/repos/sebastianbergmann/phpunit/zipball/1a156980d78a6666721b7e8e8502fe210b587fcd",
                "reference": "1a156980d78a6666721b7e8e8502fe210b587fcd",
                "shasum": ""
            },
            "require": {
                "doctrine/instantiator": "^1.3.1 || ^2",
                "ext-dom": "*",
                "ext-json": "*",
                "ext-libxml": "*",
                "ext-mbstring": "*",
                "ext-xml": "*",
                "ext-xmlwriter": "*",
                "myclabs/deep-copy": "^1.10.1",
                "phar-io/manifest": "^2.0.3",
                "phar-io/version": "^3.0.2",
                "php": ">=7.3",
                "phpunit/php-code-coverage": "^9.2.28",
                "phpunit/php-file-iterator": "^3.0.5",
                "phpunit/php-invoker": "^3.1.1",
                "phpunit/php-text-template": "^2.0.3",
                "phpunit/php-timer": "^5.0.2",
                "sebastian/cli-parser": "^1.0.1",
                "sebastian/code-unit": "^1.0.6",
                "sebastian/comparator": "^4.0.8",
                "sebastian/diff": "^4.0.3",
                "sebastian/environment": "^5.1.3",
                "sebastian/exporter": "^4.0.5",
                "sebastian/global-state": "^5.0.1",
                "sebastian/object-enumerator": "^4.0.3",
                "sebastian/resource-operations": "^3.0.3",
                "sebastian/type": "^3.2",
                "sebastian/version": "^3.0.2"
            },
            "suggest": {
                "ext-soap": "To be able to generate mocks based on WSDL files",
                "ext-xdebug": "PHP extension that provides line coverage as well as branch and path coverage"
            },
            "bin": [
                "phpunit"
            ],
            "type": "library",
            "extra": {
                "branch-alias": {
                    "dev-master": "9.6-dev"
                }
            },
            "autoload": {
                "files": [
                    "src/Framework/Assert/Functions.php"
                ],
                "classmap": [
                    "src/"
                ]
            },
            "notification-url": "https://packagist.org/downloads/",
            "license": [
                "BSD-3-Clause"
            ],
            "authors": [
                {
                    "name": "Sebastian Bergmann",
                    "email": "sebastian@phpunit.de",
                    "role": "lead"
                }
            ],
            "description": "The PHP Unit Testing framework.",
            "homepage": "https://phpunit.de/",
            "keywords": [
                "phpunit",
                "testing",
                "xunit"
            ],
            "support": {
                "issues": "https://github.com/sebastianbergmann/phpunit/issues",
                "security": "https://github.com/sebastianbergmann/phpunit/security/policy",
                "source": "https://github.com/sebastianbergmann/phpunit/tree/9.6.17"
            },
            "funding": [
                {
                    "url": "https://phpunit.de/sponsors.html",
                    "type": "custom"
                },
                {
                    "url": "https://github.com/sebastianbergmann",
                    "type": "github"
                },
                {
                    "url": "https://tidelift.com/funding/github/packagist/phpunit/phpunit",
                    "type": "tidelift"
                }
            ],
            "time": "2024-02-23T13:14:51+00:00"
        },
        {
            "name": "sebastian/cli-parser",
            "version": "1.0.2",
            "source": {
                "type": "git",
                "url": "https://github.com/sebastianbergmann/cli-parser.git",
                "reference": "2b56bea83a09de3ac06bb18b92f068e60cc6f50b"
            },
            "dist": {
                "type": "zip",
                "url": "https://api.github.com/repos/sebastianbergmann/cli-parser/zipball/2b56bea83a09de3ac06bb18b92f068e60cc6f50b",
                "reference": "2b56bea83a09de3ac06bb18b92f068e60cc6f50b",
                "shasum": ""
            },
            "require": {
                "php": ">=7.3"
            },
            "require-dev": {
                "phpunit/phpunit": "^9.3"
            },
            "type": "library",
            "extra": {
                "branch-alias": {
                    "dev-master": "1.0-dev"
                }
            },
            "autoload": {
                "classmap": [
                    "src/"
                ]
            },
            "notification-url": "https://packagist.org/downloads/",
            "license": [
                "BSD-3-Clause"
            ],
            "authors": [
                {
                    "name": "Sebastian Bergmann",
                    "email": "sebastian@phpunit.de",
                    "role": "lead"
                }
            ],
            "description": "Library for parsing CLI options",
            "homepage": "https://github.com/sebastianbergmann/cli-parser",
            "support": {
                "issues": "https://github.com/sebastianbergmann/cli-parser/issues",
                "source": "https://github.com/sebastianbergmann/cli-parser/tree/1.0.2"
            },
            "funding": [
                {
                    "url": "https://github.com/sebastianbergmann",
                    "type": "github"
                }
            ],
            "time": "2024-03-02T06:27:43+00:00"
        },
        {
            "name": "sebastian/code-unit",
            "version": "1.0.8",
            "source": {
                "type": "git",
                "url": "https://github.com/sebastianbergmann/code-unit.git",
                "reference": "1fc9f64c0927627ef78ba436c9b17d967e68e120"
            },
            "dist": {
                "type": "zip",
                "url": "https://api.github.com/repos/sebastianbergmann/code-unit/zipball/1fc9f64c0927627ef78ba436c9b17d967e68e120",
                "reference": "1fc9f64c0927627ef78ba436c9b17d967e68e120",
                "shasum": ""
            },
            "require": {
                "php": ">=7.3"
            },
            "require-dev": {
                "phpunit/phpunit": "^9.3"
            },
            "type": "library",
            "extra": {
                "branch-alias": {
                    "dev-master": "1.0-dev"
                }
            },
            "autoload": {
                "classmap": [
                    "src/"
                ]
            },
            "notification-url": "https://packagist.org/downloads/",
            "license": [
                "BSD-3-Clause"
            ],
            "authors": [
                {
                    "name": "Sebastian Bergmann",
                    "email": "sebastian@phpunit.de",
                    "role": "lead"
                }
            ],
            "description": "Collection of value objects that represent the PHP code units",
            "homepage": "https://github.com/sebastianbergmann/code-unit",
            "support": {
                "issues": "https://github.com/sebastianbergmann/code-unit/issues",
                "source": "https://github.com/sebastianbergmann/code-unit/tree/1.0.8"
            },
            "funding": [
                {
                    "url": "https://github.com/sebastianbergmann",
                    "type": "github"
                }
            ],
            "time": "2020-10-26T13:08:54+00:00"
        },
        {
            "name": "sebastian/code-unit-reverse-lookup",
            "version": "2.0.3",
            "source": {
                "type": "git",
                "url": "https://github.com/sebastianbergmann/code-unit-reverse-lookup.git",
                "reference": "ac91f01ccec49fb77bdc6fd1e548bc70f7faa3e5"
            },
            "dist": {
                "type": "zip",
                "url": "https://api.github.com/repos/sebastianbergmann/code-unit-reverse-lookup/zipball/ac91f01ccec49fb77bdc6fd1e548bc70f7faa3e5",
                "reference": "ac91f01ccec49fb77bdc6fd1e548bc70f7faa3e5",
                "shasum": ""
            },
            "require": {
                "php": ">=7.3"
            },
            "require-dev": {
                "phpunit/phpunit": "^9.3"
            },
            "type": "library",
            "extra": {
                "branch-alias": {
                    "dev-master": "2.0-dev"
                }
            },
            "autoload": {
                "classmap": [
                    "src/"
                ]
            },
            "notification-url": "https://packagist.org/downloads/",
            "license": [
                "BSD-3-Clause"
            ],
            "authors": [
                {
                    "name": "Sebastian Bergmann",
                    "email": "sebastian@phpunit.de"
                }
            ],
            "description": "Looks up which function or method a line of code belongs to",
            "homepage": "https://github.com/sebastianbergmann/code-unit-reverse-lookup/",
            "support": {
                "issues": "https://github.com/sebastianbergmann/code-unit-reverse-lookup/issues",
                "source": "https://github.com/sebastianbergmann/code-unit-reverse-lookup/tree/2.0.3"
            },
            "funding": [
                {
                    "url": "https://github.com/sebastianbergmann",
                    "type": "github"
                }
            ],
            "time": "2020-09-28T05:30:19+00:00"
        },
        {
            "name": "sebastian/comparator",
            "version": "4.0.8",
            "source": {
                "type": "git",
                "url": "https://github.com/sebastianbergmann/comparator.git",
                "reference": "fa0f136dd2334583309d32b62544682ee972b51a"
            },
            "dist": {
                "type": "zip",
                "url": "https://api.github.com/repos/sebastianbergmann/comparator/zipball/fa0f136dd2334583309d32b62544682ee972b51a",
                "reference": "fa0f136dd2334583309d32b62544682ee972b51a",
                "shasum": ""
            },
            "require": {
                "php": ">=7.3",
                "sebastian/diff": "^4.0",
                "sebastian/exporter": "^4.0"
            },
            "require-dev": {
                "phpunit/phpunit": "^9.3"
            },
            "type": "library",
            "extra": {
                "branch-alias": {
                    "dev-master": "4.0-dev"
                }
            },
            "autoload": {
                "classmap": [
                    "src/"
                ]
            },
            "notification-url": "https://packagist.org/downloads/",
            "license": [
                "BSD-3-Clause"
            ],
            "authors": [
                {
                    "name": "Sebastian Bergmann",
                    "email": "sebastian@phpunit.de"
                },
                {
                    "name": "Jeff Welch",
                    "email": "whatthejeff@gmail.com"
                },
                {
                    "name": "Volker Dusch",
                    "email": "github@wallbash.com"
                },
                {
                    "name": "Bernhard Schussek",
                    "email": "bschussek@2bepublished.at"
                }
            ],
            "description": "Provides the functionality to compare PHP values for equality",
            "homepage": "https://github.com/sebastianbergmann/comparator",
            "keywords": [
                "comparator",
                "compare",
                "equality"
            ],
            "support": {
                "issues": "https://github.com/sebastianbergmann/comparator/issues",
                "source": "https://github.com/sebastianbergmann/comparator/tree/4.0.8"
            },
            "funding": [
                {
                    "url": "https://github.com/sebastianbergmann",
                    "type": "github"
                }
            ],
            "time": "2022-09-14T12:41:17+00:00"
        },
        {
            "name": "sebastian/complexity",
            "version": "2.0.3",
            "source": {
                "type": "git",
                "url": "https://github.com/sebastianbergmann/complexity.git",
                "reference": "25f207c40d62b8b7aa32f5ab026c53561964053a"
            },
            "dist": {
                "type": "zip",
                "url": "https://api.github.com/repos/sebastianbergmann/complexity/zipball/25f207c40d62b8b7aa32f5ab026c53561964053a",
                "reference": "25f207c40d62b8b7aa32f5ab026c53561964053a",
                "shasum": ""
            },
            "require": {
                "nikic/php-parser": "^4.18 || ^5.0",
                "php": ">=7.3"
            },
            "require-dev": {
                "phpunit/phpunit": "^9.3"
            },
            "type": "library",
            "extra": {
                "branch-alias": {
                    "dev-master": "2.0-dev"
                }
            },
            "autoload": {
                "classmap": [
                    "src/"
                ]
            },
            "notification-url": "https://packagist.org/downloads/",
            "license": [
                "BSD-3-Clause"
            ],
            "authors": [
                {
                    "name": "Sebastian Bergmann",
                    "email": "sebastian@phpunit.de",
                    "role": "lead"
                }
            ],
            "description": "Library for calculating the complexity of PHP code units",
            "homepage": "https://github.com/sebastianbergmann/complexity",
            "support": {
                "issues": "https://github.com/sebastianbergmann/complexity/issues",
                "source": "https://github.com/sebastianbergmann/complexity/tree/2.0.3"
            },
            "funding": [
                {
                    "url": "https://github.com/sebastianbergmann",
                    "type": "github"
                }
            ],
            "time": "2023-12-22T06:19:30+00:00"
        },
        {
            "name": "sebastian/diff",
            "version": "4.0.6",
            "source": {
                "type": "git",
                "url": "https://github.com/sebastianbergmann/diff.git",
                "reference": "ba01945089c3a293b01ba9badc29ad55b106b0bc"
            },
            "dist": {
                "type": "zip",
                "url": "https://api.github.com/repos/sebastianbergmann/diff/zipball/ba01945089c3a293b01ba9badc29ad55b106b0bc",
                "reference": "ba01945089c3a293b01ba9badc29ad55b106b0bc",
                "shasum": ""
            },
            "require": {
                "php": ">=7.3"
            },
            "require-dev": {
                "phpunit/phpunit": "^9.3",
                "symfony/process": "^4.2 || ^5"
            },
            "type": "library",
            "extra": {
                "branch-alias": {
                    "dev-master": "4.0-dev"
                }
            },
            "autoload": {
                "classmap": [
                    "src/"
                ]
            },
            "notification-url": "https://packagist.org/downloads/",
            "license": [
                "BSD-3-Clause"
            ],
            "authors": [
                {
                    "name": "Sebastian Bergmann",
                    "email": "sebastian@phpunit.de"
                },
                {
                    "name": "Kore Nordmann",
                    "email": "mail@kore-nordmann.de"
                }
            ],
            "description": "Diff implementation",
            "homepage": "https://github.com/sebastianbergmann/diff",
            "keywords": [
                "diff",
                "udiff",
                "unidiff",
                "unified diff"
            ],
            "support": {
                "issues": "https://github.com/sebastianbergmann/diff/issues",
                "source": "https://github.com/sebastianbergmann/diff/tree/4.0.6"
            },
            "funding": [
                {
                    "url": "https://github.com/sebastianbergmann",
                    "type": "github"
                }
            ],
            "time": "2024-03-02T06:30:58+00:00"
        },
        {
            "name": "sebastian/environment",
            "version": "5.1.5",
            "source": {
                "type": "git",
                "url": "https://github.com/sebastianbergmann/environment.git",
                "reference": "830c43a844f1f8d5b7a1f6d6076b784454d8b7ed"
            },
            "dist": {
                "type": "zip",
                "url": "https://api.github.com/repos/sebastianbergmann/environment/zipball/830c43a844f1f8d5b7a1f6d6076b784454d8b7ed",
                "reference": "830c43a844f1f8d5b7a1f6d6076b784454d8b7ed",
                "shasum": ""
            },
            "require": {
                "php": ">=7.3"
            },
            "require-dev": {
                "phpunit/phpunit": "^9.3"
            },
            "suggest": {
                "ext-posix": "*"
            },
            "type": "library",
            "extra": {
                "branch-alias": {
                    "dev-master": "5.1-dev"
                }
            },
            "autoload": {
                "classmap": [
                    "src/"
                ]
            },
            "notification-url": "https://packagist.org/downloads/",
            "license": [
                "BSD-3-Clause"
            ],
            "authors": [
                {
                    "name": "Sebastian Bergmann",
                    "email": "sebastian@phpunit.de"
                }
            ],
            "description": "Provides functionality to handle HHVM/PHP environments",
            "homepage": "http://www.github.com/sebastianbergmann/environment",
            "keywords": [
                "Xdebug",
                "environment",
                "hhvm"
            ],
            "support": {
                "issues": "https://github.com/sebastianbergmann/environment/issues",
                "source": "https://github.com/sebastianbergmann/environment/tree/5.1.5"
            },
            "funding": [
                {
                    "url": "https://github.com/sebastianbergmann",
                    "type": "github"
                }
            ],
            "time": "2023-02-03T06:03:51+00:00"
        },
        {
            "name": "sebastian/exporter",
            "version": "4.0.6",
            "source": {
                "type": "git",
                "url": "https://github.com/sebastianbergmann/exporter.git",
                "reference": "78c00df8f170e02473b682df15bfcdacc3d32d72"
            },
            "dist": {
                "type": "zip",
                "url": "https://api.github.com/repos/sebastianbergmann/exporter/zipball/78c00df8f170e02473b682df15bfcdacc3d32d72",
                "reference": "78c00df8f170e02473b682df15bfcdacc3d32d72",
                "shasum": ""
            },
            "require": {
                "php": ">=7.3",
                "sebastian/recursion-context": "^4.0"
            },
            "require-dev": {
                "ext-mbstring": "*",
                "phpunit/phpunit": "^9.3"
            },
            "type": "library",
            "extra": {
                "branch-alias": {
                    "dev-master": "4.0-dev"
                }
            },
            "autoload": {
                "classmap": [
                    "src/"
                ]
            },
            "notification-url": "https://packagist.org/downloads/",
            "license": [
                "BSD-3-Clause"
            ],
            "authors": [
                {
                    "name": "Sebastian Bergmann",
                    "email": "sebastian@phpunit.de"
                },
                {
                    "name": "Jeff Welch",
                    "email": "whatthejeff@gmail.com"
                },
                {
                    "name": "Volker Dusch",
                    "email": "github@wallbash.com"
                },
                {
                    "name": "Adam Harvey",
                    "email": "aharvey@php.net"
                },
                {
                    "name": "Bernhard Schussek",
                    "email": "bschussek@gmail.com"
                }
            ],
            "description": "Provides the functionality to export PHP variables for visualization",
            "homepage": "https://www.github.com/sebastianbergmann/exporter",
            "keywords": [
                "export",
                "exporter"
            ],
            "support": {
                "issues": "https://github.com/sebastianbergmann/exporter/issues",
                "source": "https://github.com/sebastianbergmann/exporter/tree/4.0.6"
            },
            "funding": [
                {
                    "url": "https://github.com/sebastianbergmann",
                    "type": "github"
                }
            ],
            "time": "2024-03-02T06:33:00+00:00"
        },
        {
            "name": "sebastian/global-state",
            "version": "5.0.7",
            "source": {
                "type": "git",
                "url": "https://github.com/sebastianbergmann/global-state.git",
                "reference": "bca7df1f32ee6fe93b4d4a9abbf69e13a4ada2c9"
            },
            "dist": {
                "type": "zip",
                "url": "https://api.github.com/repos/sebastianbergmann/global-state/zipball/bca7df1f32ee6fe93b4d4a9abbf69e13a4ada2c9",
                "reference": "bca7df1f32ee6fe93b4d4a9abbf69e13a4ada2c9",
                "shasum": ""
            },
            "require": {
                "php": ">=7.3",
                "sebastian/object-reflector": "^2.0",
                "sebastian/recursion-context": "^4.0"
            },
            "require-dev": {
                "ext-dom": "*",
                "phpunit/phpunit": "^9.3"
            },
            "suggest": {
                "ext-uopz": "*"
            },
            "type": "library",
            "extra": {
                "branch-alias": {
                    "dev-master": "5.0-dev"
                }
            },
            "autoload": {
                "classmap": [
                    "src/"
                ]
            },
            "notification-url": "https://packagist.org/downloads/",
            "license": [
                "BSD-3-Clause"
            ],
            "authors": [
                {
                    "name": "Sebastian Bergmann",
                    "email": "sebastian@phpunit.de"
                }
            ],
            "description": "Snapshotting of global state",
            "homepage": "http://www.github.com/sebastianbergmann/global-state",
            "keywords": [
                "global state"
            ],
            "support": {
                "issues": "https://github.com/sebastianbergmann/global-state/issues",
                "source": "https://github.com/sebastianbergmann/global-state/tree/5.0.7"
            },
            "funding": [
                {
                    "url": "https://github.com/sebastianbergmann",
                    "type": "github"
                }
            ],
            "time": "2024-03-02T06:35:11+00:00"
        },
        {
            "name": "sebastian/lines-of-code",
            "version": "1.0.4",
            "source": {
                "type": "git",
                "url": "https://github.com/sebastianbergmann/lines-of-code.git",
                "reference": "e1e4a170560925c26d424b6a03aed157e7dcc5c5"
            },
            "dist": {
                "type": "zip",
                "url": "https://api.github.com/repos/sebastianbergmann/lines-of-code/zipball/e1e4a170560925c26d424b6a03aed157e7dcc5c5",
                "reference": "e1e4a170560925c26d424b6a03aed157e7dcc5c5",
                "shasum": ""
            },
            "require": {
                "nikic/php-parser": "^4.18 || ^5.0",
                "php": ">=7.3"
            },
            "require-dev": {
                "phpunit/phpunit": "^9.3"
            },
            "type": "library",
            "extra": {
                "branch-alias": {
                    "dev-master": "1.0-dev"
                }
            },
            "autoload": {
                "classmap": [
                    "src/"
                ]
            },
            "notification-url": "https://packagist.org/downloads/",
            "license": [
                "BSD-3-Clause"
            ],
            "authors": [
                {
                    "name": "Sebastian Bergmann",
                    "email": "sebastian@phpunit.de",
                    "role": "lead"
                }
            ],
            "description": "Library for counting the lines of code in PHP source code",
            "homepage": "https://github.com/sebastianbergmann/lines-of-code",
            "support": {
                "issues": "https://github.com/sebastianbergmann/lines-of-code/issues",
                "source": "https://github.com/sebastianbergmann/lines-of-code/tree/1.0.4"
            },
            "funding": [
                {
                    "url": "https://github.com/sebastianbergmann",
                    "type": "github"
                }
            ],
            "time": "2023-12-22T06:20:34+00:00"
        },
        {
            "name": "sebastian/object-enumerator",
            "version": "4.0.4",
            "source": {
                "type": "git",
                "url": "https://github.com/sebastianbergmann/object-enumerator.git",
                "reference": "5c9eeac41b290a3712d88851518825ad78f45c71"
            },
            "dist": {
                "type": "zip",
                "url": "https://api.github.com/repos/sebastianbergmann/object-enumerator/zipball/5c9eeac41b290a3712d88851518825ad78f45c71",
                "reference": "5c9eeac41b290a3712d88851518825ad78f45c71",
                "shasum": ""
            },
            "require": {
                "php": ">=7.3",
                "sebastian/object-reflector": "^2.0",
                "sebastian/recursion-context": "^4.0"
            },
            "require-dev": {
                "phpunit/phpunit": "^9.3"
            },
            "type": "library",
            "extra": {
                "branch-alias": {
                    "dev-master": "4.0-dev"
                }
            },
            "autoload": {
                "classmap": [
                    "src/"
                ]
            },
            "notification-url": "https://packagist.org/downloads/",
            "license": [
                "BSD-3-Clause"
            ],
            "authors": [
                {
                    "name": "Sebastian Bergmann",
                    "email": "sebastian@phpunit.de"
                }
            ],
            "description": "Traverses array structures and object graphs to enumerate all referenced objects",
            "homepage": "https://github.com/sebastianbergmann/object-enumerator/",
            "support": {
                "issues": "https://github.com/sebastianbergmann/object-enumerator/issues",
                "source": "https://github.com/sebastianbergmann/object-enumerator/tree/4.0.4"
            },
            "funding": [
                {
                    "url": "https://github.com/sebastianbergmann",
                    "type": "github"
                }
            ],
            "time": "2020-10-26T13:12:34+00:00"
        },
        {
            "name": "sebastian/object-reflector",
            "version": "2.0.4",
            "source": {
                "type": "git",
                "url": "https://github.com/sebastianbergmann/object-reflector.git",
                "reference": "b4f479ebdbf63ac605d183ece17d8d7fe49c15c7"
            },
            "dist": {
                "type": "zip",
                "url": "https://api.github.com/repos/sebastianbergmann/object-reflector/zipball/b4f479ebdbf63ac605d183ece17d8d7fe49c15c7",
                "reference": "b4f479ebdbf63ac605d183ece17d8d7fe49c15c7",
                "shasum": ""
            },
            "require": {
                "php": ">=7.3"
            },
            "require-dev": {
                "phpunit/phpunit": "^9.3"
            },
            "type": "library",
            "extra": {
                "branch-alias": {
                    "dev-master": "2.0-dev"
                }
            },
            "autoload": {
                "classmap": [
                    "src/"
                ]
            },
            "notification-url": "https://packagist.org/downloads/",
            "license": [
                "BSD-3-Clause"
            ],
            "authors": [
                {
                    "name": "Sebastian Bergmann",
                    "email": "sebastian@phpunit.de"
                }
            ],
            "description": "Allows reflection of object attributes, including inherited and non-public ones",
            "homepage": "https://github.com/sebastianbergmann/object-reflector/",
            "support": {
                "issues": "https://github.com/sebastianbergmann/object-reflector/issues",
                "source": "https://github.com/sebastianbergmann/object-reflector/tree/2.0.4"
            },
            "funding": [
                {
                    "url": "https://github.com/sebastianbergmann",
                    "type": "github"
                }
            ],
            "time": "2020-10-26T13:14:26+00:00"
        },
        {
            "name": "sebastian/recursion-context",
            "version": "4.0.5",
            "source": {
                "type": "git",
                "url": "https://github.com/sebastianbergmann/recursion-context.git",
                "reference": "e75bd0f07204fec2a0af9b0f3cfe97d05f92efc1"
            },
            "dist": {
                "type": "zip",
                "url": "https://api.github.com/repos/sebastianbergmann/recursion-context/zipball/e75bd0f07204fec2a0af9b0f3cfe97d05f92efc1",
                "reference": "e75bd0f07204fec2a0af9b0f3cfe97d05f92efc1",
                "shasum": ""
            },
            "require": {
                "php": ">=7.3"
            },
            "require-dev": {
                "phpunit/phpunit": "^9.3"
            },
            "type": "library",
            "extra": {
                "branch-alias": {
                    "dev-master": "4.0-dev"
                }
            },
            "autoload": {
                "classmap": [
                    "src/"
                ]
            },
            "notification-url": "https://packagist.org/downloads/",
            "license": [
                "BSD-3-Clause"
            ],
            "authors": [
                {
                    "name": "Sebastian Bergmann",
                    "email": "sebastian@phpunit.de"
                },
                {
                    "name": "Jeff Welch",
                    "email": "whatthejeff@gmail.com"
                },
                {
                    "name": "Adam Harvey",
                    "email": "aharvey@php.net"
                }
            ],
            "description": "Provides functionality to recursively process PHP variables",
            "homepage": "https://github.com/sebastianbergmann/recursion-context",
            "support": {
                "issues": "https://github.com/sebastianbergmann/recursion-context/issues",
                "source": "https://github.com/sebastianbergmann/recursion-context/tree/4.0.5"
            },
            "funding": [
                {
                    "url": "https://github.com/sebastianbergmann",
                    "type": "github"
                }
            ],
            "time": "2023-02-03T06:07:39+00:00"
        },
        {
            "name": "sebastian/resource-operations",
            "version": "3.0.4",
            "source": {
                "type": "git",
                "url": "https://github.com/sebastianbergmann/resource-operations.git",
                "reference": "05d5692a7993ecccd56a03e40cd7e5b09b1d404e"
            },
            "dist": {
                "type": "zip",
                "url": "https://api.github.com/repos/sebastianbergmann/resource-operations/zipball/05d5692a7993ecccd56a03e40cd7e5b09b1d404e",
                "reference": "05d5692a7993ecccd56a03e40cd7e5b09b1d404e",
                "shasum": ""
            },
            "require": {
                "php": ">=7.3"
            },
            "require-dev": {
                "phpunit/phpunit": "^9.0"
            },
            "type": "library",
            "extra": {
                "branch-alias": {
                    "dev-main": "3.0-dev"
                }
            },
            "autoload": {
                "classmap": [
                    "src/"
                ]
            },
            "notification-url": "https://packagist.org/downloads/",
            "license": [
                "BSD-3-Clause"
            ],
            "authors": [
                {
                    "name": "Sebastian Bergmann",
                    "email": "sebastian@phpunit.de"
                }
            ],
            "description": "Provides a list of PHP built-in functions that operate on resources",
            "homepage": "https://www.github.com/sebastianbergmann/resource-operations",
            "support": {
                "source": "https://github.com/sebastianbergmann/resource-operations/tree/3.0.4"
            },
            "funding": [
                {
                    "url": "https://github.com/sebastianbergmann",
                    "type": "github"
                }
            ],
            "time": "2024-03-14T16:00:52+00:00"
        },
        {
            "name": "sebastian/type",
            "version": "3.2.1",
            "source": {
                "type": "git",
                "url": "https://github.com/sebastianbergmann/type.git",
                "reference": "75e2c2a32f5e0b3aef905b9ed0b179b953b3d7c7"
            },
            "dist": {
                "type": "zip",
                "url": "https://api.github.com/repos/sebastianbergmann/type/zipball/75e2c2a32f5e0b3aef905b9ed0b179b953b3d7c7",
                "reference": "75e2c2a32f5e0b3aef905b9ed0b179b953b3d7c7",
                "shasum": ""
            },
            "require": {
                "php": ">=7.3"
            },
            "require-dev": {
                "phpunit/phpunit": "^9.5"
            },
            "type": "library",
            "extra": {
                "branch-alias": {
                    "dev-master": "3.2-dev"
                }
            },
            "autoload": {
                "classmap": [
                    "src/"
                ]
            },
            "notification-url": "https://packagist.org/downloads/",
            "license": [
                "BSD-3-Clause"
            ],
            "authors": [
                {
                    "name": "Sebastian Bergmann",
                    "email": "sebastian@phpunit.de",
                    "role": "lead"
                }
            ],
            "description": "Collection of value objects that represent the types of the PHP type system",
            "homepage": "https://github.com/sebastianbergmann/type",
            "support": {
                "issues": "https://github.com/sebastianbergmann/type/issues",
                "source": "https://github.com/sebastianbergmann/type/tree/3.2.1"
            },
            "funding": [
                {
                    "url": "https://github.com/sebastianbergmann",
                    "type": "github"
                }
            ],
            "time": "2023-02-03T06:13:03+00:00"
        },
        {
            "name": "sebastian/version",
            "version": "3.0.2",
            "source": {
                "type": "git",
                "url": "https://github.com/sebastianbergmann/version.git",
                "reference": "c6c1022351a901512170118436c764e473f6de8c"
            },
            "dist": {
                "type": "zip",
                "url": "https://api.github.com/repos/sebastianbergmann/version/zipball/c6c1022351a901512170118436c764e473f6de8c",
                "reference": "c6c1022351a901512170118436c764e473f6de8c",
                "shasum": ""
            },
            "require": {
                "php": ">=7.3"
            },
            "type": "library",
            "extra": {
                "branch-alias": {
                    "dev-master": "3.0-dev"
                }
            },
            "autoload": {
                "classmap": [
                    "src/"
                ]
            },
            "notification-url": "https://packagist.org/downloads/",
            "license": [
                "BSD-3-Clause"
            ],
            "authors": [
                {
                    "name": "Sebastian Bergmann",
                    "email": "sebastian@phpunit.de",
                    "role": "lead"
                }
            ],
            "description": "Library that helps with managing the version number of Git-hosted PHP projects",
            "homepage": "https://github.com/sebastianbergmann/version",
            "support": {
                "issues": "https://github.com/sebastianbergmann/version/issues",
                "source": "https://github.com/sebastianbergmann/version/tree/3.0.2"
            },
            "funding": [
                {
                    "url": "https://github.com/sebastianbergmann",
                    "type": "github"
                }
            ],
            "time": "2020-09-28T06:39:44+00:00"
        },
        {
            "name": "slevomat/coding-standard",
            "version": "8.15.0",
            "source": {
                "type": "git",
                "url": "https://github.com/slevomat/coding-standard.git",
                "reference": "7d1d957421618a3803b593ec31ace470177d7817"
            },
            "dist": {
                "type": "zip",
                "url": "https://api.github.com/repos/slevomat/coding-standard/zipball/7d1d957421618a3803b593ec31ace470177d7817",
                "reference": "7d1d957421618a3803b593ec31ace470177d7817",
                "shasum": ""
            },
            "require": {
                "dealerdirect/phpcodesniffer-composer-installer": "^0.6.2 || ^0.7 || ^1.0",
                "php": "^7.2 || ^8.0",
                "phpstan/phpdoc-parser": "^1.23.1",
                "squizlabs/php_codesniffer": "^3.9.0"
            },
            "require-dev": {
                "phing/phing": "2.17.4",
                "php-parallel-lint/php-parallel-lint": "1.3.2",
                "phpstan/phpstan": "1.10.60",
                "phpstan/phpstan-deprecation-rules": "1.1.4",
                "phpstan/phpstan-phpunit": "1.3.16",
                "phpstan/phpstan-strict-rules": "1.5.2",
                "phpunit/phpunit": "8.5.21|9.6.8|10.5.11"
            },
            "type": "phpcodesniffer-standard",
            "extra": {
                "branch-alias": {
                    "dev-master": "8.x-dev"
                }
            },
            "autoload": {
                "psr-4": {
                    "SlevomatCodingStandard\\": "SlevomatCodingStandard/"
                }
            },
            "notification-url": "https://packagist.org/downloads/",
            "license": [
                "MIT"
            ],
            "description": "Slevomat Coding Standard for PHP_CodeSniffer complements Consistence Coding Standard by providing sniffs with additional checks.",
            "keywords": [
                "dev",
                "phpcs"
            ],
            "support": {
                "issues": "https://github.com/slevomat/coding-standard/issues",
                "source": "https://github.com/slevomat/coding-standard/tree/8.15.0"
            },
            "funding": [
                {
                    "url": "https://github.com/kukulich",
                    "type": "github"
                },
                {
                    "url": "https://tidelift.com/funding/github/packagist/slevomat/coding-standard",
                    "type": "tidelift"
                }
            ],
            "time": "2024-03-09T15:20:58+00:00"
        },
        {
            "name": "squizlabs/php_codesniffer",
            "version": "3.9.0",
            "source": {
                "type": "git",
                "url": "https://github.com/PHPCSStandards/PHP_CodeSniffer.git",
                "reference": "d63cee4890a8afaf86a22e51ad4d97c91dd4579b"
            },
            "dist": {
                "type": "zip",
                "url": "https://api.github.com/repos/PHPCSStandards/PHP_CodeSniffer/zipball/d63cee4890a8afaf86a22e51ad4d97c91dd4579b",
                "reference": "d63cee4890a8afaf86a22e51ad4d97c91dd4579b",
                "shasum": ""
            },
            "require": {
                "ext-simplexml": "*",
                "ext-tokenizer": "*",
                "ext-xmlwriter": "*",
                "php": ">=5.4.0"
            },
            "require-dev": {
                "phpunit/phpunit": "^4.0 || ^5.0 || ^6.0 || ^7.0 || ^8.0 || ^9.3.4"
            },
            "bin": [
                "bin/phpcbf",
                "bin/phpcs"
            ],
            "type": "library",
            "extra": {
                "branch-alias": {
                    "dev-master": "3.x-dev"
                }
            },
            "notification-url": "https://packagist.org/downloads/",
            "license": [
                "BSD-3-Clause"
            ],
            "authors": [
                {
                    "name": "Greg Sherwood",
                    "role": "Former lead"
                },
                {
                    "name": "Juliette Reinders Folmer",
                    "role": "Current lead"
                },
                {
                    "name": "Contributors",
                    "homepage": "https://github.com/PHPCSStandards/PHP_CodeSniffer/graphs/contributors"
                }
            ],
            "description": "PHP_CodeSniffer tokenizes PHP, JavaScript and CSS files and detects violations of a defined set of coding standards.",
            "homepage": "https://github.com/PHPCSStandards/PHP_CodeSniffer",
            "keywords": [
                "phpcs",
                "standards",
                "static analysis"
            ],
            "support": {
                "issues": "https://github.com/PHPCSStandards/PHP_CodeSniffer/issues",
                "security": "https://github.com/PHPCSStandards/PHP_CodeSniffer/security/policy",
                "source": "https://github.com/PHPCSStandards/PHP_CodeSniffer",
                "wiki": "https://github.com/PHPCSStandards/PHP_CodeSniffer/wiki"
            },
            "funding": [
                {
                    "url": "https://github.com/PHPCSStandards",
                    "type": "github"
                },
                {
                    "url": "https://github.com/jrfnl",
                    "type": "github"
                },
                {
                    "url": "https://opencollective.com/php_codesniffer",
                    "type": "open_collective"
                }
            ],
            "time": "2024-02-16T15:06:51+00:00"
        },
        {
            "name": "swoole/ide-helper",
            "version": "5.0.3",
            "source": {
                "type": "git",
                "url": "https://github.com/swoole/ide-helper.git",
                "reference": "4b6e615cb27c251b6248b8bd9501edbd02a45c18"
            },
            "dist": {
                "type": "zip",
                "url": "https://api.github.com/repos/swoole/ide-helper/zipball/4b6e615cb27c251b6248b8bd9501edbd02a45c18",
                "reference": "4b6e615cb27c251b6248b8bd9501edbd02a45c18",
                "shasum": ""
            },
            "type": "library",
            "notification-url": "https://packagist.org/downloads/",
            "license": [
                "Apache-2.0"
            ],
            "authors": [
                {
                    "name": "Team Swoole",
                    "email": "team@swoole.com"
                }
            ],
            "description": "IDE help files for Swoole.",
            "support": {
                "issues": "https://github.com/swoole/ide-helper/issues",
                "source": "https://github.com/swoole/ide-helper/tree/5.0.3"
            },
            "time": "2023-04-28T22:20:18+00:00"
        },
        {
            "name": "theseer/tokenizer",
            "version": "1.2.3",
            "source": {
                "type": "git",
                "url": "https://github.com/theseer/tokenizer.git",
                "reference": "737eda637ed5e28c3413cb1ebe8bb52cbf1ca7a2"
            },
            "dist": {
                "type": "zip",
                "url": "https://api.github.com/repos/theseer/tokenizer/zipball/737eda637ed5e28c3413cb1ebe8bb52cbf1ca7a2",
                "reference": "737eda637ed5e28c3413cb1ebe8bb52cbf1ca7a2",
                "shasum": ""
            },
            "require": {
                "ext-dom": "*",
                "ext-tokenizer": "*",
                "ext-xmlwriter": "*",
                "php": "^7.2 || ^8.0"
            },
            "type": "library",
            "autoload": {
                "classmap": [
                    "src/"
                ]
            },
            "notification-url": "https://packagist.org/downloads/",
            "license": [
                "BSD-3-Clause"
            ],
            "authors": [
                {
                    "name": "Arne Blankerts",
                    "email": "arne@blankerts.de",
                    "role": "Developer"
                }
            ],
            "description": "A small library for converting tokenized PHP source code into XML and potentially other formats",
            "support": {
                "issues": "https://github.com/theseer/tokenizer/issues",
                "source": "https://github.com/theseer/tokenizer/tree/1.2.3"
            },
            "funding": [
                {
                    "url": "https://github.com/theseer",
                    "type": "github"
                }
            ],
            "time": "2024-03-03T12:36:25+00:00"
        }
    ],
    "aliases": [],
    "minimum-stability": "stable",
    "stability-flags": {
        "manticoresoftware/buddy-core": 20
    },
    "prefer-stable": false,
    "prefer-lowest": false,
    "platform": [],
    "platform-dev": [],
    "platform-overrides": {
        "php": "8.1.0"
    },
    "plugin-api-version": "2.6.0"
}<|MERGE_RESOLUTION|>--- conflicted
+++ resolved
@@ -815,21 +815,12 @@
             "source": {
                 "type": "git",
                 "url": "https://github.com/manticoresoftware/buddy-core.git",
-<<<<<<< HEAD
-                "reference": "69a8511331d5fcc350c3d60d42ab46dbc6d25202"
-            },
-            "dist": {
-                "type": "zip",
-                "url": "https://api.github.com/repos/manticoresoftware/buddy-core/zipball/69a8511331d5fcc350c3d60d42ab46dbc6d25202",
-                "reference": "69a8511331d5fcc350c3d60d42ab46dbc6d25202",
-=======
-                "reference": "4259dd29348488bb98b29f25f0ab73a19725df14"
-            },
-            "dist": {
-                "type": "zip",
-                "url": "https://api.github.com/repos/manticoresoftware/buddy-core/zipball/4259dd29348488bb98b29f25f0ab73a19725df14",
-                "reference": "4259dd29348488bb98b29f25f0ab73a19725df14",
->>>>>>> 2cbb21c0
+                "reference": "f6f0c20f29d585b6a93fb7088f48587e2081e0ac"
+            },
+            "dist": {
+                "type": "zip",
+                "url": "https://api.github.com/repos/manticoresoftware/buddy-core/zipball/f6f0c20f29d585b6a93fb7088f48587e2081e0ac",
+                "reference": "f6f0c20f29d585b6a93fb7088f48587e2081e0ac",
                 "shasum": ""
             },
             "require": {
@@ -867,11 +858,7 @@
                 "issues": "https://github.com/manticoresoftware/buddy-core/issues",
                 "source": "https://github.com/manticoresoftware/buddy-core/tree/feature/workers"
             },
-<<<<<<< HEAD
-            "time": "2024-03-21T00:15:06+00:00"
-=======
-            "time": "2024-03-21T10:43:11+00:00"
->>>>>>> 2cbb21c0
+            "time": "2024-03-20T22:16:12+00:00"
         },
         {
             "name": "manticoresoftware/manticoresearch-backup",
@@ -3780,16 +3767,16 @@
         },
         {
             "name": "phpstan/phpstan",
-            "version": "1.10.64",
+            "version": "1.10.63",
             "source": {
                 "type": "git",
                 "url": "https://github.com/phpstan/phpstan.git",
-                "reference": "fb9f270daffedcb5ff46275dcafe92538b1bc4bb"
-            },
-            "dist": {
-                "type": "zip",
-                "url": "https://api.github.com/repos/phpstan/phpstan/zipball/fb9f270daffedcb5ff46275dcafe92538b1bc4bb",
-                "reference": "fb9f270daffedcb5ff46275dcafe92538b1bc4bb",
+                "reference": "ad12836d9ca227301f5fb9960979574ed8628339"
+            },
+            "dist": {
+                "type": "zip",
+                "url": "https://api.github.com/repos/phpstan/phpstan/zipball/ad12836d9ca227301f5fb9960979574ed8628339",
+                "reference": "ad12836d9ca227301f5fb9960979574ed8628339",
                 "shasum": ""
             },
             "require": {
@@ -3838,7 +3825,7 @@
                     "type": "tidelift"
                 }
             ],
-            "time": "2024-03-21T09:57:47+00:00"
+            "time": "2024-03-18T16:53:53+00:00"
         },
         {
             "name": "phpunit/php-code-coverage",
