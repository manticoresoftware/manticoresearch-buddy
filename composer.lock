--- conflicted
+++ resolved
@@ -8,16 +8,16 @@
     "packages": [
         {
             "name": "composer/ca-bundle",
-            "version": "1.4.1",
+            "version": "1.4.0",
             "source": {
                 "type": "git",
                 "url": "https://github.com/composer/ca-bundle.git",
-                "reference": "3ce240142f6d59b808dd65c1f52f7a1c252e6cfd"
-            },
-            "dist": {
-                "type": "zip",
-                "url": "https://api.github.com/repos/composer/ca-bundle/zipball/3ce240142f6d59b808dd65c1f52f7a1c252e6cfd",
-                "reference": "3ce240142f6d59b808dd65c1f52f7a1c252e6cfd",
+                "reference": "b66d11b7479109ab547f9405b97205640b17d385"
+            },
+            "dist": {
+                "type": "zip",
+                "url": "https://api.github.com/repos/composer/ca-bundle/zipball/b66d11b7479109ab547f9405b97205640b17d385",
+                "reference": "b66d11b7479109ab547f9405b97205640b17d385",
                 "shasum": ""
             },
             "require": {
@@ -64,7 +64,7 @@
             "support": {
                 "irc": "irc://irc.freenode.org/composer",
                 "issues": "https://github.com/composer/ca-bundle/issues",
-                "source": "https://github.com/composer/ca-bundle/tree/1.4.1"
+                "source": "https://github.com/composer/ca-bundle/tree/1.4.0"
             },
             "funding": [
                 {
@@ -80,7 +80,7 @@
                     "type": "tidelift"
                 }
             ],
-            "time": "2024-02-23T10:16:52+00:00"
+            "time": "2023-12-18T12:05:55+00:00"
         },
         {
             "name": "composer/class-map-generator",
@@ -740,6 +740,66 @@
             "time": "2020-11-24T22:02:12+00:00"
         },
         {
+            "name": "greenlion/php-sql-parser",
+            "version": "v4.6.0",
+            "source": {
+                "type": "git",
+                "url": "https://github.com/greenlion/PHP-SQL-Parser.git",
+                "reference": "f0e4645eb1612f0a295e3d35bda4c7740ae8c366"
+            },
+            "dist": {
+                "type": "zip",
+                "url": "https://api.github.com/repos/greenlion/PHP-SQL-Parser/zipball/f0e4645eb1612f0a295e3d35bda4c7740ae8c366",
+                "reference": "f0e4645eb1612f0a295e3d35bda4c7740ae8c366",
+                "shasum": ""
+            },
+            "require": {
+                "php": ">=5.3.2"
+            },
+            "require-dev": {
+                "analog/analog": "^1.0.6",
+                "phpunit/phpunit": "^9.5.13",
+                "squizlabs/php_codesniffer": "^1.5.1"
+            },
+            "type": "library",
+            "autoload": {
+                "psr-0": {
+                    "PHPSQLParser\\": "src/"
+                }
+            },
+            "notification-url": "https://packagist.org/downloads/",
+            "license": [
+                "BSD-3-Clause"
+            ],
+            "authors": [
+                {
+                    "name": "Justin Swanhart",
+                    "email": "greenlion@gmail.com",
+                    "homepage": "http://code.google.com/u/greenlion@gmail.com/",
+                    "role": "Owner"
+                },
+                {
+                    "name": "André Rothe",
+                    "email": "phosco@gmx.de",
+                    "homepage": "https://www.phosco.info",
+                    "role": "Committer"
+                }
+            ],
+            "description": "A pure PHP SQL (non validating) parser w/ focus on MySQL dialect of SQL",
+            "homepage": "https://github.com/greenlion/PHP-SQL-Parser",
+            "keywords": [
+                "creator",
+                "mysql",
+                "parser",
+                "sql"
+            ],
+            "support": {
+                "issues": "https://github.com/greenlion/PHP-SQL-Parser/issues",
+                "source": "https://github.com/greenlion/PHP-SQL-Parser"
+            },
+            "time": "2023-03-09T20:54:23+00:00"
+        },
+        {
             "name": "justinrainbow/json-schema",
             "version": "v5.2.13",
             "source": {
@@ -815,26 +875,17 @@
             "source": {
                 "type": "git",
                 "url": "https://github.com/manticoresoftware/buddy-core.git",
-<<<<<<< HEAD
-                "reference": "766a5acf1f1d720010e5bd001382307b1a8f7c86"
-            },
-            "dist": {
-                "type": "zip",
-                "url": "https://api.github.com/repos/manticoresoftware/buddy-core/zipball/766a5acf1f1d720010e5bd001382307b1a8f7c86",
-                "reference": "766a5acf1f1d720010e5bd001382307b1a8f7c86",
-=======
                 "reference": "4946a85b3e08feaeea2c11d7a6a70f568053bb51"
             },
             "dist": {
                 "type": "zip",
                 "url": "https://api.github.com/repos/manticoresoftware/buddy-core/zipball/4946a85b3e08feaeea2c11d7a6a70f568053bb51",
                 "reference": "4946a85b3e08feaeea2c11d7a6a70f568053bb51",
->>>>>>> 4199caae
                 "shasum": ""
             },
             "require": {
                 "composer/composer": "^2.5",
-                "manticoresoftware/php-sql-parser": "v4.6.0-patch1",
+                "greenlion/php-sql-parser": "v4.6.0",
                 "php-ds/php-ds": "^1.4",
                 "symfony/console": "^6.2",
                 "symfony/dependency-injection": "^6.1"
@@ -868,11 +919,7 @@
                 "issues": "https://github.com/manticoresoftware/buddy-core/issues",
                 "source": "https://github.com/manticoresoftware/buddy-core/tree/main"
             },
-<<<<<<< HEAD
-            "time": "2024-02-24T12:30:25+00:00"
-=======
             "time": "2024-02-21T08:38:08+00:00"
->>>>>>> 4199caae
         },
         {
             "name": "manticoresoftware/manticoresearch-backup",
@@ -985,66 +1032,6 @@
                 "source": "https://github.com/manticoresoftware/exposition-text/tree/v0.1.0"
             },
             "time": "2022-10-27T05:48:35+00:00"
-        },
-        {
-            "name": "manticoresoftware/php-sql-parser",
-            "version": "v4.6.0-patch1",
-            "source": {
-                "type": "git",
-                "url": "https://github.com/manticoresoftware/PHP-SQL-Parser.git",
-                "reference": "3ecefaf08bd6551e779107ac76eee0d5b82cd277"
-            },
-            "dist": {
-                "type": "zip",
-                "url": "https://api.github.com/repos/manticoresoftware/PHP-SQL-Parser/zipball/3ecefaf08bd6551e779107ac76eee0d5b82cd277",
-                "reference": "3ecefaf08bd6551e779107ac76eee0d5b82cd277",
-                "shasum": ""
-            },
-            "require": {
-                "php": ">=5.3.2"
-            },
-            "require-dev": {
-                "analog/analog": "^1.0.6",
-                "phpunit/phpunit": "^9.5.13",
-                "squizlabs/php_codesniffer": "^2.8.1"
-            },
-            "type": "library",
-            "autoload": {
-                "psr-0": {
-                    "PHPSQLParser\\": "src/"
-                }
-            },
-            "notification-url": "https://packagist.org/downloads/",
-            "license": [
-                "BSD-3-Clause"
-            ],
-            "authors": [
-                {
-                    "name": "Justin Swanhart",
-                    "email": "greenlion@gmail.com",
-                    "homepage": "http://code.google.com/u/greenlion@gmail.com/",
-                    "role": "Owner"
-                },
-                {
-                    "name": "André Rothe",
-                    "email": "phosco@gmx.de",
-                    "homepage": "https://www.phosco.info",
-                    "role": "Committer"
-                }
-            ],
-            "description": "A pure PHP SQL (non validating) parser w/ focus on MySQL dialect of SQL",
-            "homepage": "https://github.com/greenlion/PHP-SQL-Parser",
-            "keywords": [
-                "creator",
-                "mysql",
-                "parser",
-                "sql"
-            ],
-            "support": {
-                "issues": "https://github.com/greenlion/PHP-SQL-Parser/issues",
-                "source": "https://github.com/greenlion/PHP-SQL-Parser"
-            },
-            "time": "2024-02-24T11:52:25+00:00"
         },
         {
             "name": "manticoresoftware/telemetry",
@@ -3520,16 +3507,16 @@
         },
         {
             "name": "nikic/php-parser",
-            "version": "v5.0.1",
+            "version": "v5.0.0",
             "source": {
                 "type": "git",
                 "url": "https://github.com/nikic/PHP-Parser.git",
-                "reference": "2218c2252c874a4624ab2f613d86ac32d227bc69"
-            },
-            "dist": {
-                "type": "zip",
-                "url": "https://api.github.com/repos/nikic/PHP-Parser/zipball/2218c2252c874a4624ab2f613d86ac32d227bc69",
-                "reference": "2218c2252c874a4624ab2f613d86ac32d227bc69",
+                "reference": "4a21235f7e56e713259a6f76bf4b5ea08502b9dc"
+            },
+            "dist": {
+                "type": "zip",
+                "url": "https://api.github.com/repos/nikic/PHP-Parser/zipball/4a21235f7e56e713259a6f76bf4b5ea08502b9dc",
+                "reference": "4a21235f7e56e713259a6f76bf4b5ea08502b9dc",
                 "shasum": ""
             },
             "require": {
@@ -3572,9 +3559,9 @@
             ],
             "support": {
                 "issues": "https://github.com/nikic/PHP-Parser/issues",
-                "source": "https://github.com/nikic/PHP-Parser/tree/v5.0.1"
-            },
-            "time": "2024-02-21T19:24:10+00:00"
+                "source": "https://github.com/nikic/PHP-Parser/tree/v5.0.0"
+            },
+            "time": "2024-01-07T17:17:35+00:00"
         },
         {
             "name": "phar-io/manifest",
@@ -3689,16 +3676,16 @@
         },
         {
             "name": "phpstan/phpdoc-parser",
-            "version": "1.26.0",
+            "version": "1.25.0",
             "source": {
                 "type": "git",
                 "url": "https://github.com/phpstan/phpdoc-parser.git",
-                "reference": "231e3186624c03d7e7c890ec662b81e6b0405227"
-            },
-            "dist": {
-                "type": "zip",
-                "url": "https://api.github.com/repos/phpstan/phpdoc-parser/zipball/231e3186624c03d7e7c890ec662b81e6b0405227",
-                "reference": "231e3186624c03d7e7c890ec662b81e6b0405227",
+                "reference": "bd84b629c8de41aa2ae82c067c955e06f1b00240"
+            },
+            "dist": {
+                "type": "zip",
+                "url": "https://api.github.com/repos/phpstan/phpdoc-parser/zipball/bd84b629c8de41aa2ae82c067c955e06f1b00240",
+                "reference": "bd84b629c8de41aa2ae82c067c955e06f1b00240",
                 "shasum": ""
             },
             "require": {
@@ -3730,9 +3717,9 @@
             "description": "PHPDoc parser with support for nullable, intersection and generic types",
             "support": {
                 "issues": "https://github.com/phpstan/phpdoc-parser/issues",
-                "source": "https://github.com/phpstan/phpdoc-parser/tree/1.26.0"
-            },
-            "time": "2024-02-23T16:05:55+00:00"
+                "source": "https://github.com/phpstan/phpdoc-parser/tree/1.25.0"
+            },
+            "time": "2024-01-04T17:06:16+00:00"
         },
         {
             "name": "phpstan/phpstan",
@@ -4117,16 +4104,16 @@
         },
         {
             "name": "phpunit/phpunit",
-            "version": "9.6.17",
+            "version": "9.6.16",
             "source": {
                 "type": "git",
                 "url": "https://github.com/sebastianbergmann/phpunit.git",
-                "reference": "1a156980d78a6666721b7e8e8502fe210b587fcd"
-            },
-            "dist": {
-                "type": "zip",
-                "url": "https://api.github.com/repos/sebastianbergmann/phpunit/zipball/1a156980d78a6666721b7e8e8502fe210b587fcd",
-                "reference": "1a156980d78a6666721b7e8e8502fe210b587fcd",
+                "reference": "3767b2c56ce02d01e3491046f33466a1ae60a37f"
+            },
+            "dist": {
+                "type": "zip",
+                "url": "https://api.github.com/repos/sebastianbergmann/phpunit/zipball/3767b2c56ce02d01e3491046f33466a1ae60a37f",
+                "reference": "3767b2c56ce02d01e3491046f33466a1ae60a37f",
                 "shasum": ""
             },
             "require": {
@@ -4200,7 +4187,7 @@
             "support": {
                 "issues": "https://github.com/sebastianbergmann/phpunit/issues",
                 "security": "https://github.com/sebastianbergmann/phpunit/security/policy",
-                "source": "https://github.com/sebastianbergmann/phpunit/tree/9.6.17"
+                "source": "https://github.com/sebastianbergmann/phpunit/tree/9.6.16"
             },
             "funding": [
                 {
@@ -4216,7 +4203,7 @@
                     "type": "tidelift"
                 }
             ],
-            "time": "2024-02-23T13:14:51+00:00"
+            "time": "2024-01-19T07:03:14+00:00"
         },
         {
             "name": "sebastian/cli-parser",
