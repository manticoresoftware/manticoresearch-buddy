--- conflicted
+++ resolved
@@ -276,11 +276,7 @@
     runs-on: ubuntu-22.04
     steps:
       - name: Update deps
-<<<<<<< HEAD
-        uses: manticoresoftware/manticoresearch/actions/update-deps@fix/update-deps-ci
-=======
         uses: manticoresoftware/manticoresearch/actions/update-deps@master
->>>>>>> 3861c6b5
         with:
           name: buddy
           version: "${{ needs.vars.outputs.app_version }} ${{ needs.vars.outputs.app_date }} ${{ needs.vars.outputs.app_commit }}"
