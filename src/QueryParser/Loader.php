<?php declare(strict_types=1);

/*
 Copyright (c) 2023, Manticore Software LTD (https://manticoresearch.com)

 This program is free software; you can redistribute it and/or modify
 it under the terms of the GNU General Public License version 2 or any later
 version. You should have received a copy of the GPL license along with this
 program; if you did not, you can find it at http://www.gnu.org/
 */

namespace Manticoresearch\Buddy\QueryParser;

use Manticoresearch\Buddy\Enum\ManticoreEndpoint;
use Manticoresearch\Buddy\Enum\RequestFormat;
use Manticoresearch\Buddy\Interface\InsertQueryParserInterface;

class Loader {

	/**
	 * @param string $reqPath
	 * @param ManticoreEndpoint $reqEndpointBundle
	 * @return InsertQueryParserInterface
	 */
	public static function getInsertQueryParser(
		string $reqPath,
		ManticoreEndpoint $reqEndpointBundle
	): InsertQueryParserInterface {
		// Resolve the possible ambiguity with Manticore query format as it may not correspond to request format
		$reqFormat = match ($reqEndpointBundle) {
			ManticoreEndpoint::Cli, ManticoreEndpoint::CliJson, ManticoreEndpoint::Sql => RequestFormat::SQL,
			ManticoreEndpoint::Insert, ManticoreEndpoint::Bulk => RequestFormat::JSON,
			default => throw new ParserLoadError("Unsupported endpoint bundle '{$reqEndpointBundle->value}' passed"),
		};
		$parserClass = match ($reqFormat) {
			RequestFormat::SQL => 'SQLInsertParser',
<<<<<<< HEAD
			RequestFormat::JSON => ($reqEndpointBundle->value === $reqPath)
				? 'JSONInsertParser'
				: 'ElasticJSONInsertParser',
=======
			RequestFormat::JSON => 'JSONInsertParser',
			// default => throw new ParserLoadError("Unrecognized request format '{$reqFormat->value}' passed"),
>>>>>>> ce907ea4
		};
		$parserClassFull = __NAMESPACE__ . '\\' . $parserClass;
		$parser = ($parserClassFull === __NAMESPACE__ . '\ElasticJSONInsertParser')
			? new $parserClassFull($reqPath)
			: new $parserClassFull();
		if ($parser instanceof InsertQueryParserInterface) {
			return $parser;
		}
	}

}<|MERGE_RESOLUTION|>--- conflicted
+++ resolved
@@ -34,14 +34,9 @@
 		};
 		$parserClass = match ($reqFormat) {
 			RequestFormat::SQL => 'SQLInsertParser',
-<<<<<<< HEAD
 			RequestFormat::JSON => ($reqEndpointBundle->value === $reqPath)
 				? 'JSONInsertParser'
 				: 'ElasticJSONInsertParser',
-=======
-			RequestFormat::JSON => 'JSONInsertParser',
-			// default => throw new ParserLoadError("Unrecognized request format '{$reqFormat->value}' passed"),
->>>>>>> ce907ea4
 		};
 		$parserClassFull = __NAMESPACE__ . '\\' . $parserClass;
 		$parser = ($parserClassFull === __NAMESPACE__ . '\ElasticJSONInsertParser')
