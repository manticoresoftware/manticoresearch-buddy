--- conflicted
+++ resolved
@@ -117,13 +117,9 @@
 	 */
 	public function start(): static {
 		// This is must be first! Because its important
-<<<<<<< HEAD
-		echo 'Buddy ver, started ' . str_replace('tcp://', '', (string)$this->socket->getAddress()) . PHP_EOL;
-=======
 		echo 'Buddy v' . buddy_version()
 			. ' started ' . str_replace('tcp://', '', (string)$this->socket->getAddress())
 			. PHP_EOL;
->>>>>>> ce907ea4
 		usleep(200000); // <-- TODO: remove it when we will have fix on manticore side
 		// Process first functions to run on start
 		foreach ($this->onstart as $fn) {
