--- conflicted
+++ resolved
@@ -137,16 +137,9 @@
 		[$path] = explode('?', ltrim($payload['message']['path_query'], '/'));
 		$endpoint = match ($path) {
 			'cli' => ManticoreEndpoint::Cli,
-<<<<<<< HEAD
 			'cli_json' => ManticoreEndpoint::CliJson,
-			'sql?mode=raw' => ManticoreEndpoint::Sql,
-			'sql' => ManticoreEndpoint::Sql,
-			'insert' => ManticoreEndpoint::Insert,
-			'replace' => ManticoreEndpoint::Insert,
-=======
-			'sql', '' => ManticoreEndpoint::Sql,
+			'sql?mode=raw', 'sql', '' => ManticoreEndpoint::Sql,
 			'insert', 'replace' => ManticoreEndpoint::Insert,
->>>>>>> 32971eab
 			'bulk' => ManticoreEndpoint::Bulk,
 			default => throw new InvalidRequestError(
 				"Do not know how to handle '{$payload['message']['path_query']}' path_query"
