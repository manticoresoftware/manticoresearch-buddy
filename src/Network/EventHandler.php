<?php declare(strict_types=1);

/*
  Copyright (c) 2024, Manticore Software LTD (https://manticoresearch.com)

  This program is free software; you can redistribute it and/or modify
  it under the terms of the GNU General Public License version 3 or any later
  version. You should have received a copy of the GPL license along with this
  program; if you did not, you can find it at http://www.gnu.org/
*/

namespace Manticoresearch\Buddy\Base\Network;

use Manticoresearch\Buddy\Base\Exception\SQLQueryCommandNotSupported;
use Manticoresearch\Buddy\Base\Lib\QueryProcessor;
use Manticoresearch\Buddy\Core\Error\GenericError;
use Manticoresearch\Buddy\Core\Error\InvalidNetworkRequestError;
use Manticoresearch\Buddy\Core\ManticoreSearch\RequestFormat;
use Manticoresearch\Buddy\Core\Network\Request;
use Manticoresearch\Buddy\Core\Network\Response;
use Manticoresearch\Buddy\Core\Task\Column;
use Manticoresearch\Buddy\Core\Task\TaskPool;
use Manticoresearch\Buddy\Core\Task\TaskResult;
use Manticoresearch\Buddy\Core\Tool\Buddy;
use Swoole\Coroutine;
use Swoole\Coroutine\Channel;
use Swoole\Http\Request as SwooleRequest;
use Swoole\Http\Response as SwooleResponse;
use Throwable;

/**
 * This is the main class that contains all handlers
 * for work with connection initiated by React framework
 */
final class EventHandler {
	/**
	 * Check if a custom error should be sent
	 *
	 * @param Throwable $e
	 * @return bool
	 */
	protected static function shouldProxyError(Throwable $e): bool {
		return is_a($e, SQLQueryCommandNotSupported::class)
			|| is_a($e, InvalidNetworkRequestError::class)
			|| ($e instanceof GenericError && $e->getProxyOriginalError());
	}

	/**
	 * Main handler for HTTP request that returns HttpResponse
	 *
	 * @param SwooleRequest $request
	 * @param SwooleResponse $response
	 * @return void
	 */
	public static function request(SwooleRequest $request, SwooleResponse $response): void {
		// Allow only post and otherwise send bad request
		if ($request->server['request_method'] !== 'POST') {
			$response->status(400);
			$response->end(Response::none());
			return;
		}
		$startTime = hrtime(true);
		$requestId = $request->header['Request-ID'] ?? uniqid(more_entropy: true);
		$body = $request->rawContent() ?: '';
		$channel = new Channel(1);
		Coroutine::create(
			static function () use ($requestId, $body, $channel, $startTime) {
				Buddy::debug("[$requestId] request data: $body");
				$result = (string)static::process($requestId, $body);
				Buddy::debug("[$requestId] response data: $result");
				Buddy::debug("[$requestId] response time: " . round((hrtime(true) - $startTime) / 1e6, 3) . ' ms');
				$channel->push($result);
			}
		);
		/** @var string $result */
		$result = $channel->pop();
		$response->header('Content-Type', 'application/json');
		$response->status(200);
		$response->end($result);
	}

	/**
	 * Process the main request
	 * @param  string $id
	 * @param  string $payload
	 * @return Response
	 */
	public static function process(string $id, string $payload): Response {
		try {
			$request = Request::fromString($payload, $id);
			$handler = QueryProcessor::process($request)->run();

			// In case deferred we return the ID of the task not the request
			if ($handler->isDeferred()) {
				$doneFn = TaskPool::add($id, $request->payload);
				$handler->on('failure', $doneFn)->on('success', $doneFn);
				$result = TaskResult::withData([['id' => $id]])
					->column('id', Column::String);
			} else {
				$handler->wait(true);
				$result = $handler->getResult();
			}

			$response = Response::fromMessage($result->getStruct(), $request->format);
		} catch (Throwable $e) {
<<<<<<< HEAD
			Buddy::debug("[$id] processing error: {$e->getMessage()} in file {$e->getFile()}:{$e->getLine()}");
			if (isset($request)) {
				/** @var string $originalError */
				$originalError = $request->error;
				/** @var array<mixed> $originalErrorBody */
				$originalErrorBody = $request->errorBody;
			} else {
				/** @var array{error?:array{message:string,body?:array{error:string}}} $payloadInfo */
				$payloadInfo = (array)json_decode($payload, true);
				$originalError = $payloadInfo['error']['message'] ?? '';
				$originalErrorBody = $payloadInfo['error']['body'] ?? [];
			}
=======
			Buddy::error($e, "[$id] processing error");
			/** @var string $originalError */
			$originalError = match (true) {
				isset($request) => $request->error,
				default => ((array)json_decode($payload, true))['error'] ?? '',
			};
>>>>>>> 27385922

			// We proxy original error in case when we do not know how to handle query
			// otherwise we send our custom error
			if (static::shouldProxyError($e)) {
				/** @var GenericError $e */
				$e->setResponseError($originalError);
				$e->setResponseErrorBody($originalErrorBody);
			} elseif (!is_a($e, GenericError::class)) {
				$e = GenericError::create($originalError);
			}

			$response = Response::fromError($e, $request->format ?? RequestFormat::JSON);
		}
		return $response;
	}
}<|MERGE_RESOLUTION|>--- conflicted
+++ resolved
@@ -103,8 +103,7 @@
 
 			$response = Response::fromMessage($result->getStruct(), $request->format);
 		} catch (Throwable $e) {
-<<<<<<< HEAD
-			Buddy::debug("[$id] processing error: {$e->getMessage()} in file {$e->getFile()}:{$e->getLine()}");
+			Buddy::error($e, "[$id] processing error");
 			if (isset($request)) {
 				/** @var string $originalError */
 				$originalError = $request->error;
@@ -116,14 +115,6 @@
 				$originalError = $payloadInfo['error']['message'] ?? '';
 				$originalErrorBody = $payloadInfo['error']['body'] ?? [];
 			}
-=======
-			Buddy::error($e, "[$id] processing error");
-			/** @var string $originalError */
-			$originalError = match (true) {
-				isset($request) => $request->error,
-				default => ((array)json_decode($payload, true))['error'] ?? '',
-			};
->>>>>>> 27385922
 
 			// We proxy original error in case when we do not know how to handle query
 			// otherwise we send our custom error
