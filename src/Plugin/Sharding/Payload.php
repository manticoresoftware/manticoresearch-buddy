--- conflicted
+++ resolved
@@ -138,11 +138,7 @@
 	 * @throws QueryParseError
 	 */
 	protected static function fromDrop(Request $request): static {
-<<<<<<< HEAD
-		$pattern = '/DROP\s+SHARDED\s+TABLE\s+(?P<quiet>IF\s+EXISTS\s+)?'
-=======
 		$pattern = '/DROP\s+TABLE\s+(?P<quiet>IF\s+EXISTS\s+)?'
->>>>>>> 3a661d86
 			. '(?:(?P<cluster>[^:\s]+):)?(?P<table>[^:\s\()]+)/ius';
 		if (!preg_match($pattern, $request->payload, $matches)) {
 			throw QueryParseError::create('Failed to parse query');
