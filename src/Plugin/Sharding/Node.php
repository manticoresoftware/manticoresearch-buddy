<?php declare(strict_types=1);

namespace Manticoresearch\Buddy\Base\Plugin\Sharding;

use Manticoresearch\Buddy\Core\ManticoreSearch\Client;
use RuntimeException;

final class Node {
	const LISTEN_PATTERN = '/^(?:' .
<<<<<<< HEAD
		'(?:[0-9]{1,3}\.){3}[0-9]{1,3}|' .
		'(?:[a-zA-Z0-9](?:[a-zA-Z0-9-]{0,61}[a-zA-Z0-9])?\.)*' .
		'[a-zA-Z0-9][a-zA-Z0-9-]*[a-zA-Z0-9]' .
		')' .
		'(?:\:([0-9]+))|([0-9]+)$' .
=======
		'(?:' .
		'(?:[0-9]{1,3}\.){3}[0-9]{1,3}|' .
		'(?:[a-zA-Z0-9](?:[a-zA-Z0-9-]{0,61}[a-zA-Z0-9])?\.)*' .
		'[a-zA-Z0-9][a-zA-Z0-9-]*[a-zA-Z0-9]' .
		')?:)?' .
		'([0-9]+)' .
		'(?:\:http)?$' .
>>>>>>> 3a661d86
		'/ius';

	/** @var int */
	public readonly int $seenAt;
	public readonly string $status;

	/**
	 * Initialize the node with current client that used to get all data
	 * @param State $state
	 * @param string $id
	 * @return void
	 */
	public function __construct(
		protected State $state,
		public readonly string $id
	) {
		$row = $this->load();
		$this->seenAt = $row['seen_at'] ?? 0;
		$this->status = $row['status'] ?? 'new';
	}

	/**
	 * Get current node identified that represents host:port
	 * @param Client $client
	 * @return string
	 */
	public static function findId(Client $client): string {
		$settings = $client->getSettings();
		$nodeId = '';
		if (!isset($settings->searchdListen)) {
			throw new RuntimeException('Settings searchdListen parameter must be set');
		}
		$listen = $settings->searchdListen->copy();
<<<<<<< HEAD
		$listen->sort();
		foreach ($listen as $line) {
			$nodeId = static::parseNodeId($line);
			if ($nodeId) {
				break;
			}
=======
		$listen->sort(
			static function (string $a, string $b): int {
				return substr_count($a, ':') <=> substr_count($b, ':');
			}
		);
		foreach ($listen as $line) {
			$nodeId = static::parseNodeId($line);
			if ($nodeId) {
				break;
			}
>>>>>>> 3a661d86
		}

		// This is critical and if no node id we cannot continue
		if (!$nodeId) {
			throw new RuntimeException('Node ID detection failed');
		}

		return $nodeId;
	}

	/**
	 * Parse node id from the line
	 * @param string $line
	 * @return null|string
	 */
	public static function parseNodeId(string $line): ?string {
		if (!preg_match(static::LISTEN_PATTERN, $line, $matches)) {
			return null;
		}

		if (str_contains($line, ':')) {
<<<<<<< HEAD
			[$host, $port] = explode(':', $line);
=======
			$parts = explode(':', $line);
			if (sizeof($parts) === 2 && is_numeric($parts[0])) {
				$host = '0.0.0.0';
				[$port] = $parts;
			} else {
				[$host, $port] = $parts;
			}
>>>>>>> 3a661d86
		} else {
			$host = '0.0.0.0';
			$port = $line;
		}

		if ($host === '0.0.0.0') {
			$hostname = gethostname();
			$host = gethostbyname($hostname ?: '');
		}
		return "$host:$port";
	}

	/**
	 * Update the row for the node
	 * @param array{seen_at?:int,status?:string} $update
	 * @return static
	 */
	public function update(array $update): static {
		$stateKey = $this->getStateKey();
		/** @var ?array<mixed> $row */
		$row = $this->state->get($stateKey);
		$update = array_replace(
			$row ?: [],
			$update
		);
		$this->state->set($stateKey, $update);
		return $this;
	}

	/**
	 * Get the node seen_at value by it"s id
	 * @return array{seen_at?:int,status?:string}
	 */
	protected function load(): array {
		/** @var ?array{shards:\Ds\Vector<int>,seen_at:int} $row */
		$row = $this->state->get($this->getStateKey());
		return $row ?? [];
	}

	/**
	 * Which key in the state we use for the current node
	 * @return string
	 */
	protected function getStateKey(): string {
		return "node:{$this->id}";
	}
}<|MERGE_RESOLUTION|>--- conflicted
+++ resolved
@@ -7,13 +7,6 @@
 
 final class Node {
 	const LISTEN_PATTERN = '/^(?:' .
-<<<<<<< HEAD
-		'(?:[0-9]{1,3}\.){3}[0-9]{1,3}|' .
-		'(?:[a-zA-Z0-9](?:[a-zA-Z0-9-]{0,61}[a-zA-Z0-9])?\.)*' .
-		'[a-zA-Z0-9][a-zA-Z0-9-]*[a-zA-Z0-9]' .
-		')' .
-		'(?:\:([0-9]+))|([0-9]+)$' .
-=======
 		'(?:' .
 		'(?:[0-9]{1,3}\.){3}[0-9]{1,3}|' .
 		'(?:[a-zA-Z0-9](?:[a-zA-Z0-9-]{0,61}[a-zA-Z0-9])?\.)*' .
@@ -21,7 +14,6 @@
 		')?:)?' .
 		'([0-9]+)' .
 		'(?:\:http)?$' .
->>>>>>> 3a661d86
 		'/ius';
 
 	/** @var int */
@@ -55,14 +47,6 @@
 			throw new RuntimeException('Settings searchdListen parameter must be set');
 		}
 		$listen = $settings->searchdListen->copy();
-<<<<<<< HEAD
-		$listen->sort();
-		foreach ($listen as $line) {
-			$nodeId = static::parseNodeId($line);
-			if ($nodeId) {
-				break;
-			}
-=======
 		$listen->sort(
 			static function (string $a, string $b): int {
 				return substr_count($a, ':') <=> substr_count($b, ':');
@@ -73,7 +57,6 @@
 			if ($nodeId) {
 				break;
 			}
->>>>>>> 3a661d86
 		}
 
 		// This is critical and if no node id we cannot continue
@@ -95,9 +78,6 @@
 		}
 
 		if (str_contains($line, ':')) {
-<<<<<<< HEAD
-			[$host, $port] = explode(':', $line);
-=======
 			$parts = explode(':', $line);
 			if (sizeof($parts) === 2 && is_numeric($parts[0])) {
 				$host = '0.0.0.0';
@@ -105,7 +85,6 @@
 			} else {
 				[$host, $port] = $parts;
 			}
->>>>>>> 3a661d86
 		} else {
 			$host = '0.0.0.0';
 			$port = $line;
