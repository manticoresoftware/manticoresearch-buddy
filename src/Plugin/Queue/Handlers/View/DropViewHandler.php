<?php declare(strict_types=1);

/*
  Copyright (c) 2023, Manticore Software LTD (https://manticoresearch.com)

  This program is free software; you can redistribute it and/or modify
  it under the terms of the GNU General Public License version 2 or any later
  version. You should have received a copy of the GPL license along with this
  program; if you did not, you can find it at http://www.gnu.org/
*/

namespace Manticoresearch\Buddy\Base\Plugin\Queue\Handlers\View;

use Manticoresearch\Buddy\Base\Plugin\Queue\Handlers\BaseDropHandler;
use Manticoresearch\Buddy\Base\Plugin\Queue\Payload;
use Manticoresearch\Buddy\Base\Plugin\Queue\QueueProcess;
use Manticoresearch\Buddy\Core\Error\ManticoreSearchClientError;
use Manticoresearch\Buddy\Core\ManticoreSearch\Client;

final class DropViewHandler extends BaseDropHandler
{

	/**
	 * @throws ManticoreSearchClientError
	 */
	#[\Override] protected static function processDrop(string $name, string $tableName, Client $manticoreClient): int {
		$sql = /** @lang Manticore */
			"SELECT * FROM $tableName WHERE match('@name \"$name\"')";

		$result = $manticoreClient->sendRequest($sql);

		if ($result->hasError()) {
			throw ManticoreSearchClientError::create($result->getError());
		}

		$removed = 0;
		foreach ($result->getResult()[0]['data'] as $row) {
<<<<<<< HEAD
			QueueProcess::getInstance()
				->getProcess()
				->execute('stopWorkerById', [$row['source_name']]);
=======
			QueueProcess::getInstance()->execute('stopWorkerById', [$row['source_name']]);
>>>>>>> bfa3f17a

			$sql = /** @lang Manticore */
				"DELETE FROM $tableName WHERE id = " . $row['id'];
			$request = $manticoreClient->sendRequest($sql);
			if ($request->hasError()) {
				throw ManticoreSearchClientError::create($request->getError());
			}

			$removed++;
		}

		return $removed;
	}


	#[\Override] protected function getName(Payload $payload): string {
		return $payload->parsedPayload['DROP']['sub_tree'][2]['sub_tree'][0]['no_quotes']['parts'][0];
	}

	#[\Override] protected function getTableName(): string {
		return Payload::VIEWS_TABLE_NAME;
	}
}<|MERGE_RESOLUTION|>--- conflicted
+++ resolved
@@ -35,13 +35,7 @@
 
 		$removed = 0;
 		foreach ($result->getResult()[0]['data'] as $row) {
-<<<<<<< HEAD
-			QueueProcess::getInstance()
-				->getProcess()
-				->execute('stopWorkerById', [$row['source_name']]);
-=======
 			QueueProcess::getInstance()->execute('stopWorkerById', [$row['source_name']]);
->>>>>>> bfa3f17a
 
 			$sql = /** @lang Manticore */
 				"DELETE FROM $tableName WHERE id = " . $row['id'];
