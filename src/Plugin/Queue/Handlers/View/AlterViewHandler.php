--- conflicted
+++ resolved
@@ -75,13 +75,8 @@
 					throw ManticoreSearchClientError::create($instance->getError());
 				}
 
-<<<<<<< HEAD
-				if (empty($instance->getResult()[0]['data'])){
-					return TaskResult::withError("Can't ALTER view without referred source. Create source for current view first");
-=======
 				if (empty($instance->getResult()[0]['data'])) {
 					return TaskResult::withError("Can't ALTER view without referred source. Create source ({$row['source_name']}) first");
->>>>>>> bfa3f17a
 				}
 
 				if ($value === '0') {
@@ -93,13 +88,7 @@
 						->getProcess()
 						->execute('runWorker', [$instance]);
 				} else {
-<<<<<<< HEAD
-					QueueProcess::getInstance()
-						->getProcess()
-						->execute('stopWorkerById', [$row['source_name']]);
-=======
 					QueueProcess::getInstance()->execute('stopWorkerById', [$row['source_name']]);
->>>>>>> bfa3f17a
 				}
 			}
 
