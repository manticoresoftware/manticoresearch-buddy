--- conflicted
+++ resolved
@@ -22,12 +22,7 @@
 use RdKafka\Exception;
 use RdKafka\KafkaConsumer;
 
-<<<<<<< HEAD
-class KafkaWorker
-{
-=======
 class KafkaWorker implements WorkerRunnerInterface {
->>>>>>> 6103ae1e
 	use StringFunctionsTrait;
 
 	private Client $client;
@@ -146,11 +141,7 @@
 		$lastFullMessage = null;
 		while ($this->consuming) {
 			Buddy::debugv('---- consume ---- ' . ($this->consuming ? 'yes' : 'no'));
-<<<<<<< HEAD
-			$message = $consumer->consume(1000);
-=======
 			$message = $this->consumer->consume(1000);
->>>>>>> 6103ae1e
 			Buddy::debugv('---- consume2 (before sleep) ---- ' . ($this->consuming ? 'yes' : 'no'));
 			sleep(5);
 			Buddy::debugv('---- consume3 (after sleep) ---- ' . ($this->consuming ? 'yes' : 'no'));
@@ -179,11 +170,7 @@
 		Buddy::debugv('==============+++++++++++++++===========================================');
 	}
 
-<<<<<<< HEAD
-	public function stopConsuming() {
-=======
 	public function stop(): void {
->>>>>>> 6103ae1e
 		Buddy::debugv('------> Stop consuming ' . ($this->consuming ? 'yes' : 'no'));
 		$this->consuming = false;
 	}
