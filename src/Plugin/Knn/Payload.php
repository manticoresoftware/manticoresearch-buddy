--- conflicted
+++ resolved
@@ -38,9 +38,6 @@
 	public Endpoint $endpointBundle;
 
 	/**
-<<<<<<< HEAD
-	 * @param Request $request
-=======
 	 * Get description for this plugin
 	 * @return string
 	 */
@@ -49,8 +46,7 @@
 	}
 
 	/**
-	 * @param  Request  $request
->>>>>>> e566309e
+	 * @param Request $request
 	 * @return static
 	 */
 	public static function fromRequest(Request $request): static {
