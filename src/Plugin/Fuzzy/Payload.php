<?php declare(strict_types=1);

/*
  Copyright (c) 2024, Manticore Software LTD (https://manticoresearch.com)

  This program is free software; you can redistribute it and/or modify
  it under the terms of the GNU General Public License version 3 or any later
  version. You should have received a copy of the GPL license along with this
  program; if you did not, you can find it at http://www.gnu.org/
*/

namespace Manticoresearch\Buddy\Base\Plugin\Fuzzy;

use Manticoresearch\Buddy\Core\Error\QueryParseError;
use Manticoresearch\Buddy\Core\ManticoreSearch\Endpoint;
use Manticoresearch\Buddy\Core\Network\Request;
use Manticoresearch\Buddy\Core\Plugin\BasePayload;
use Manticoresearch\Buddy\Core\Tool\Arrays;
use Manticoresearch\Buddy\Core\Tool\Buddy;
use RuntimeException;

/**
 * Request for Backup command that has parsed parameters from SQL
 * @phpstan-extends BasePayload<array>
 */
final class Payload extends BasePayload {
	const MAX_BOOST = 50;
	const DECREASE_FACTOR = 1.44;
	const ESCAPE_CHARS = '()[]<!|*/-~^$@';
	const MATCH_REG_PATTERN = '/MATCH\s*\(\'(.*?)\'(\s*,\s*\w*?)?\s*\)/ius';

	/** @var string */
	public string $path;

	/** @var string */
	public string $table;

	/** @var bool */
	public bool $fuzzy;

	/** @var int */
	public int $distance;

	/** @var array<string> */
	public array $layouts;

	/** @var bool */
	public bool $preserve;

	/** @var string|array{index:string,query:array{match:array{'*'?:string}},options?:array<string,mixed>} */
	public array|string $payload;

	/** @var array<string> */
	public array $queries = [];

	public function __construct() {
	}

	/**
	 * Get description for this plugin
	 * @return string
	 */
	public static function getInfo(): string {
		return 'Fuzzy search plugin. It helps to find the best match for a given query.';
	}

	/**
	 * @param Request $request
	 * @return static
	 */
	public static function fromRequest(Request $request): static {
		return match ($request->endpointBundle) {
			Endpoint::Search => static::fromJsonRequest($request),
			default => static::fromSqlRequest($request),
		};
	}

	/**
	 * Parse the request as JSON
	 * @param Request $request
	 * @return static
	 */
	protected static function fromJsonRequest(Request $request): static {
		/** @var array{index:string,table?:string,query:array{match:array{'*'?:string}},options:array{fuzzy?:bool,distance?:int,layouts?:string,preserve?:bool}} $payload */
		$payload = simdjson_decode($request->payload, true);
		$self = new static();
		$self->path = $request->path;
		$self->table = $payload['table'] ?? $payload['index'];
		$self->fuzzy = (bool)($payload['options']['fuzzy'] ?? 0);
		$self->distance = (int)($payload['options']['distance'] ?? 2);
		$self->layouts = static::parseLayouts($payload['options']['layouts'] ?? null);
		$self->preserve = (bool)($payload['options']['preserve'] ?? false);

		$payload = static::cleanUpPayloadOptions($payload);
		$self->payload = $payload;
		return $self;
	}

	/**
	 * Parse the request as SQL
	 * @param Request $request
	 * @return static
	 */
	protected static function fromSqlRequest(Request $request): static {
		$query = $request->payload;
		$additionalQueries = static::extractAdditionalQueries($query);

		preg_match('/FROM\s+`?(\w+)`?\s+WHERE/ius', $query, $matches);
		$tableName = $matches[1] ?? '';

		// Check that we have match
		if (!preg_match(static::MATCH_REG_PATTERN, $query, $matches)) {
			throw QueryParseError::create(
				"The 'fuzzy' option requires a full-text query. " .
					"Use: MATCH('search query') or MATCH('search query', table_name)"
			);
		}

		$searchTableName = $matches[2] ?? null;
		if (isset($searchTableName) && trim($searchTableName) === ',') {
			throw QueryParseError::create(
				'MATCH() clause has a trailing comma but table name is not defined. ' .
					"Did you mean to specify a table? Eample: MATCH('search query', table_name)"
			);
		}

		// I did not figure out how to make with regxp case OPTION fuzzy=1 so do this way
		$optionPos = stripos($query, ' OPTION ');
		if ($optionPos !== false && substr_count($query, '=', $optionPos) > 1) {
			$pattern = '/(?:^OPTION\s+|\s*,\s*)(?:[a-zA-Z\_]+)\s*=\s*([\'"][^\'"]*[\'"]|\d+)(?=\s*\;?\s*$|\s*,)/iu';
			if (!preg_match($pattern, $query)) {
				throw QueryParseError::create(
					'Invalid options in query string, ' .
						'make sure they are separated by commas'
				);
			}
		}

		// Parse fuzzy and use default 0 if missing
		if (!preg_match('/fuzzy\s*=\s*(\d+)/ius', $query, $matches)) {
			throw QueryParseError::create('Invalid value for option \'fuzzy\'');
		}
		$fuzzy = (bool)$matches[1];

		// Parse distance and use default 2 if missing
		preg_match('/distance\s*=\s*(\d+)/ius', $query, $matches);
		$distanceValue = (int)($matches[1] ?? 2);

		// Parse preserve
		preg_match('/preserve\s*=\s*(\d+)/ius', $query, $matches);
		$preserve = (bool)($matches[1] ?? 0);

		// Parse layouts and use default all languages if missed
		preg_match('/(?:OPTION\s+|,\s+)layouts\s*=\s*\'([a-zA-Z, ]*)\'/ius', $query, $matches);
		$layouts = static::parseLayouts($matches[1] ?? null);

		$self = new static();
		$self->path = $request->path;
		$self->table = $tableName;
		$self->fuzzy = $fuzzy;
		$self->distance = $distanceValue;
		$self->layouts = $layouts;
		$self->preserve = $preserve;
		$self->payload = $query;
		$self->queries = $additionalQueries;
		return $self;
	}

	/**
	 * @param string $query
	 * @return array<string>
	 */
	protected static function extractAdditionalQueries(string $query): array {
		$additionalQueries = [];

		// Find the position of the first semicolon
		$firstSemicolonPos = strpos($query, ';', stripos($query, ' option ') ?: 0) ?: 0;

		// If a semicolon exists
		if ($firstSemicolonPos > 0) {
			// Get the text after the first semicolon
			$remainingText = trim(substr($query, $firstSemicolonPos + 1));

			// Split remaining text into additional queries
			if (!empty($remainingText)) {
				$extraQueries = preg_split('/;/', $remainingText, -1, PREG_SPLIT_NO_EMPTY) ?: [];

				// Add non-empty queries to the result
				$additionalQueries = array_merge(
					$additionalQueries,
					array_filter(array_map('trim', $extraQueries))
				);
			}
		}

		return $additionalQueries;
	}

	/**
	 * @param callable $fn A callable function that returns an array of options to be used in the query
	 * @return string returns payload to use in the query send to Manticore
	 */
	public function getQueriesRequest(callable $fn): string {
		// In case we have SQL request, we just return it
		if (is_string($this->payload)) {
			return $this->getQueriesSQLRequest($fn);
		}

		// Now let check the case when we parse HTTP JSON request
		return $this->getQueriesHTTPRequest($fn);
	}

	/**
	 * Get request with prepared queries with callable function for SQL request
	 * @param callable $fn
	 * @return string
	 */
	public function getQueriesSQLRequest(callable $fn): string {
		/** @var string */
		$payload = $this->payload;
		preg_match(static::MATCH_REG_PATTERN, $payload, $matches);
		$searchValue = $matches[1] ?? '';
		$searchTableName = $matches[2] ?? '';
		$template = (string)preg_replace(
			[
				static::MATCH_REG_PATTERN,
				'/(fuzzy|distance|preserve)\s*=\s*\d+[,\s]*/ius',
				'/(layouts)\s*=\s*\'([a-zA-Z, ]*)\'[,\s]*/ius',
				'/option,/ius',
				'/\soption/ius',
				'/\s*,\s*facet\s+/ius',
				],
			[
				'MATCH(\'%s\'%s)',
				'',
				'',
				'option ',
				' option idf=\'plain,tfidf_normalized\',', // TODO: hack
				' facet ',
			],
			$payload
		);
		$template = trim($template, ' ,');
		if (str_ends_with($template, 'option')) {
			$template = substr($template, 0, -6);
		}
		// TODO: hack
		if (false === strpos($template, 'option idf=\'plain,tfidf_normalized\'')) {
			$template .= ' option idf=\'plain,tfidf_normalized\'';
		}

		// If not fuzzy enabled, we do not need to run function and simply assign search value
		if ($this->fuzzy) {
			$match = $this->getQueryStringMatch($fn, $searchValue);
		} else {
			$match = $searchValue;
		}
		Buddy::debug("Fuzzy: match: $match");
<<<<<<< HEAD
		return sprintf($template, $match, $searchTableName);
=======
		$queries = [sprintf($template, $match), ...$this->queries];
		return implode(';', $queries);
>>>>>>> c16d9c26
	}

	/**
	 * @param callable $fn
	 * @param string $searchValue
	 * @return string
	 */
	public function getQueryStringMatch(callable $fn, string $searchValue): string {
		if (!$searchValue) {
			return '';
		}

		$isPhrase = false;
		if ($searchValue[0] === '"') {
			$isPhrase = true;
			$searchValue = trim($searchValue, '"');
		}
		/** @var array<array<string>> $variations */
		$variations = $fn($searchValue);
		if ($isPhrase) {
			$match = '"' . implode(
				'" "', array_map(
					function ($words, $i) {
						return '(' . implode(
							'|', array_map(
								function ($word) use ($i) {
									return static::escapeWord($word) . '^' . static::getBoostValue($i);
								}, $words
							)
						) . ')';
					}, $variations, array_keys($variations)
				)
			) . '"';
		} else {
			$match = implode(
				' ', array_map(
					function ($words, $i) {
						return '(' . implode(
							'|', array_map(
								function ($word) use ($i) {
									return static::escapeWord($word) . '^' . static::getBoostValue($i);
								}, $words
							)
						) . ')';
					}, $variations, array_keys($variations)
				)
			);
		}
		// Edge case when nothing to match, use original phrase as fallback
		if (!$variations) {
			$match = $searchValue;
		}

		return $match;
	}

	/**
	 * Get request with prepared queries with callable function for HTTP request
	 * @param callable $fn
	 * @return string
	 */
	public function getQueriesHTTPRequest(callable $fn): string {
		/** @var array{index:string,query:array{match:array{'*'?:string}},options:array{fuzzy?:string,distance?:int,layouts?:string,other?:string}} $request */
		$request = $this->payload;

		// If not fuzzy enabled, we do not need to run function and simply assign search value
		if ($this->fuzzy) {
			$queries = static::parseQueryMatches($request['query']);
			Buddy::debug('Fuzzy: parsed queries: ' . implode(', ', $queries));
			foreach ($queries as $keyPath => $query) {
				$parts = explode('.', $keyPath);
				$lastIndex = sizeof($parts) - 1;
				$isQueryString = $parts[$lastIndex] === 'query_string'
					&& !str_ends_with($keyPath, 'match.query_string');
				if ($isQueryString) {
					$match = $this->getQueryStringMatch($fn, $query);
					Arrays::setValueByDotNotation($request['query'], $keyPath, $match);
				} else {
					$options = $fn($query);
					$field = $parts[$lastIndex];
					$newQuery = static::buildShouldHttpQuery($field, $options);
					$replaceKey = implode('.', array_slice($parts, 0, -2));
					// Here we do some trick and set the value of the pass in do notation to the payload by using refs
					if ($replaceKey) {
						Arrays::setValueByDotNotation($request['query'], $replaceKey, $newQuery);
					} else {
						$request['query'] = $newQuery;
					}
					$encodedNewQuery = json_encode($newQuery);
					Buddy::debug("Fuzzy: transform: $query [$keyPath] -> $encodedNewQuery");
				}
			}
		}
		$encoded = json_encode($request);
		if ($encoded === false) {
			throw new RuntimeException('Cannot encode JSON');
		}
		return $encoded;
	}

	/**
	 * @param string $field
	 * @param array<array<string>> $words
	 * @return array{bool:array{should:array<array{match:array<string,string>}>}}
	 */
	private static function buildShouldHttpQuery(string $field, array $words): array {
		$should = [];
		foreach ($words as $options) {
			$should[] = [
				'match' => [
					$field => '(' . implode('|', $options) . ')',
				],
			];
		}
		return ['bool' => ['should' => $should]];
	}

	/**
	 * Calculate the boost value depending on the position
	 * @param int $i
	 * @return float
	 */
	private static function getBoostValue(int $i): float {
		return max(static::MAX_BOOST / pow($i + 1, static::DECREASE_FACTOR), 1);
	}

	/**
	 * Recursively parse the query matches and extract it from nested arrays
	 * @param array<mixed> $values
	 * @param string|int $parent
	 * @return array<string,string>
	 */
	public static function parseQueryMatches(array $values, string|int $parent = ''): array {
		$queries = [];
		$parent = (string)$parent;
		foreach ($values as $key => $value) {
			$currentKey = $parent === '' ? $key : $parent . '.' . $key;
			$isArray = is_array($value);
			if ($isArray && isset($value['query'])) {
				$queries[$currentKey] = $value['query'];
			} elseif ($isArray) {
				$queries = array_merge($queries, static::parseQueryMatches($value, $currentKey));
			} elseif (is_string($value) && str_ends_with($parent, 'match')) {
				$queries[$currentKey] = $value;
			} elseif (is_string($value) && $key === 'query_string') {
				$queries[$currentKey] = $value;
			}
		}

		return $queries;
	}

	/**
	 * Clean up payload options that we do not need in the query
	 *
	 * @param array{
	 * index: string,
	 *     query: array{
	 *         match: array{
	 *             '*'?: string
	 *         }
	 *     },
	 *     options: array{
	 *         fuzzy?: bool,
	 *         distance?: int,
	 *         layouts?: string,
	 *         preserve?: bool
	 *     }
	 * } $payload
	 * @return array{index:string,query:array{match:array{'*'?:string}},options?:array<string,mixed>}
	 */
	public static function cleanUpPayloadOptions(array $payload): array {
		$excludedOptions = ['distance', 'fuzzy', 'layouts', 'preserve'];
		$payload['options'] = array_diff_key($payload['options'], array_flip($excludedOptions));
		// TODO: hack
		if (!isset($payload['options']['idf'])) { // @phpstan-ignore-line
			$payload['options']['idf'] = 'plain,tfidf_normalized';
		}
		/* if (empty($payload['options'])) { */
		/* 	unset($payload['options']); */
		/* } */

		return $payload;
	}

	/**
	 * @param Request $request
	 * @return bool
	 */
	public static function hasMatch(Request $request): bool {
		$hasMatch = $request->command === 'select'
			&& stripos($request->payload, 'option') !== false
			&& stripos($request->payload, 'fuzzy') !== false
			&& stripos($request->error, 'unknown option') !== false
		;
		if ($hasMatch) {
			return true;
		}


		return $request->endpointBundle === Endpoint::Search
			&& stripos($request->error, 'unknown option') !== false
		;
	}

	/**
	 * Helper to parse the lang string into array
	 * @param null|string|array<string> $layouts
	 * @return array<string>
	 * @throws QueryParseError
	 */
	protected static function parseLayouts(null|string|array $layouts): array {
		// If we have array already, just return it
		if (empty($layouts)) {
			return [];
		}
		if (is_array($layouts)) {
			return $layouts;
		}

		$layouts = array_map('trim', explode(',', $layouts));
		if (sizeof($layouts) < 2) {
			throw QueryParseError::create(
				'At least two languages are required in layouts'
			);
		}
		return $layouts;
	}

	/**
	 * Properly escape special symbols that are used in operators to protect from it
	 * @param string $word
	 * @return string
	 */
	protected static function escapeWord(string $word): string {
		// Prevent already escaped symbols, unescape first
		$chars = str_split(static::ESCAPE_CHARS);
		$word = str_replace(array_map(fn($char) => '\\' . $char, $chars), $chars, $word);

		// We need double escape here cuz we replace this match inside
		// SQL query so every escape symbol is escaped twice
		return addcslashes(addcslashes($word, static::ESCAPE_CHARS), '\\');
	}
}<|MERGE_RESOLUTION|>--- conflicted
+++ resolved
@@ -256,12 +256,8 @@
 			$match = $searchValue;
 		}
 		Buddy::debug("Fuzzy: match: $match");
-<<<<<<< HEAD
-		return sprintf($template, $match, $searchTableName);
-=======
-		$queries = [sprintf($template, $match), ...$this->queries];
+		$queries = [sprintf($template, $match, $searchTableName), ...$this->queries];
 		return implode(';', $queries);
->>>>>>> c16d9c26
 	}
 
 	/**
