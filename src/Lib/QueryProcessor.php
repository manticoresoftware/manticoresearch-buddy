--- conflicted
+++ resolved
@@ -28,17 +28,8 @@
 use Psr\Container\ContainerInterface;
 
 class QueryProcessor {
-<<<<<<< HEAD
-	/** @var string */
-	protected const CORE_NS_PREFIX = 'Manticoresearch\\Buddy\\Base\\Plugin\\';
-	protected const EXTRA_NS_PREFIX = 'Manticoresearch\\Buddy\\Plugin\\';
-
-	/** @var ContainerInterface */
-	// We set this on initialization (init.php) so we are sure we have it in class
-=======
   /** @var ContainerInterface */
   // We set this on initialization (init.php) so we are sure we have it in class
->>>>>>> e566309e
 	protected static ContainerInterface $container;
 
 	/** @var bool */
